.box-preview-file-blank:before,
.box-preview-file-zip:before,
.box-preview-file-flv:before {
    content: "";
    width: 160px;
    height: 160px;
    display: inline-block;
    vertical-align: middle;
}

.box-preview-file-blank:before {
    -shalam-sprite: '../img/files_160/160-blank.png' dest-size(160px, 160px);
    /* shalam! */;
    background: url(../img/sprite.compat.png) 0 0;
<<<<<<< HEAD
    background: url(../img/sprite.png) 0 0/256px 844px;
=======
    background: url(../img/sprite.png) 0 0/512px 324px;
>>>>>>> c4baed1a
    /* end shalam */
}

.box-preview-file-flv:before {
    -shalam-sprite: '../img/files_160/160-flv.png' dest-size(160px, 160px);
    /* shalam! */;
<<<<<<< HEAD
    background: url(../img/sprite.compat.png) 0 -160px;
    background: url(../img/sprite.png) 0 -328px/256px 844px;
=======
    background: url(../img/sprite.compat.png) -160px 0;
    background: url(../img/sprite.png) -328px 0/512px 324px;
>>>>>>> c4baed1a
    /* end shalam */
}

.box-preview-file-zip:before {
    -shalam-sprite: '../img/files_160/160-zip.png' dest-size(160px, 160px);
    /* shalam! */;
<<<<<<< HEAD
    background: url(../img/sprite.compat.png) 0 -320px;
    background: url(../img/sprite.png) 0 -164px/256px 844px;
=======
    background: url(../img/sprite.compat.png) -320px 0;
    background: url(../img/sprite.png) -164px 0/512px 324px;
>>>>>>> c4baed1a
    /* end shalam */
}<|MERGE_RESOLUTION|>--- conflicted
+++ resolved
@@ -12,36 +12,22 @@
     -shalam-sprite: '../img/files_160/160-blank.png' dest-size(160px, 160px);
     /* shalam! */;
     background: url(../img/sprite.compat.png) 0 0;
-<<<<<<< HEAD
-    background: url(../img/sprite.png) 0 0/256px 844px;
-=======
-    background: url(../img/sprite.png) 0 0/512px 324px;
->>>>>>> c4baed1a
+    background: url(../img/sprite.png) 0 0/256px 872px;
     /* end shalam */
 }
 
 .box-preview-file-flv:before {
     -shalam-sprite: '../img/files_160/160-flv.png' dest-size(160px, 160px);
     /* shalam! */;
-<<<<<<< HEAD
     background: url(../img/sprite.compat.png) 0 -160px;
-    background: url(../img/sprite.png) 0 -328px/256px 844px;
-=======
-    background: url(../img/sprite.compat.png) -160px 0;
-    background: url(../img/sprite.png) -328px 0/512px 324px;
->>>>>>> c4baed1a
+    background: url(../img/sprite.png) 0 -328px/256px 872px;
     /* end shalam */
 }
 
 .box-preview-file-zip:before {
     -shalam-sprite: '../img/files_160/160-zip.png' dest-size(160px, 160px);
     /* shalam! */;
-<<<<<<< HEAD
     background: url(../img/sprite.compat.png) 0 -320px;
-    background: url(../img/sprite.png) 0 -164px/256px 844px;
-=======
-    background: url(../img/sprite.compat.png) -320px 0;
-    background: url(../img/sprite.png) -164px 0/512px 324px;
->>>>>>> c4baed1a
+    background: url(../img/sprite.png) 0 -164px/256px 872px;
     /* end shalam */
 }