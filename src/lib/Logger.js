--- conflicted
+++ resolved
@@ -1,29 +1,10 @@
 import Browser from './Browser';
-
-<<<<<<< HEAD
-=======
-const BROWSER_INFO = {
-    name: Browser.getName(),
-    swf: Browser.hasFlash(),
-    svg: Browser.hasSVG(),
-    mse: Browser.hasMSE(),
-    webgl: Browser.hasWebGL(),
-    mp3: Browser.canPlayMP3(),
-    dash: Browser.canPlayDash(),
-    box3d: Browser.supportsModel3D(),
-    h264: {
-        baseline: Browser.canPlayH264Baseline(),
-        main: Browser.canPlayH264Main(),
-        high: Browser.canPlayH264High()
-    }
-};
 
 /* eslint-disable no-undef */
 const CLIENT_NAME = __NAME__;
 const CLIENT_VERSION = __VERSION__;
 /* eslint-enable no-undef */
 
->>>>>>> f7bea685
 class Logger {
 
     /**
@@ -37,15 +18,11 @@
         this.log = {
             locale,
             event: 'preview',
-<<<<<<< HEAD
             browser: this.getBrowserInfo(),
-=======
-            browser: BROWSER_INFO,
             client: {
                 name: CLIENT_NAME,
                 version: CLIENT_VERSION
             },
->>>>>>> f7bea685
             converted: true,
             cache: {
                 hit: false,
