/* eslint-disable import/first */
import './polyfill';
import EventEmitter from 'events';
import cloneDeep from 'lodash/cloneDeep';
import throttle from 'lodash/throttle';
/* eslint-enable import/first */
import Browser from './Browser';
import Logger from './Logger';
import loaderList from './loaders';
import Cache from './Cache';
import PreviewErrorViewer from './viewers/error/PreviewErrorViewer';
import PreviewUI from './PreviewUI';
import getTokens from './tokens';
import {
    get,
    getProp,
    post,
    decodeKeydown,
    openUrlInsideIframe,
    getHeaders,
    findScriptLocation,
    appendQueryParams,
    replacePlaceholders,
    stripAuthFromString
} from './util';
import {
    getURL,
    getDownloadURL,
    checkPermission,
    checkFeature,
    checkFileValid,
    cacheFile,
    uncacheFile,
    isWatermarked,
    getCachedFile,
    normalizeFileVersion
} from './file';
import {
    API_HOST,
    APP_HOST,
    CLASS_NAVIGATION_VISIBILITY,
    PERMISSION_DOWNLOAD,
    PERMISSION_PREVIEW,
    PREVIEW_SCRIPT_NAME,
    X_REP_HINT_BASE,
    X_REP_HINT_DOC_THUMBNAIL,
    X_REP_HINT_IMAGE,
    X_REP_HINT_VIDEO_DASH,
    X_REP_HINT_VIDEO_MP4,
    FILE_OPTION_FILE_VERSION_ID
} from './constants';
import { VIEWER_EVENT, ERROR_CODE } from './events';
import './Preview.scss';
import getClientLogDetails, { createPreviewError, getISOTime } from './logUtils';

const DEFAULT_DISABLED_VIEWERS = ['Office']; // viewers disabled by default
const PREFETCH_COUNT = 4; // number of files to prefetch
const MOUSEMOVE_THROTTLE_MS = 1500; // for showing or hiding the navigation icons
const RETRY_COUNT = 5; // number of times to retry network request for a file
const KEYDOWN_EXCEPTIONS = ['INPUT', 'SELECT', 'TEXTAREA']; // Ignore keydown events on these elements
const LOG_RETRY_TIMEOUT_MS = 500; // retry interval for logging preview event
const LOG_RETRY_COUNT = 3; // number of times to retry logging preview event
const MS_IN_S = 1000; // ms in a sec

// All preview assets are relative to preview.js. Here we create a location
// object that mimics the window location object and points to where
// preview.js is loaded from by the browser. This needs to be done statically
// outside the class so that location is found while this script is executing
// and not when preview is instantiated, which is too late.
const PREVIEW_LOCATION = findScriptLocation(PREVIEW_SCRIPT_NAME, document.currentScript);

class Preview extends EventEmitter {
    /** @property {boolean} - Whether preview is open */
    open = false;

    /** @property {Object} - Analytics that span across preview sessions */
    count = {
        success: 0, // Counts how many previews have happened overall
        error: 0, // Counts how many errors have happened overall
        navigation: 0 // Counts how many previews have happened by prev next navigation
    };

    /** @property {Object} - Current file being previewed */
    file = {};

    /** @property {Object} - User-specified preview options */
    previewOptions = {};

    /** @property {Object} - Parsed & computed preview options */
    options = {};

    /** @property {Object} - Map of disabled viewer names */
    disabledViewers = {};

    /** @property {string} - Access token */
    token = '';

    /** @property {Object} - Current viewer instance */
    viewer;

    /** @property {string[]} - List of file IDs to preview */
    collection = [];

    /** @property {AssetLoader[]} - List of asset loaders */
    loaders = loaderList;

    /** @property {Logger} - Logger instance */
    logger;

    /** @property {number} - Number of times a particular preview has been retried */
    retryCount = 0;

    /** @property {number} - Number of times a particular logging call cas been retried */
    logRetryCount = 0;

    /** @property {number} - Reference to preview retry timeout */
    retryTimeout;

    /** @property {HTMLElement} - Preview DOM container */
    container;

    /** @property {Function} - Throttled mousemove handler */
    throttledMousemoveHandler;

    /** @property {Cache} - Preview's cache instance */
    cache;

    /** @property {PreviewUI} - Preview's UI instance */
    ui;

    //--------------------------------------------------------------------------
    // Public
    //--------------------------------------------------------------------------

    /**
     * [constructor]
     *
     * @return {Preview} Preview instance
     */
    constructor() {
        super();

        DEFAULT_DISABLED_VIEWERS.forEach((viewerName) => {
            this.disabledViewers[viewerName] = 1;
        });

        // All preview assets are relative to preview.js. Here we create a location
        // object that mimics the window location object and points to where
        // preview.js is loaded from by the browser.
        this.location = PREVIEW_LOCATION;

        this.cache = new Cache();
        this.ui = new PreviewUI();
        this.browserInfo = Browser.getBrowserInfo();

        // Bind context for callbacks
        this.download = this.download.bind(this);
        this.print = this.print.bind(this);
        this.handleTokenResponse = this.handleTokenResponse.bind(this);
        this.handleFileInfoResponse = this.handleFileInfoResponse.bind(this);
        this.handleFetchError = this.handleFetchError.bind(this);
        this.handleViewerEvents = this.handleViewerEvents.bind(this);
        this.triggerError = this.triggerError.bind(this);
        this.throttledMousemoveHandler = this.getGlobalMousemoveHandler().bind(this);
        this.navigateLeft = this.navigateLeft.bind(this);
        this.navigateRight = this.navigateRight.bind(this);
        this.keydownHandler = this.keydownHandler.bind(this);
    }

    /**
     * [destructor]
     *
     * @return {void}
     */
    destroy() {
        // Destroy viewer
        if (this.viewer && typeof this.viewer.destroy === 'function') {
            this.viewer.destroy();
        }

        this.viewer = undefined;
    }

    /**
     * Primary function for showing a preview of a file.
     *
     * @public
     * @param {string|Object} fileIdOrFile - Box File ID or well-formed Box File object
     * @param {string|Function} token - Access token string or generator function
     * @param {Object} [options] - Optional preview options
     * @return {void}
     */
    show(fileIdOrFile, token, options = {}) {
        // Save a reference to the options to be re-used later.
        // Token should either be a function or a string.
        // Token can also be null or undefined for offline use case.
        // But it cannot be a random object.
        if (token === null || typeof token !== 'object') {
            this.previewOptions = Object.assign({}, options, { token });
        } else {
            throw new Error('Bad access token!');
        }

        // Update the optional file navigation collection and caches
        // if proper valid file objects were passed in.
        this.updateCollection(options.collection);

        // Load the preview
        this.load(fileIdOrFile);
    }

    /**
     * Destroys and hides the preview.
     *
     * @public
     * @return {void}
     */
    hide() {
        // Indicate preview is closed
        this.open = false;

        // Destroy the viewer and cleanup preview
        this.destroy();

        // Clean the UI
        this.ui.cleanup();

        // Nuke the file
        this.file = undefined;
    }

    /**
     * Reloads the current preview. Cleans up existing preview and re-loads from cache.
     * Note that reload() will not do anything if either:
     *   - skipServerUpdate is true (either passed in or defined in preview options) AND cached file is not valid
     *   - skipServerUpdate is false AND there is no cached file ID
     *
     * @public
     * @param {boolean} skipServerUpdate - Whether or not to update file info from server
     * @return {void}
     */
    reload(skipServerUpdate) {
        // If not passed in, default to Preview option for skipping server update
        if (typeof skipServerUpdate === 'undefined') {
            /* eslint-disable prefer-destructuring, no-param-reassign */
            skipServerUpdate = this.options.skipServerUpdate;
            /* eslint-enable prefer-destructuring, no-param-reassign */
        }

        // Reload preview without fetching updated file info from server
        if (skipServerUpdate) {
            if (!checkFileValid(this.file)) {
                return;
            }

            this.destroy();
            this.setupUI();
            this.loadViewer();

            // Fetch file info from server and reload preview
        } else {
            if (!this.file.id) {
                return;
            }

            this.load(this.file.id);
        }
    }

    /**
     * Updates files to navigate between. Collection can be of files
     * or file ids or a mix. We normalize here to file ids for easier
     * indexing and cache only the well-formed file objects if provided.
     *
     * @public
     * @param {string[]} [collection] - Updated collection of file or file IDs
     * @return {void}
     */
    updateCollection(collection) {
        const fileOrIds = Array.isArray(collection) ? collection : [];
        const files = [];
        const fileIds = [];

        fileOrIds.forEach((fileOrId) => {
            if (fileOrId && typeof fileOrId === 'string') {
                // String id found in the collection
                fileIds.push(fileOrId);
            } else if (fileOrId && typeof fileOrId === 'object' && typeof fileOrId.id === 'string') {
                // Possible well-formed file object found in the collection
                fileIds.push(fileOrId.id);
                files.push(fileOrId);
            } else {
                throw new Error('Bad collection provided!');
            }
        });

        // Update the cache with possibly well-formed file objects.
        this.updateFileCache(files);

        // Collection always uses string ids for easier indexing.
        this.collection = fileIds;

        // Since update collection is a public method, it can be
        // called anytime to update navigation. If we are showing
        // a preview already show or hide the navigation arrows.
        if (this.file) {
            this.ui.showNavigation(this.file.id, this.collection);
        }
    }

    /**
     * Updates the file cache with the provided file metadata. Can be used to
     * improve performance if file metadata can be fetched at some point before
     * a file is previewed. Note that we only do simple validation that the
     * expected properties exist before caching.
     *
     * @public
     * @param {Object[]|Object} [fileMetadata] - Array or single file metadata to cache
     * @return {void}
     */
    updateFileCache(fileMetadata = []) {
        let files = fileMetadata;
        if (!Array.isArray(files)) {
            files = [fileMetadata];
        }

        files.forEach((file) => {
            if (file.watermark_info && file.watermark_info.is_watermarked) {
                return;
            }

            if (checkFileValid(file)) {
                cacheFile(this.cache, file);
            } else {
                /* eslint-disable no-console */
                console.error('[Preview SDK] Tried to cache invalid file: ', file);
                /* eslint-enable no-console */

                const err = createPreviewError(ERROR_CODE.invalidCacheAttempt, null, file);
                this.logPreviewError(err);
            }
        });
    }

    /**
     * Returns the current viewer.
     *
     * @public
     * @return {Object|undefined} Current viewer
     */
    getCurrentViewer() {
        return this.viewer;
    }

    /**
     * Returns the current file being previewed.
     *
     * @public
     * @return {Object|null} Current file
     */
    getCurrentFile() {
        return this.file;
    }

    /**
     * Returns the current collection of files that preview is aware of.
     *
     * @public
     * @return {Object|null} Current collection
     */
    getCurrentCollection() {
        return this.collection;
    }

    /**
     * Returns the list of viewers that Preview supports.
     *
     * @public
     * @return {string[]} List of supported viewers
     */
    getViewers() {
        let viewers = [];
        this.loaders.forEach((loader) => {
            viewers = viewers.concat(loader.getViewers());
        });
        return viewers;
    }

    /**
     * Disables one or more viewers.
     *
     * @public
     * @param {string|string[]} viewers - destroys the container contents
     * @return {void}
     */
    disableViewers(viewers) {
        if (Array.isArray(viewers)) {
            viewers.forEach((viewer) => {
                this.disabledViewers[viewer] = 1;
            });
        } else if (viewers) {
            this.disabledViewers[viewers] = 1;
        }
    }

    /**
     * Enables one or more viewers.
     *
     * @public
     * @param {string|string[]} viewers - destroys the container contents
     * @return {void}
     */
    enableViewers(viewers) {
        if (Array.isArray(viewers)) {
            viewers.forEach((viewer) => {
                delete this.disabledViewers[viewer];
            });
        } else if (viewers) {
            delete this.disabledViewers[viewers];
        }
    }

    /**
     * Disables keyboard shortcuts / hotkeys for Preview.
     *
     * @public
     * @return {void}
     */
    disableHotkeys() {
        this.options.useHotkeys = false;
    }

    /**
     * Enables keyboard shortcuts / hotkeys for Preview.
     *
     * @public
     * @return {void}
     */
    enableHotkeys() {
        this.options.useHotkeys = true;
    }

    /**
     * Resizes the preview.
     *
     * @public
     * @return {void}
     */
    resize() {
        if (this.viewer && typeof this.viewer.resize === 'function') {
            this.viewer.resize();
        }
    }

    /**
     * Prints the file being previewed if the viewer supports printing.
     *
     * @public
     * @return {void}
     */
    print() {
        if (checkPermission(this.file, PERMISSION_DOWNLOAD) && checkFeature(this.viewer, 'print')) {
            this.viewer.print();
        }
    }

    /**
     * Downloads the file being previewed.
     *
     * @public
     * @return {void}
     */
    download() {
        const { apiHost, queryParams } = this.options;

        if (checkPermission(this.file, PERMISSION_DOWNLOAD)) {
            // Append optional query params
            const downloadUrl = appendQueryParams(getDownloadURL(this.file.id, apiHost), queryParams);
            get(downloadUrl, this.getRequestHeaders()).then((data) => {
                openUrlInsideIframe(data.download_url);
            });
        }
    }

    /**
     * Updates the token Preview uses. Passed in parameter can either be a
     * string token or token generation function. See tokens.js.
     *
     * @public
     * @param {string|Function} tokenOrTokenFunc - Either an access token or token
     * generator function
     * @param {boolean} [reload] - Whether or not to reload the current preview
     * with the updated token, defaults to true
     * @return {void}
     */
    updateToken(tokenOrTokenFunc, reload = true) {
        this.previewOptions.token = tokenOrTokenFunc;

        if (reload) {
            this.reload(false); // Fetch file info from server and reload preview with updated token
        }
    }

    /**
     * Prefetches a file's viewer assets and content if possible so the browser
     * can cache the content and significantly improve preview load time. If
     * preload is true, we don't prefetch the file's actual content and instead
     * prefetch a lightweight representation, aka preload, of the file so that
     * can be shown while the full preview is loading. For example, a document's
     * preload representation is a jpg of the first page.
     *
     * Note that for prefetching to work, the same authentication params (token,
     * shared link, shared link password) must be used when prefetching and
     * when the actual view happens.
     *
     * @public
     * @param {Object} options - Prefetch options
     * @param {string} options.fileId - Box file ID (do not also pass a file version ID)
     * @param {string} options.fileVersionId - Box file version ID (do not also pass a file ID)
     * @param {string} options.token - Access token
     * @param {string} options.sharedLink - Shared link
     * @param {string} options.sharedLinkPassword - Shared link password
     * @param {boolean} options.preload - Is this prefetch for a preload
     * @param {string} token - Access token
     * @return {void}
     */
    prefetch({ fileId, fileVersionId, token, sharedLink = '', sharedLinkPassword = '', preload = false }) {
        let file;
        let loader;
        let viewer;

        // Determining the viewer could throw an error
        try {
            file = getCachedFile(this.cache, { fileId, fileVersionId });
            loader = file ? this.getLoader(file) : null;
            viewer = loader ? loader.determineViewer(file) : null;
            if (!viewer) {
                return;
            }
        } catch (err) {
            /* eslint-disable no-console */
            console.error(`Error prefetching file ID ${fileId} - ${err}`);
            /* eslint-enable no-console */

            const error = createPreviewError(ERROR_CODE.prefetchFile, null, err);
            this.logPreviewError(error);

            return;
        }

        const options = {
            viewer,
            file,
            token,
            // Viewers may ignore this representation when prefetching a preload
            representation: loader.determineRepresentation(file, viewer)
        };

        // If we are prefetching for preload, shared link and password are not set on
        // the global this.options for the viewers to use, so we must explicitly pass
        // them in
        if (preload) {
            options.sharedLink = sharedLink;
            options.sharedLinkPassword = sharedLinkPassword;
        }

        const viewerInstance = new viewer.CONSTRUCTOR(this.createViewerOptions(options));
        if (typeof viewerInstance.prefetch === 'function') {
            viewerInstance.prefetch({
                assets: true,
                // Prefetch preload if explicitly requested or if viewer has 'preload' option set
                preload: preload || !!viewerInstance.getViewerOption('preload'),
                // Don't prefetch file's representation content if this is for preload
                content: !preload
            });
        }
    }

    /**
     * Prefetches static viewer assets for the specified viewers.
     *
     * @public
     * @param {string[]} [viewerNames] - Names of viewers to prefetch, defaults to none
     * @return {void}
     */
    prefetchViewers(viewerNames = []) {
        this.getViewers()
            .filter((viewer) => viewerNames.indexOf(viewer.NAME) !== -1)
            .forEach((viewer) => {
                const viewerInstance = new viewer.CONSTRUCTOR(
                    this.createViewerOptions({
                        viewer
                    })
                );

                if (typeof viewerInstance.prefetch === 'function') {
                    viewerInstance.prefetch({
                        assets: true,
                        preload: false,
                        content: false
                    });
                }
            });
    }

    //--------------------------------------------------------------------------
    // Private
    //--------------------------------------------------------------------------

    /**
     * Initial method for loading a preview.
     *
     * @private
     * @param {string|Object} fileIdOrFile - Box File ID or well-formed Box File object
     * @return {void}
     */
    load(fileIdOrFile) {
        // Clean up any existing previews before loading
        this.destroy();

        // Indicate preview is open
        this.open = true;

        // Init performance logging
        this.logger = new Logger(this.location.locale, this.browserInfo);

        // Clear any existing retry timeouts
        clearTimeout(this.retryTimeout);

        // Save reference to the currently shown file ID and file version ID, if any
        const currentFileId = this.file ? this.file.id : undefined;
        const currentFileVersionId = this.file && this.file.file_version ? this.file.file_version.id : undefined;

        // Save reference to file version we want to load, if any
        const fileVersionId = this.getFileOption(fileIdOrFile, FILE_OPTION_FILE_VERSION_ID) || '';

        // Check what was passed to preview.show()—string file ID or some file object
        if (typeof fileIdOrFile === 'string') {
            const fileId = fileIdOrFile;

            // If we want to load by file version ID, use that as key for cache
            const cacheKey = fileVersionId ? { fileVersionId } : { fileId };

            // If file info is not cached, create a 'bare' file object that we populate with data from the server later
            const bareFile = { id: fileId };
            if (fileVersionId) {
                bareFile.file_version = {
                    id: fileVersionId
                };
            }

            this.file = getCachedFile(this.cache, cacheKey) || bareFile;

            // Use well-formed file object if available
        } else if (checkFileValid(fileIdOrFile)) {
            this.file = fileIdOrFile;

            // File is not a well-formed file object but has a file ID and/or file version ID (e.g. Content Explorer)
        } else if (fileIdOrFile && typeof fileIdOrFile.id === 'string') {
            /* eslint-disable camelcase */
            const { id, file_version } = fileIdOrFile;

            this.file = { id };
            if (file_version) {
                this.file.file_version = {
                    id: file_version.id
                };
            }
            /* eslint-enable camelcase */
        } else {
            throw new Error(
                'File is not a well-formed Box File object. See FILE_FIELDS in file.js for a list of required fields.'
            );
        }

        // Retry up to RETRY_COUNT if we are reloading same file. If load is called during a preview when file version
        // ID has been specified, count as a retry only if the current file verison ID matches that specified file
        // version ID
        if (fileVersionId) {
            if (fileVersionId === currentFileVersionId) {
                this.retryCount += 1;
            } else {
                this.retryCount = 0;
            }

            // Otherwise, count this as a retry if the file ID we are trying to load matches the current file ID
        } else if (this.file.id === currentFileId) {
            this.retryCount += 1;
        } else {
            this.retryCount = 0;
        }

        // Fetch access tokens before proceeding
        getTokens(this.file.id, this.previewOptions.token)
            .then(this.handleTokenResponse)
            .catch(this.handleFetchError);
    }

    /**
     * Loads preview for the current file given access tokens.
     *
     * @private
     * @param {Object} tokenMap - Map of file ID to access token
     * @return {void}
     */
    handleTokenResponse(tokenMap) {
        // If this is a retry, short-circuit and load from server
        if (this.retryCount > 0) {
            this.loadFromServer();
            return;
        }

        // Parse the preview options supplied by show()
        this.parseOptions(this.previewOptions, tokenMap);

        this.setupUI();

        // Load from cache if the current file is valid, otherwise load file info from server
        if (checkFileValid(this.file)) {
            this.loadFromCache();
        } else {
            this.loadFromServer();
        }
    }

    /**
     * Sets up preview shell and navigation and starts progress.
     *
     * @private
     * @return {void}
     */
    setupUI() {
        // Setup the shell
        this.container = this.ui.setup(
            this.options,
            this.keydownHandler,
            this.navigateLeft,
            this.navigateRight,
            this.throttledMousemoveHandler
        );

        // Update navigation
        this.ui.showNavigation(this.file.id, this.collection);

        // Setup loading UI and progress bar
        this.ui.showLoadingIndicator();
        this.ui.startProgressBar();
    }

    /**
     * Parses preview options.
     *
     * @private
     * @param {Object} previewOptions - Options specified by show()
     * @param {Object} tokenMap - Map of file ID to access token
     * @return {void}
     */
    parseOptions(previewOptions, tokenMap) {
        const options = Object.assign({}, previewOptions);

        // Reset all options
        this.options = {};

        // Container for preview
        this.options.container = options.container;

        // Authorization token
        this.options.token = tokenMap[this.file.id];

        // Shared link URL
        this.options.sharedLink = options.sharedLink;

        // Shared link password
        this.options.sharedLinkPassword = options.sharedLinkPassword;

        // Save reference to API host
        this.options.apiHost = options.apiHost ? options.apiHost.replace(/\/$/, '') : API_HOST;

        // Save reference to the app host
        this.options.appHost = options.appHost ? options.appHost.replace(/\/$/, '') : APP_HOST;

        // Show or hide the header
        this.options.header = options.header || 'light';

        // Custom logo URL
        this.options.logoUrl = options.logoUrl || '';

        // Whether download button should be shown
        this.options.showDownload = !!options.showDownload;

        // Whether annotations and annotation controls should be shown
        this.options.showAnnotations = !!options.showAnnotations;

        // Enable or disable hotkeys
        this.options.useHotkeys = options.useHotkeys !== false;

        // Custom Box3D application definition
        this.options.box3dApplication = options.box3dApplication;

        // Custom BoxAnnotations definition
        this.options.boxAnnotations = options.boxAnnotations;

        // Save the reference to any additional custom options for viewers
        this.options.viewers = options.viewers || {};

        // Skip load from server and any server updates
        this.options.skipServerUpdate = !!options.skipServerUpdate;

        // Optional additional query params to append to requests
        this.options.queryParams = options.queryParams || {};

        // Option to pause requireJS while Preview loads third party dependencies
        // RequireJS will be re-enabled on the 'assetsloaded' event fired by Preview
        this.options.pauseRequireJS = !!options.pauseRequireJS;

        // Option to disable 'preview' event log. Use this if you are using Preview in a way that does not constitute
        // a full preview, e.g. a content feed. Enabling this option skips the client-side log to the Events API
        // (access stats will not be incremented), but content access is still logged server-side for audit purposes
        this.options.disableEventLog = !!options.disableEventLog;

        // Prefix any user created loaders before our default ones
        this.loaders = (options.loaders || []).concat(loaderList);

        // Disable or enable viewers based on viewer options
        Object.keys(this.options.viewers).forEach((viewerName) => {
            const isDisabled = this.options.viewers[viewerName].disabled;

            // Explicitly check for booleans, disabled:false will override any default disabling
            if (isDisabled === true) {
                this.disableViewers(viewerName);
            } else if (isDisabled === false) {
                this.enableViewers(viewerName);
            }
        });
    }

    /**
     * Creates combined options to give to the viewer
     *
     * @private
     * @param {Object} moreOptions - Options specified by show()
     * @return {Object} combined options
     */
    createViewerOptions(moreOptions) {
        return cloneDeep(
            Object.assign({}, this.options, moreOptions, { location: this.location, cache: this.cache, ui: this.ui })
        );
    }

    /**
     * Loads a preview from the cache.
     *
     * @private
     * @return {void}
     */
    loadFromCache() {
        // Log cache hit
        this.logger.setCached();

        // Finally load the viewer
        this.loadViewer();

        // Also refresh from server to update cache
        if (!this.options.skipServerUpdate) {
            this.loadFromServer();
        }
    }

    /**
     * Loads a preview from the server.
     *
     * @private
     * @return {void}
     */
    loadFromServer() {
        const { apiHost, queryParams } = this.options;
        const fileVersionId = this.getFileOption(this.file.id, FILE_OPTION_FILE_VERSION_ID) || '';

        const fileInfoUrl = appendQueryParams(getURL(this.file.id, fileVersionId, apiHost), queryParams);
        get(fileInfoUrl, this.getRequestHeaders())
            .then(this.handleFileInfoResponse)
            .catch(this.handleFetchError);
    }

    /**
     * Loads the preview from server response.
     *
     * @private
     * @param {Object} response - File object response from API
     * @return {void}
     */
    handleFileInfoResponse(response) {
        let file = response;

        // If we are previewing a file version, normalize response to a well-formed file object
        if (this.getFileOption(this.file.id, FILE_OPTION_FILE_VERSION_ID)) {
            file = normalizeFileVersion(response, this.file.id);
        }

        // If preview is closed or response comes back for an incorrect file, don't do anything
        const responseFileVersionId = file.file_version.id;
        if (
            !this.open ||
            (this.file && this.file.file_version && this.file.file_version.id !== responseFileVersionId)
        ) {
            return;
        }

        try {
            // Set current file to file data from server and update file in logger
            this.file = file;
            this.logger.setFile(file);

            // Keep reference to previously cached file version
            const cachedFile = getCachedFile(this.cache, { fileVersionId: responseFileVersionId });

            // Explicitly uncache watermarked files, otherwise update cache
            const isFileWatermarked = isWatermarked(file);
            if (isFileWatermarked) {
                uncacheFile(this.cache, file);
            } else {
                cacheFile(this.cache, file);
            }

            // Should load viewer for first time if:
            //   - File isn't cached OR
            //   - Cached file doesn't have a valid structure
            if (!cachedFile || !checkFileValid(cachedFile)) {
                this.loadViewer();

                // Otherwise re-load viewer if:
                //   - Cached file is stale
                //   - File is newly watermarked
            } else if (cachedFile.file_version.sha1 !== file.file_version.sha1 || isFileWatermarked) {
                this.logger.setCacheStale(); // Log that cache is stale
                this.reload(true); // Reload viewer without fetching updated file info from server
            }
        } catch (err) {
            this.triggerError(err instanceof Error ? err : new Error(__('error_refresh')));
        }
    }

    /**
     * Determines a viewer to use, prepare static assets and representations
     * needed by the viewer, and finally load that viewer.
     *
     * @private
     * @return {void}
     */
    loadViewer() {
        // If preview is closed don't do anything
        if (!this.open) {
            return;
        }

        // Check if preview permissions exist
        if (!checkPermission(this.file, PERMISSION_PREVIEW)) {
            throw new Error(__('error_permissions'));
        }

        // Show download button if download permissions exist, options allow, and browser has ability
        if (checkPermission(this.file, PERMISSION_DOWNLOAD) && this.options.showDownload && Browser.canDownload()) {
            this.ui.showLoadingDownloadButton(this.download);
        }

        // Determine the asset loader to use
        const loader = this.getLoader(this.file);

        // If no loader, then check to see if any of our viewers support this file type.
        // If they do, we know the account can't preview this file type. If they can't we know this file type is unsupported.
        if (!loader) {
            const isFileTypeSupported = this.getViewers().find((viewer) => {
                return viewer.EXT.indexOf(this.file.extension) > -1;
            });

            throw new Error(
                isFileTypeSupported
                    ? __('error_account')
                    : replacePlaceholders(__('error_unsupported'), [`.${this.file.extension}`])
            );
        }

        // Determine the viewer to use
        const viewer = loader.determineViewer(this.file, Object.keys(this.disabledViewers));

        // Log the type of file
        this.logger.setType(viewer.NAME);

        // Determine the representation to use
        const representation = loader.determineRepresentation(this.file, viewer);

        // Instantiate the viewer
        const viewerOptions = this.createViewerOptions({
            viewer,
            representation,
            container: this.container,
            file: this.file
        });
        viewerOptions.logger = this.logger; // Don't clone the logger since it needs to track metrics
        this.viewer = new viewer.CONSTRUCTOR(viewerOptions);

        // Add listeners for viewer events
        this.attachViewerListeners();

        // Load the representation into the viewer
        this.viewer.load();

        // Once the viewer instance has been created, emit it so that clients can attach their events.
        // Viewer object will still be sent along the load event also.
        this.emit('viewer', this.viewer);

        // Reset retry count after successful load so we don't go into the retry short circuit when the same file
        // previewed again
        this.retryCount = 0;
    }

    /**
     * Attach event listeners for viewer.
     *
     * @private
     * @return {void}
     */
    attachViewerListeners() {
        // Node requires listener attached to 'error'
        this.viewer.addListener('error', this.triggerError);
        this.viewer.addListener(VIEWER_EVENT.default, this.handleViewerEvents);
    }

    /**
     * Handle events emitted by the viewer
     *
     * @private
     * @param {Object} [data] - Viewer event data
     * @return {void}
     */
    handleViewerEvents(data) {
        /* istanbul ignore next */
        switch (data.event) {
            case VIEWER_EVENT.download:
                this.download();
                break;
            case VIEWER_EVENT.reload:
                this.reload(); // Reload preview and fetch updated file info depending on `skipServerUpdate` option
                break;
            case VIEWER_EVENT.load:
                this.finishLoading(data.data);
                break;
            case VIEWER_EVENT.progressStart:
                this.ui.startProgressBar();
                break;
            case VIEWER_EVENT.progressEnd:
                this.ui.finishProgressBar();
                break;
            case VIEWER_EVENT.notificationShow:
                this.ui.showNotification(data.data);
                break;
            case VIEWER_EVENT.notificationHide:
                this.ui.hideNotification();
                break;
            case VIEWER_EVENT.mediaEndAutoplay:
                this.navigateRight();
                break;
            case VIEWER_EVENT.error:
                this.logPreviewError(data.data);
                break;
            default:
                // This includes 'notification', 'preload' and others
                this.emit(data.event, data.data);
                this.emit(VIEWER_EVENT.default, data);
        }
    }

    /**
     * Finish loading a viewer - display the appropriate control buttons, re-emit the 'load' event, log
     * the preview, and prefetch the next few files.
     *
     * @private
     * @param {Object} [data] - Load event data
     * @return {void}
     */
    finishLoading(data = {}) {
        // Show or hide print/download buttons
        // canDownload is not supported by all of our browsers, so for now we need to check isMobile
        if (checkPermission(this.file, PERMISSION_DOWNLOAD) && this.options.showDownload && Browser.canDownload()) {
            this.ui.showDownloadButton(this.download);

            if (checkFeature(this.viewer, 'print') && !Browser.isMobile()) {
                this.ui.showPrintButton(this.print);
            }
        }

        const { error } = data;
        if (error) {
            // Bump up preview count
            this.count.error += 1;

            // 'load' with { error } signifies a preview error
            this.emit(VIEWER_EVENT.load, {
                error,
                metrics: this.logger.done(this.count),
                file: this.file
            });

            // Hookup for phantom JS health check
            if (typeof window.callPhantom === 'function') {
                window.callPhantom(0);
            }
        } else {
            // Bump up preview count
            this.count.success += 1;

            // Finally emit the viewer instance back with a load event
            this.emit(VIEWER_EVENT.load, {
                viewer: this.viewer,
                metrics: this.logger.done(this.count),
                file: this.file
            });

            // If there wasn't an error and event logging is not disabled, use Events API to log a preview
            if (!this.options.disableEventLog) {
                this.logPreviewEvent(this.file.id, this.options);
            }

            // Hookup for phantom JS health check
            if (typeof window.callPhantom === 'function') {
                window.callPhantom(1);
            }
        }

        // Finish the progress bar unless instructed not to
        if (data.endProgress !== false) {
            this.ui.finishProgressBar();
        }

        // Programmatically focus on the viewer after it loads
        if (this.viewer && this.viewer.containerEl) {
            this.viewer.containerEl.focus();
        }

        // Hide the loading indicator
        this.ui.hideLoadingIndicator();

        // Set up the notification
        this.ui.setupNotification();

        // Prefetch next few files
        this.prefetchNextFiles();
    }

    /**
     * Logs 'preview' event via the Events API. This is used for logging that a
     * preview happened for access stats, unlike the Logger, which logs preview
     * errors and performance metrics.
     *
     * @private
     * @param {string} fileId - File ID to log preview event for
     * @param {Object} options - File options, e.g. token, shared link
     * @return {void}
     */
    logPreviewEvent(fileId, options) {
        this.logRetryCount = this.logRetryCount || 0;

        const { apiHost, token, sharedLink, sharedLinkPassword } = options;
        const headers = getHeaders({}, token, sharedLink, sharedLinkPassword);

        post(`${apiHost}/2.0/events`, headers, {
            event_type: 'preview',
            source: {
                type: 'file',
                id: fileId
            }
        })
            .then(() => {
                // Reset retry count after successfully logging
                this.logRetryCount = 0;
            })
            .catch(() => {
                // Don't retry more than the retry limit
                this.logRetryCount += 1;
                if (this.logRetryCount > LOG_RETRY_COUNT) {
                    this.logRetryCount = 0;
                    return;
                }

                clearTimeout(this.logRetryTimeout);
                this.logRetryTimeout = setTimeout(() => {
                    this.logPreviewEvent(fileId, options);
                }, LOG_RETRY_TIMEOUT_MS * this.logRetryCount);
            });
    }

    /**
     * Triggers an error due to fetch.
     *
     * @private
     * @param {Object} err Error object
     * @return {void}
     */
    handleFetchError(err) {
        // If preview is closed don't do anything
        if (!this.open) {
            return;
        }

        // Nuke the cache
        uncacheFile(this.cache, this.file);

        // Check if hit the retry limit
        if (this.retryCount > RETRY_COUNT) {
            let errorCode = ERROR_CODE.retriesExceeded;
            let errorMessage = __('error_refresh');
            if (err.response && err.response.status === 429) {
                errorCode = ERROR_CODE.rateLimit;
                errorMessage = __('error_rate_limit');
            }

            const error = createPreviewError(errorCode, errorMessage, this.file.id);
            this.triggerError(error);
            return;
        }

        clearTimeout(this.retryTimeout);

        // Respect 'Retry-After' header if present, otherwise retry using exponential backoff
        let timeoutMs = 2 ** this.retryCount * MS_IN_S;
        if (err.headers) {
            const retryAfterS = parseInt(err.headers.get('Retry-After'), 10);
            if (!Number.isNaN(retryAfterS)) {
                timeoutMs = retryAfterS * MS_IN_S;
            }
        }

        this.retryTimeout = setTimeout(() => {
            this.load(this.file.id);
        }, timeoutMs);
    }

    /**
     * Instantiate the error viewer
     *
     * @private
     * @return {PreviewError} PreviewError instance
     */
    getErrorViewer() {
        return new PreviewErrorViewer(
            this.createViewerOptions({
                viewer: { NAME: 'Error' },
                container: this.container,
                file: this.file
            })
        );
    }

    /**
     * Generic error handler. Shows the error viewer with the specified error
     * message.
     *
     * @private
     * @param {Error} err - Error
     * @return {void}
     */
    triggerError(err) {
        // Always log preview errors
        this.logPreviewError(err);

        // If preview is closed don't do anything
        if (!this.open) {
            return;
        }

        // Mark as error being processed which should prevent viewer loading
        this.open = false;

        // Nuke the cache
        uncacheFile(this.cache, this.file);

        // Destroy anything still showing
        this.destroy();

        // Instantiate the error viewer
        this.viewer = this.getErrorViewer();

        // Add listeners for viewer events
        this.attachViewerListeners();

        // Load the error viewer
        this.viewer.load(err);
    }

    /**
     * Create a generic log Object.
     *
     * @private
     * @return {Object} Log details for viewer session and current file.
     */
    createLog() {
        const log = {
            timestamp: getISOTime(),
            file_id: this.file ? this.file.id : '',
            file_version_id: this.file ? this.file.file_version.id : '',
            content_type: '',
            extension: '', // determined outside
            locale: this.location.locale || '',
            ...getClientLogDetails()
        };

        return log;
    }

    /**
     * Message, to any listeners of Preview, that an error has occurred.
     *
     * @private
     * @param {Error} error - The error that occurred.
     * @return {void}
     */
    logPreviewError(error) {
        const err = error;
        // If we haven't supplied a code, then it was thrown by the browser
        err.code = err.code || ERROR_CODE.browserError;
        // Make sure to strip auth, if it's a string.
        err.message = typeof error.message === 'string' ? stripAuthFromString(error.message) : error.message;
        err.displayMessage = typeof error.displayMessage === 'string' ? stripAuthFromString(error.displayMessage) : '';

        const errorLog = {
            error: err,
            ...this.createLog()
        };

        this.emit('preview_error', errorLog);
    }

    /**
     * Builds a list of required XHR headers.
     *
     * @private
     * @param {string} [token] - Access token
     * @return {Object} Headers
     */
    getRequestHeaders(token) {
        const videoHint =
            Browser.canPlayDash() && !this.disabledViewers.Dash ? X_REP_HINT_VIDEO_DASH : X_REP_HINT_VIDEO_MP4;
        const headers = {
            'X-Rep-Hints': `${X_REP_HINT_BASE}${X_REP_HINT_DOC_THUMBNAIL}${X_REP_HINT_IMAGE}${videoHint}`
        };

        return getHeaders(
            headers,
            token || this.options.token,
            this.options.sharedLink,
            this.options.sharedLinkPassword
        );
    }

    /**
     * Prefetches file information and content for the next few files to
     * improve preview performance for those files.
     *
     * @private
     * @return {void}
     */
    prefetchNextFiles() {
        const { apiHost, queryParams, skipServerUpdate } = this.options;

        // Don't bother prefetching when there aren't more files or we need to skip server update
        if (this.collection.length < 2 || skipServerUpdate) {
            return;
        }

        // Maintain collection of files we have already prefetched
        this.prefetchedCollection = this.prefetchedCollection || [];

        // Prefetch the next PREFETCH_COUNT files excluding ones we've already prefetched
        const currentIndex = this.collection.indexOf(this.file.id);
        const filesToPrefetch = this.collection
            .slice(currentIndex + 1, currentIndex + PREFETCH_COUNT + 1)
            .filter((fileId) => this.prefetchedCollection.indexOf(fileId) === -1);

        // Check if we need to prefetch anything
        if (filesToPrefetch.length === 0) {
            return;
        }

        // Get access tokens for all files we should be prefetching
        getTokens(filesToPrefetch, this.previewOptions.token)
            .then((tokenMap) => {
                filesToPrefetch.forEach((fileId) => {
                    const token = tokenMap[fileId];

                    // Append optional query params
                    const fileVersionId = this.getFileOption(fileId, FILE_OPTION_FILE_VERSION_ID) || '';
                    const fileInfoUrl = appendQueryParams(getURL(fileId, fileVersionId, apiHost), queryParams);

                    // Prefetch and cache file information and content
                    get(fileInfoUrl, this.getRequestHeaders(token))
                        .then((file) => {
                            // Cache file info
                            cacheFile(this.cache, file);
                            this.prefetchedCollection.push(file.id);

                            // Prefetch assets and content for file
                            this.prefetch({
                                fileId: file.id,
                                token
                            });
                        })
                        .catch((err) => {
                            const message = `Error prefetching file ID ${id} - ${err}`;
                            /* eslint-disable no-console */
<<<<<<< HEAD
                            console.error(message);
=======
                            console.error(`Error prefetching file ID ${fileId} - ${err}`);
>>>>>>> 7d4146bb
                            /* eslint-enable no-console */

                            const error = createPreviewError(ERROR_CODE.prefetchFile, message, {
                                fileId: id,
                                error: err
                            });
                            this.logPreviewError(error);
                        });
                });
            })
            .catch(() => {
                const message = 'Error prefetching files';
                /* eslint-disable no-console */
                console.error(message);
                /* eslint-enable no-console */

                const error = createPreviewError(ERROR_CODE, message, filesToPrefetch);
                this.logPreviewError(error);
            });
    }

    /**
     * Mousemove handler for navigation.
     *
     * @private
     * @return {Function} Throttled mousemove handler
     */
    getGlobalMousemoveHandler() {
        return throttle(
            () => {
                clearTimeout(this.timeoutHandler);

                if (!this.container) {
                    return;
                }

                // If a viewer is showing then we are previewing
                const isPreviewing = !!this.viewer;

                // Always assume that navigation arrows will be hidden
                this.container.classList.remove(CLASS_NAVIGATION_VISIBILITY);

                // Only show it if either we aren't previewing or if we are then the viewer
                // is not blocking the show. If we are previewing then the viewer may choose
                // to not allow navigation arrows. This is mostly useful for videos since the
                // navigation arrows may interfere with the settings menu inside video player.
                if (!isPreviewing || this.viewer.allowNavigationArrows()) {
                    this.container.classList.add(CLASS_NAVIGATION_VISIBILITY);
                }

                this.timeoutHandler = setTimeout(() => {
                    if (this.container) {
                        this.container.classList.remove(CLASS_NAVIGATION_VISIBILITY);
                    }
                }, MOUSEMOVE_THROTTLE_MS);
            },
            MOUSEMOVE_THROTTLE_MS - 500,
            true
        );
    }

    /**
     * Shows a preview of a file at the specified index in the current collection.
     *
     * @public
     * @param {number} index - Index of file to preview
     * @return {void}
     */
    navigateToIndex(index) {
        if (!Array.isArray(this.collection) || this.collection.length < 2) {
            return;
        }

        const fileId = this.collection[index];
        this.emit('navigate', fileId);
        this.count.navigation += 1;
        this.load(fileId);
    }

    /**
     * Shows a preview of the previous file.
     *
     * @public
     * @return {void}
     */
    navigateLeft() {
        const currentIndex = this.collection.indexOf(this.file.id);
        const newIndex = currentIndex === 0 ? 0 : currentIndex - 1;
        if (newIndex !== currentIndex) {
            this.navigateToIndex(newIndex);
        }
    }

    /**
     * Shows a preview of the next file.
     *
     * @public
     * @return {void}
     */
    navigateRight() {
        const currentIndex = this.collection.indexOf(this.file.id);
        const newIndex = currentIndex === this.collection.length - 1 ? this.collection.length - 1 : currentIndex + 1;
        if (newIndex !== currentIndex) {
            this.navigateToIndex(newIndex);
        }
    }

    /**
     * Determines the appropriate viewer loader to use based on file information.
     *
     * @private
     * @param {Object} file - Box file to preview
     * @return {Object|null} Matching loader
     */
    getLoader(file) {
        return this.loaders.find((loader) => loader.canLoad(file, Object.keys(this.disabledViewers)));
    }

    /**
     * Global keydown handler for preview.
     *
     * @private
     * @param {Event} event - keydown event
     * @return {void}
     */
    keydownHandler(event) {
        const { target } = event;

        // If keyboard shortcuts / hotkeys are disabled, ignore
        if (!this.options.useHotkeys) {
            return;
        }

        // Ignore key events when we are inside certain fields
        if (
            !target ||
            KEYDOWN_EXCEPTIONS.indexOf(target.nodeName) > -1 ||
            (target.nodeName === 'DIV' && !!target.getAttribute('contenteditable'))
        ) {
            return;
        }

        let consumed = false;
        const key = decodeKeydown(event);

        if (!key) {
            return;
        }

        if (this.viewer && typeof this.viewer.onKeydown === 'function') {
            consumed = !!this.viewer.onKeydown(key);
        }

        if (!consumed) {
            switch (key) {
                case 'ArrowLeft':
                    this.navigateLeft();
                    consumed = true;
                    break;
                case 'ArrowRight':
                    this.navigateRight();
                    consumed = true;
                    break;
                default:
                // no-op
            }
        }

        if (consumed) {
            event.preventDefault();
            event.stopPropagation();
        }
    }

    /**
     * Helper to get specific file option for a file.
     *
     * @param {string|Object} fileIdOrFile - File ID or file object to get file version ID for
     * @param {string} optionName - Name of option, e.g. fileVersionId
     * @return {Object|undefined} Specific file option
     */
    getFileOption(fileIdOrFile, optionName) {
        const fileId = typeof fileIdOrFile === 'string' ? fileIdOrFile : fileIdOrFile.id;
        return getProp(this.previewOptions, `fileOptions.${fileId}.${optionName}`);
    }
}

global.Box = global.Box || {};
global.Box.Preview = Preview;
export default Preview;<|MERGE_RESOLUTION|>--- conflicted
+++ resolved
@@ -1405,17 +1405,13 @@
                             });
                         })
                         .catch((err) => {
-                            const message = `Error prefetching file ID ${id} - ${err}`;
+                            const message = `Error prefetching file ID ${fileId} - ${err}`;
                             /* eslint-disable no-console */
-<<<<<<< HEAD
                             console.error(message);
-=======
-                            console.error(`Error prefetching file ID ${fileId} - ${err}`);
->>>>>>> 7d4146bb
                             /* eslint-enable no-console */
 
                             const error = createPreviewError(ERROR_CODE.prefetchFile, message, {
-                                fileId: id,
+                                fileId,
                                 error: err
                             });
                             this.logPreviewError(error);
