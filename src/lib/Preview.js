--- conflicted
+++ resolved
@@ -24,19 +24,12 @@
     getURL,
     getDownloadURL,
     checkPermission,
-<<<<<<< HEAD
-    canDownloadWatermarkedRep,
-    checkFeature,
-    checkFileValid,
-    cacheFile,
-    uncacheFile
-=======
     checkFeature,
     checkFileValid,
     cacheFile,
     uncacheFile,
-    isWatermarked
->>>>>>> 33029062
+    isWatermarked,
+    canDownloadWatermarkedRep
 } from './file';
 import {
     API_HOST,
