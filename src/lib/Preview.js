--- conflicted
+++ resolved
@@ -800,17 +800,15 @@
         // Optional additional query params to append to requests
         this.options.queryParams = options.queryParams || {};
 
-<<<<<<< HEAD
-        // Tier of logs to print to the console. See tiers in logConstants.js, CONSOLE_LEVELS for more.
-        this.options.consoleLevel = options.consoleLevel;
-
-        // Explicit disabling of log saving. Saves logs by default.
-        this.options.disableLogSaving = !!options.disableLogSaving;
-=======
         // Option to pause requireJS while Preview loads third party dependencies
         // RequireJS will be re-enabled on the 'assetsloaded' event fired by Preview
         this.options.pauseRequireJS = !!options.pauseRequireJS;
->>>>>>> 2b6fa142
+
+        // Tier of logs to print to the console. See tiers in logConstants.js, CONSOLE_LEVELS for more.
+        this.options.consoleLevel = options.consoleLevel;
+
+        // Explicit disabling of log saving. Saves logs by default.
+        this.options.disableLogSaving = !!options.disableLogSaving;
 
         // Prefix any user created loaders before our default ones
         this.loaders = (options.loaders || []).concat(loaderList);
