import ProgressBar from './ProgressBar';
import shellTemplate from './shell.html';
import Notification from './Notification';
import { insertTemplate } from './util';
import {
    CLASS_HIDDEN,
    CLASS_INVISIBLE,
    CLASS_BOX_PREVIEW_BASE_HEADER,
    CLASS_BOX_PREVIEW_HAS_HEADER,
    CLASS_BOX_PREVIEW_HEADER,
    CLASS_BOX_PREVIEW_THEME_DARK,
    CLASS_PREVIEW_LOADED,
    SELECTOR_BOX_PREVIEW_CONTAINER,
    SELECTOR_BOX_PREVIEW,
    SELECTOR_BOX_PREVIEW_BTN_PRINT,
    SELECTOR_BOX_PREVIEW_BTN_DOWNLOAD,
    SELECTOR_BOX_PREVIEW_BTN_LOADING_DOWNLOAD,
    SELECTOR_BOX_PREVIEW_CRAWLER_WRAPPER,
    SELECTOR_BOX_PREVIEW_LOADING_TEXT,
    SELECTOR_BOX_PREVIEW_LOADING_WRAPPER,
    SELECTOR_BOX_PREVIEW_LOGO_CUSTOM,
    SELECTOR_BOX_PREVIEW_LOGO_DEFAULT,
    SELECTOR_NAVIGATION_LEFT,
    SELECTOR_NAVIGATION_RIGHT
} from './constants';

class PreviewUI {
    /** @property {HTMLElement} - Container element */
    container;

    /** @property {HTMLElement} - Content container element */
    contentContainer;

    /** @property {Function} - Left navigation arrow handler */
    leftHandler;

    /** @property {Function} - Right navigation arrow handler */
    rightHandler;

    /** @property {Function} - Mousemove handler */
    mousemoveHandler;

    /** @property {Function} - Keydown handler */
    keydownHandler;

    /** @property {ProgressBar} - Progress bar instance */
    progressBar;

    /**
     * Destroy preview container content.
     *
     * @public
     * @return {void}
     */
    cleanup() {
        if (this.progressBar) {
            this.progressBar.destroy();
        }

        if (this.contentContainer) {
            this.contentContainer.removeEventListener('mousemove', this.mousemoveHandler);
        }

        if (this.container) {
            this.container.innerHTML = '';
        }

        // Remove keyboard events
        document.removeEventListener('keydown', this.keydownHandler);
    }

    /**
     * Initializes the container for preview.
     *
     * @public
     * @param {Object} options - Setup options
     * @param {Function} keydown - Keydown handler
     * @param {Function} navigateLeft - Left navigation handler
     * @param {Function} navigateRight - Right navigation handler
     * @param {Function} mousemove - Mousemove handler
     * @return {HTMLElement} Preview container
     */
    setup(options, keydown, navigateLeft, navigateRight, mousemove) {
        this.container = options.container;
        this.leftHandler = navigateLeft;
        this.rightHandler = navigateRight;
        this.mousemoveHandler = mousemove;
        this.keydownHandler = keydown;

        if (typeof this.container === 'string') {
            // Get the container dom element if a selector was passed instead.
            this.container = document.querySelector(this.container);
        } else if (!this.container) {
            // Create the container if nothing was passed.
            this.container = document.body;
        }

        // Clear the content
        this.cleanup();

        // Create the preview with absolute positioning inside a relative positioned container
        // <bp-container>
        //      <bp-header>
        //      <bp>
        //      <navigation>
        // </bp-container>
        insertTemplate(this.container, shellTemplate);

        this.container = this.container.querySelector(SELECTOR_BOX_PREVIEW_CONTAINER);
        this.contentContainer = this.container.querySelector(SELECTOR_BOX_PREVIEW);

        // Setup the header, buttons, and theme
        if (options.header !== 'none') {
            this.setupHeader(options.header, options.logoUrl);
        }

        // Setup progress bar
        this.progressBar = new ProgressBar(this.container);

        // Setup notification
        this.notification = new Notification(this.contentContainer);

        // Setup loading indicator
        this.setupLoading();

        // Attach keyboard events
        document.addEventListener('keydown', this.keydownHandler);

        return this.container;
    }

    /**
     * Shows navigation arrows if there is a need
     *
     * @public
     * @param {number} id - File ID of current preview
     * @param {number[]} collection - Array of File IDs being previewed
     * @return {void}
     */
    showNavigation(id, collection) {
        // Before showing or updating navigation do some cleanup
        // that may be needed if the collection changes

        if (!this.container) {
            return;
        }

        const leftNavEl = this.container.querySelector(SELECTOR_NAVIGATION_LEFT);
        const rightNavEl = this.container.querySelector(SELECTOR_NAVIGATION_RIGHT);

        // If show navigation was called when shell is not ready then return
        if (!leftNavEl || !rightNavEl) {
            return;
        }

        // Set titles
        leftNavEl.title = __('previous_file');
        rightNavEl.title = __('next_file');

        // Hide the arrows by default
        leftNavEl.classList.add(CLASS_HIDDEN);
        rightNavEl.classList.add(CLASS_HIDDEN);

        leftNavEl.removeEventListener('click', this.leftHandler);
        rightNavEl.removeEventListener('click', this.rightHandler);
        this.contentContainer.removeEventListener('mousemove', this.mousemoveHandler);

        // Don't show navigation when there is no need
        if (collection.length < 2) {
            return;
        }

        this.contentContainer.addEventListener('mousemove', this.mousemoveHandler);

        // Selectively show or hide the navigation arrows
        const index = collection.indexOf(id);

        if (index > 0) {
            leftNavEl.addEventListener('click', this.leftHandler);
            leftNavEl.classList.remove(CLASS_HIDDEN);
        }

        if (index < collection.length - 1) {
            rightNavEl.addEventListener('click', this.rightHandler);
            rightNavEl.classList.remove(CLASS_HIDDEN);
        }
    }

    /**
     * Shows the print button if the viewers implement print
     *
     * @public
     * @param {Function} handler - Print click handler
     * @return {void}
     */
    showPrintButton(handler) {
        const printButtonEl = this.container.querySelector(SELECTOR_BOX_PREVIEW_BTN_PRINT);
        if (!printButtonEl) {
            return;
        }

        printButtonEl.title = __('print');
        printButtonEl.classList.remove(CLASS_HIDDEN);
        printButtonEl.addEventListener('click', handler);
    }

    /**
     * Shows the download button if the viewers implement download
     *
     * @public
     * @param {Function} handler - Download click handler
     * @return {void}
     */
    showDownloadButton(handler) {
        const downloadButtonEl = this.container.querySelector(SELECTOR_BOX_PREVIEW_BTN_DOWNLOAD);
        if (!downloadButtonEl) {
            return;
        }

        downloadButtonEl.title = __('download');
        downloadButtonEl.classList.remove(CLASS_HIDDEN);
        downloadButtonEl.addEventListener('click', handler);
    }

    /**
     * Shows the loading download button if the viewers implement download
     *
     * @public
     * @param {Function} handler - Download click handler
     * @return {void}
     */
    showLoadingDownloadButton(handler) {
        const downloadButtonEl = this.container.querySelector(SELECTOR_BOX_PREVIEW_BTN_LOADING_DOWNLOAD);
        if (!downloadButtonEl) {
            return;
        }

        downloadButtonEl.title = __('download');
        downloadButtonEl.classList.remove(CLASS_INVISIBLE);
        downloadButtonEl.addEventListener('click', handler);
    }

    /**
     * Shows the loading indicator
     *
     * @public
     * @return {void}
     */
    showLoadingIndicator() {
        if (this.contentContainer) {
            this.contentContainer.classList.remove(CLASS_PREVIEW_LOADED);
        }
    }

    /**
     * Hides the loading indicator.
     *
     * @public
     * @return {void}
     */
    hideLoadingIndicator() {
<<<<<<< HEAD
        if (!this.contentContainer) {
            return;
        }

        this.contentContainer.classList.add(CLASS_PREVIEW_LOADED);
        const crawler = this.contentContainer.querySelector(SELECTOR_BOX_PREVIEW_CRAWLER_WRAPPER);
        if (crawler) {
            // We need to remove this since it was hidden specially as a
            // part of finishLoadingSetup in BaseViewer.js
            crawler.classList.remove(CLASS_HIDDEN);
=======
        if (this.contentContainer) {
            this.contentContainer.classList.add(CLASS_PREVIEW_LOADED);

            // Re-show the cralwer for the next preview since it is hidden in finishLoadingSetup() in BaseViewer.js
            const crawler = this.contentContainer.querySelector(SELECTOR_BOX_PREVIEW_CRAWLER_WRAPPER);
            if (crawler) {
                crawler.classList.remove(CLASS_HIDDEN);
            }

            // Setup viewer notification
            this.notification = new Notification(this.contentContainer);
>>>>>>> 33029062
        }
    }

    /**
     * Shows and starts a progress bar at the top of the preview.
     *
     * @public
     * @return {void}
     */
    startProgressBar() {
        this.progressBar.start();
    }

    /**
     * Finishes and hides the top progress bar if present.
     *
     * @public
     * @return {void}
     */
    finishProgressBar() {
        this.progressBar.finish();
    }

    /**
     * Shows a notification message.
     *
     * @public
     * @param {string} message - Notification message
     * @param {string} [buttonText] - Optional text to show in button
     * @return {void}
     */
    showNotification(message, buttonText) {
        if (!this.notification) {
            return;
        }

        this.notification.show(message, buttonText);
    }

    /**
     * Hides the notification message. Does nothing if the notification is already hidden.
     *
     * @public
     * @return {void}
     */
    hideNotification() {
        if (!this.notification) {
            return;
        }

        this.notification.hide();
    }

    /**
     * Replaces the currently active header with a specified header
     *
     * @public
     * @param {string} replacementHeader - Class name of new header
     * @return {void}
     */
    replaceHeader(replacementHeader) {
        // First hide all possible headers
        const headers = this.container.querySelectorAll(`.${CLASS_BOX_PREVIEW_HEADER}`);
        [].forEach.call(headers, (header) => {
            header.classList.add(CLASS_HIDDEN);
        });

        // Show the specified header
        const headerToShow = this.container.querySelector(replacementHeader);
        headerToShow.classList.remove(CLASS_HIDDEN);
    }

    //--------------------------------------------------------------------------
    // Private
    //--------------------------------------------------------------------------
    /**
     * Sets up the preview header.
     *
     * @private
     * @param {string} headerTheme - Header theme - either 'light' or 'dark'
     * @param {string} logoUrl - URL of logo to use
     * @return {void}
     */
    setupHeader(headerTheme, logoUrl) {
        const headerEl = this.container.firstElementChild;
        headerEl.className = `${CLASS_BOX_PREVIEW_HEADER} ${CLASS_BOX_PREVIEW_BASE_HEADER}`;
        this.contentContainer.classList.add(CLASS_BOX_PREVIEW_HAS_HEADER);

        // Setup theme, default is 'light'
        if (headerTheme === 'dark') {
            this.container.classList.add(CLASS_BOX_PREVIEW_THEME_DARK);
        }

        // Set custom logo
        if (logoUrl) {
            const defaultLogoEl = headerEl.querySelector(SELECTOR_BOX_PREVIEW_LOGO_DEFAULT);
            defaultLogoEl.classList.add(CLASS_HIDDEN);

            const customLogoEl = headerEl.querySelector(SELECTOR_BOX_PREVIEW_LOGO_CUSTOM);
            customLogoEl.src = logoUrl;
            customLogoEl.classList.remove(CLASS_HIDDEN);
        }
    }

    /**
     * Sets up preview loading indicator.
     *
     * @private
     * @return {void}
     */
    setupLoading() {
        const loadingWrapperEl = this.container.querySelector(SELECTOR_BOX_PREVIEW_LOADING_WRAPPER);
        if (!loadingWrapperEl) {
            return;
        }

        const loadingTextEl = loadingWrapperEl.querySelector(SELECTOR_BOX_PREVIEW_LOADING_TEXT);
        loadingTextEl.textContent = __('loading_preview');

        const loadingDownloadButtonEl = loadingWrapperEl.querySelector(SELECTOR_BOX_PREVIEW_BTN_LOADING_DOWNLOAD);
        loadingDownloadButtonEl.textContent = __('download_file');
    }
}

export default PreviewUI;<|MERGE_RESOLUTION|>--- conflicted
+++ resolved
@@ -259,30 +259,16 @@
      * @return {void}
      */
     hideLoadingIndicator() {
-<<<<<<< HEAD
         if (!this.contentContainer) {
             return;
         }
 
         this.contentContainer.classList.add(CLASS_PREVIEW_LOADED);
+
+        // Re-show the cralwer for the next preview since it is hidden in finishLoadingSetup() in BaseViewer.js
         const crawler = this.contentContainer.querySelector(SELECTOR_BOX_PREVIEW_CRAWLER_WRAPPER);
         if (crawler) {
-            // We need to remove this since it was hidden specially as a
-            // part of finishLoadingSetup in BaseViewer.js
             crawler.classList.remove(CLASS_HIDDEN);
-=======
-        if (this.contentContainer) {
-            this.contentContainer.classList.add(CLASS_PREVIEW_LOADED);
-
-            // Re-show the cralwer for the next preview since it is hidden in finishLoadingSetup() in BaseViewer.js
-            const crawler = this.contentContainer.querySelector(SELECTOR_BOX_PREVIEW_CRAWLER_WRAPPER);
-            if (crawler) {
-                crawler.classList.remove(CLASS_HIDDEN);
-            }
-
-            // Setup viewer notification
-            this.notification = new Notification(this.contentContainer);
->>>>>>> 33029062
         }
     }
 
