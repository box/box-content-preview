import ProgressBar from './ProgressBar';
import shellTemplate from './shell.html';
import Notification from './Notification';
import { insertTemplate } from './util';
import {
    CLASS_HIDDEN,
    CLASS_INVISIBLE,
    CLASS_BOX_PREVIEW_HAS_HEADER,
    CLASS_BOX_PREVIEW_HEADER,
    CLASS_BOX_PREVIEW_THEME_DARK,
    CLASS_PREVIEW_LOADED,
    SELECTOR_BOX_PREVIEW_CONTAINER,
    SELECTOR_BOX_PREVIEW,
    SELECTOR_BOX_PREVIEW_BTN_PRINT,
    SELECTOR_BOX_PREVIEW_BTN_DOWNLOAD,
    SELECTOR_BOX_PREVIEW_BTN_LOADING_DOWNLOAD,
    SELECTOR_BOX_PREVIEW_CRAWLER_WRAPPER,
    SELECTOR_BOX_PREVIEW_LOADING_TEXT,
    SELECTOR_BOX_PREVIEW_LOADING_WRAPPER,
    SELECTOR_BOX_PREVIEW_LOGO_CUSTOM,
    SELECTOR_BOX_PREVIEW_LOGO_DEFAULT,
    SELECTOR_NAVIGATION_LEFT,
    SELECTOR_NAVIGATION_RIGHT
} from './constants';

class PreviewUI {
    /** @property {HTMLElement} - Container element */
    container;

    /** @property {HTMLElement} - Content container element */
    contentContainer;

    /** @property {Function} - Left navigation arrow handler */
    leftHandler;

    /** @property {Function} - Right navigation arrow handler */
    rightHandler;

    /** @property {Function} - Mousemove handler */
    mousemoveHandler;

    /** @property {Function} - Keydown handler */
    keydownHandler;

    /** @property {ProgressBar} - Progress bar instance */
    progressBar;

    /**
     * Destroy preview container content.
     *
     * @public
     * @return {void}
     */
    cleanup() {
        if (this.progressBar) {
            this.progressBar.destroy();
        }

        if (this.contentContainer) {
            this.contentContainer.removeEventListener('mousemove', this.mousemoveHandler);
        }

        if (this.container) {
            this.container.innerHTML = '';
        }

        // Remove keyboard events
        document.removeEventListener('keydown', this.keydownHandler);
    }

    /**
     * Initializes the container for preview.
     *
     * @public
     * @param {Object} options - Setup options
     * @param {Function} keydown - Keydown handler
     * @param {Function} navigateLeft - Left navigation handler
     * @param {Function} navigateRight - Right navigation handler
     * @param {Function} mousemove - Mousemove handler
     * @return {HTMLElement} Preview container
     */
    setup(options, keydown, navigateLeft, navigateRight, mousemove) {
        this.container = options.container;
        this.leftHandler = navigateLeft;
        this.rightHandler = navigateRight;
        this.mousemoveHandler = mousemove;
        this.keydownHandler = keydown;

        if (typeof this.container === 'string') {
            // Get the container dom element if a selector was passed instead.
            this.container = document.querySelector(this.container);
        } else if (!this.container) {
            // Create the container if nothing was passed.
            this.container = document.body;
        }

        // Clear the content
        this.cleanup();

        // Create the preview with absolute positioning inside a relative positioned container
        // <bp-container>
        //      <bp-header>
        //      <bp>
        //      <navigation>
        // </bp-container>
        insertTemplate(this.container, shellTemplate);

        this.container = this.container.querySelector(SELECTOR_BOX_PREVIEW_CONTAINER);
        this.contentContainer = this.container.querySelector(SELECTOR_BOX_PREVIEW);

        // Setup the header, buttons, and theme
        if (options.header !== 'none') {
            this.setupHeader(options.header, options.logoUrl);
        }

        // Setup progress bar
        this.progressBar = new ProgressBar(this.container);

        // Setup loading indicator
        this.setupLoading();

        // Attach keyboard events
        document.addEventListener('keydown', this.keydownHandler);

        return this.container;
    }

    /**
     * Shows navigation arrows if there is a need
     *
     * @public
     * @param {number} id - File ID of current preview
     * @param {number[]} collection - Array of File IDs being previewed
     * @return {void}
     */
    showNavigation(id, collection) {
        // Before showing or updating navigation do some cleanup
        // that may be needed if the collection changes

        if (!this.container) {
            return;
        }

        const leftNavEl = this.container.querySelector(SELECTOR_NAVIGATION_LEFT);
        const rightNavEl = this.container.querySelector(SELECTOR_NAVIGATION_RIGHT);

        // If show navigation was called when shell is not ready then return
        if (!leftNavEl || !rightNavEl) {
            return;
        }

        // Set titles
        leftNavEl.title = __('previous_file');
        rightNavEl.title = __('next_file');

        // Hide the arrows by default
        leftNavEl.classList.add(CLASS_HIDDEN);
        rightNavEl.classList.add(CLASS_HIDDEN);

        leftNavEl.removeEventListener('click', this.leftHandler);
        rightNavEl.removeEventListener('click', this.rightHandler);
        this.contentContainer.removeEventListener('mousemove', this.mousemoveHandler);

        // Don't show navigation when there is no need
        if (collection.length < 2) {
            return;
        }

        this.contentContainer.addEventListener('mousemove', this.mousemoveHandler);

        // Selectively show or hide the navigation arrows
        const index = collection.indexOf(id);

        if (index > 0) {
            leftNavEl.addEventListener('click', this.leftHandler);
            leftNavEl.classList.remove(CLASS_HIDDEN);
        }

        if (index < collection.length - 1) {
            rightNavEl.addEventListener('click', this.rightHandler);
            rightNavEl.classList.remove(CLASS_HIDDEN);
        }
    }

    /**
     * Shows the print button if the viewers implement print
     *
     * @public
     * @param {Function} handler - Print click handler
     * @return {void}
     */
    showPrintButton(handler) {
        const printButtonEl = this.container.querySelector(SELECTOR_BOX_PREVIEW_BTN_PRINT);
        if (!printButtonEl) {
            return;
        }

        printButtonEl.title = __('print');
        printButtonEl.classList.remove(CLASS_HIDDEN);
        printButtonEl.addEventListener('click', handler);
    }

    /**
     * Shows the download button if the viewers implement download
     *
     * @public
     * @param {Function} handler - Download click handler
     * @return {void}
     */
    showDownloadButton(handler) {
        const downloadButtonEl = this.container.querySelector(SELECTOR_BOX_PREVIEW_BTN_DOWNLOAD);
        if (!downloadButtonEl) {
            return;
        }

        downloadButtonEl.title = __('download');
        downloadButtonEl.classList.remove(CLASS_HIDDEN);
        downloadButtonEl.addEventListener('click', handler);
    }

    /**
     * Shows the loading download button if the viewers implement download
     *
     * @public
     * @param {Function} handler - Download click handler
     * @return {void}
     */
    showLoadingDownloadButton(handler) {
        const downloadButtonEl = this.container.querySelector(SELECTOR_BOX_PREVIEW_BTN_LOADING_DOWNLOAD);
        if (!downloadButtonEl) {
            return;
        }

        downloadButtonEl.title = __('download');
        downloadButtonEl.classList.remove(CLASS_INVISIBLE);
        downloadButtonEl.addEventListener('click', handler);
    }

    /**
     * Shows the loading indicator
     *
     * @public
     * @return {void}
     */
    showLoadingIndicator() {
        if (this.contentContainer) {
            this.contentContainer.classList.remove(CLASS_PREVIEW_LOADED);
        }
    }

    /**
     * Hides the loading indicator.
     *
     * @public
     * @return {void}
     */
    hideLoadingIndicator() {
        if (this.contentContainer) {
            this.contentContainer.classList.add(CLASS_PREVIEW_LOADED);
            const crawler = this.contentContainer.querySelector(SELECTOR_BOX_PREVIEW_CRAWLER_WRAPPER);
            if (crawler) {
                // We need to remove this since it was hidden specially as a
                // part of finishLoadingSetup in BaseViewer.js
                crawler.classList.remove(CLASS_HIDDEN);
            }

            // Setup viewer notification
            this.notification = new Notification(this.contentContainer);
        }
    }

    /**
<<<<<<< HEAD
     * Gets the annotation button element.
     *
     * @public
     * @param {string} annotatorSelector - Class selector for a custom annotation button.
     * @return {HTMLElement|null} Annotate button element or null if the selector did not find an element.
     */
    getAnnotateButton(annotatorSelector) {
        return this.container.querySelector(annotatorSelector);
    }

    /**
=======
>>>>>>> 27b118dc
     * Shows and starts a progress bar at the top of the preview.
     *
     * @public
     * @return {void}
     */
    startProgressBar() {
        this.progressBar.start();
    }

    /**
     * Finishes and hides the top progress bar if present.
     *
     * @public
     * @return {void}
     */
    finishProgressBar() {
        this.progressBar.finish();
    }

    /**
     * Shows a notification message.
     *
     * @public
     * @param {string} message - Notification message
     * @param {string} [buttonText] - Optional text to show in button
     * @return {void}
     */
    showNotification(message, buttonText) {
        this.notification.show(message, buttonText);
    }

    /**
     * Hides the notification message. Does nothing if the notification is already hidden.
     *
     * @public
     * @return {void}
     */
    hideNotification() {
        this.notification.hide();
    }

    //--------------------------------------------------------------------------
    // Private
    //--------------------------------------------------------------------------
    /**
     * Sets up the preview header.
     *
     * @private
     * @param {string} headerTheme - Header theme - either 'light' or 'dark'
     * @param {string} logoUrl - URL of logo to use
     * @return {void}
     */
    setupHeader(headerTheme, logoUrl) {
        const headerEl = this.container.firstElementChild;
        headerEl.className = CLASS_BOX_PREVIEW_HEADER;
        this.contentContainer.classList.add(CLASS_BOX_PREVIEW_HAS_HEADER);

        // Setup theme, default is 'light'
        if (headerTheme === 'dark') {
            this.container.classList.add(CLASS_BOX_PREVIEW_THEME_DARK);
        }

        // Set custom logo
        if (logoUrl) {
            const defaultLogoEl = headerEl.querySelector(SELECTOR_BOX_PREVIEW_LOGO_DEFAULT);
            defaultLogoEl.classList.add(CLASS_HIDDEN);

            const customLogoEl = headerEl.querySelector(SELECTOR_BOX_PREVIEW_LOGO_CUSTOM);
            customLogoEl.src = logoUrl;
            customLogoEl.classList.remove(CLASS_HIDDEN);
        }
    }

    /**
     * Sets up preview loading indicator.
     *
     * @private
     * @return {void}
     */
    setupLoading() {
        const loadingWrapperEl = this.container.querySelector(SELECTOR_BOX_PREVIEW_LOADING_WRAPPER);
        if (!loadingWrapperEl) {
            return;
        }

        const loadingTextEl = loadingWrapperEl.querySelector(SELECTOR_BOX_PREVIEW_LOADING_TEXT);
        loadingTextEl.textContent = __('loading_preview');

        const loadingDownloadButtonEl = loadingWrapperEl.querySelector(SELECTOR_BOX_PREVIEW_BTN_LOADING_DOWNLOAD);
        loadingDownloadButtonEl.textContent = __('download_file');
    }
}

export default PreviewUI;<|MERGE_RESOLUTION|>--- conflicted
+++ resolved
@@ -270,20 +270,6 @@
     }
 
     /**
-<<<<<<< HEAD
-     * Gets the annotation button element.
-     *
-     * @public
-     * @param {string} annotatorSelector - Class selector for a custom annotation button.
-     * @return {HTMLElement|null} Annotate button element or null if the selector did not find an element.
-     */
-    getAnnotateButton(annotatorSelector) {
-        return this.container.querySelector(annotatorSelector);
-    }
-
-    /**
-=======
->>>>>>> 27b118dc
      * Shows and starts a progress bar at the top of the preview.
      *
      * @public
