<<<<<<< HEAD
/* global Box3D */
'use strict';

=======
/* global VAPI */
>>>>>>> dd0ba404
import autobind from 'autobind-decorator';
import Box3DRenderer from '../box3d-renderer';
import sceneEntities from './scene-entities';
import { EVENT_SCENE_LOADED } from '../box3d-constants';
import {
    EVENT_CLOSE_UI,
    EVENT_SET_RENDER_MODE,
    EVENT_MISSING_ASSET,
    CAMERA_PROJECTION_PERSPECTIVE,
    CAMERA_PROJECTION_ORTHOGRAPHIC
} from './model3d-constants';

/**
 * Model3dRenderer
 * This class handles rendering the preview of the 3D model using the Box3D
 * Runtime library.
 * @class
 */
class Model3dRenderer extends Box3DRenderer {
    /**
     * Creates a 3D runtime and loads in a 3D model for rendering
     * @constructor
     * @inheritdoc
     * @param {HTMLElement} containerEl the container element
     * @param {BoxSDK} [boxSdk] Box SDK instance, used for requests to Box
     * @returns {Model3dRenderer} Model3dRenderer instance
     */
    constructor(containerEl, boxSdk) {
        super(containerEl, boxSdk);

        this.axisUp = null;
        this.axisForward = null;
    }

    /**
     * Called on preview destroy
     * @inheritdoc
     * @returns {void}
     */
    destroy() {
        this.unregisterMissingEvents(this.box3d.resourceLoader);

        this.box3d.canvas.removeEventListener('click', this.handleCanvasClick);

        this.cleanupScene();
        this.unloadAssets([
            'HDR_ENV_MAP_CUBE_0',
            'HDR_ENV_MAP_CUBE_1',
            'HDR_ENV_MAP_CUBE_2',
            'HDR_ENV_MAP_0',
            'HDR_ENV_MAP_1',
            'HDR_ENV_MAP_2'
        ]);

        super.destroy();
    }

    /**
     * Load a box3d json
     * @inheritdoc
     * @param  {string} jsonUrl The url to the box3d json
     * @returns {Promise} a promise that resolves with the newly created runtime
     */
    load(jsonUrl, options = {}) {
        // #TODO @jholdstock: set this to not reassign param
        /*eslint-disable*/
        options.sceneEntities = sceneEntities(options.location.staticBaseURI);
        /*eslint-enable*/

        return this.initBox3d(options)
            .then(this.loadBox3dFile.bind(this, jsonUrl));
    }

    /**
     * Listen to the resource loader event system for missing assets
     * @param {Object} eventBus The event bus that belongs to a system that loads Box3D Assets
     * @returns {void}
     */
    registerMissingEvents(eventBus) {
        eventBus.on(EVENT_MISSING_ASSET, this.handleMissingAsset.bind(this));
    }

    /**
     * Kill all event listeners for missing assets and clean up missing asset list
     * @param {Object} eventBus The event bus that belongs to a system that loads Box3D Assets
     * @returns {void}
     */
    unregisterMissingEvents(eventBus) {
        if (eventBus) {
            eventBus.removeAllListeners();
        }
    }

    /**
     * Handle the canvas being selected
     * @returns {void}
     */
    @autobind
    handleCanvasClick() {
        this.emit(EVENT_CLOSE_UI);
    }

    /**
     * Handle missing asset event
     * @param {Object} data Missing asset information
     * @returns {void}
     */
    handleMissingAsset(data) {
        this.emit(EVENT_MISSING_ASSET, data);
    }

    /**
     * Parse out the proper components to assemble a threejs mesh
     * @param {string} fileUrl The Box3D file URL
     * @returns {void}
     */
    loadBox3dFile(fileUrl) {
        const loader = new Box3D.JSONLoader(this.box3d);

        this.registerMissingEvents(this.box3d.resourceLoader);
        this.box3d.canvas.addEventListener('click', this.handleCanvasClick);

        return new Promise((resolve, reject) => {
            loader
                .loadFromUrl(fileUrl, { withCredentials: false })
                .then(this.createPrefabInstances.bind(this), this.onUnsupportedRepresentation.bind(this))
                .then(resolve)
                .catch(reject);
        });
    }

    /**
    * Create instances of a prefabs and add them to the scene
    * @param {object} entities A list of entities
    * @returns {void}
    */
    createPrefabInstances(entities) {
        let prefabEntity;

        if (!this.box3d) {
            return;
        }

        // Find the prefab in the newly imported entities
        entities.forEach((entityDesc) => {
            if (entityDesc.type === 'prefab') {
                prefabEntity = entityDesc;
            }
        });

        // Traverse the scene and add IBL to every referenced material
        this.addIblToMaterials();

        if (prefabEntity) {
            const prefabAsset = this.box3d.assetRegistry.getAssetById(prefabEntity.id);
            this.addInstanceToScene(prefabAsset, this.getScene(), this.attachSceneLoadHandler.bind(this));
        } else {
            this.attachSceneLoadHandler(this.getScene());
        }

        // make sure we add ALL assets to the asset list to destroy
        entities.forEach((entity) => {
            if (entity.id === entity.parentAssetId) {
                const asset = this.box3d.assetRegistry.getAssetById(entity.id);
                this.assets.push(asset);
            }
        });
    }

    /**
    * Traverse the given scene and set the IBL parameters on all referenced
    * materials found
    * @returns {void}
    */
    addIblToMaterials() {
        const materials = this.box3d.assetRegistry.Materials.assets;

        for (const i in materials) {
            if (materials.hasOwnProperty(i)) {
                const mat = materials[i];
                mat.setProperty('useSceneLights', false);
                mat.setProperty('useEnvironmentMap', true);
                mat.setProperty('environmentMapProjection', 3);
                mat.setProperty('environmentMapCube_0', 'HDR_ENV_MAP_CUBE_0');
                mat.setProperty('environmentMapCube_1', 'HDR_ENV_MAP_CUBE_1');
                mat.setProperty('environmentMapCube_2', 'HDR_ENV_MAP_CUBE_2');
            }
        }
    }

    /**
    * Create an instance of prefab and add it to the scene.
    * @param {object} prefab The prefab entity to instance.
    * @param {object} scene The scene asset to add the instance to.
    * @param {Function} callback Called on instance load
    * @returns {void}
    */
    addInstanceToScene(prefab, scene, callback) {
        // Create an instance of the prefab asset.
        const instance = scene.createInstance(prefab);

        if (instance) {
            // Add the instance to the global list, to be removed later
            this.instances.push(instance);

            // Scale the instance to 100 units in size.
            instance.scaleToSize(100);

            // Center the instance.
            instance.alignToPosition({ x: 0, y: 0, z: 0 }, { x: 0, y: 0, z: 0 });

            if (callback) {
                callback(instance);
            }

            // Attach PreviewAxisRotation component to the instance
            instance.addComponent('preview_axis_rotation', {}, `axis_rotation_${instance.id}`);

            instance.on('axis_transition_complete', () => {
                instance.alignToPosition({ x: 0, y: 0, z: 0 }, { x: 0, y: 0, z: 0 });
            });

            // Add the instance to the scene.
            scene.addChild(instance);
        }
    }

    /**
     * Request from the engine, the up and forward axes
     * @returns {Promise} Resolves with the up and forward axes
     */
    getAxes() {
        return new Promise((resolve) => {
            this.box3d.trigger('get_axes', resolve);
        });
    }

    /**
     * The event that finalizes the model being loaded and broadcasts that the preview is loaded
     * @param {Box3DEntity} entity The entity to listen for the load event, on
     * @returns {void}
     */
    attachSceneLoadHandler(entity) {
        entity.once('load', this.onSceneLoad.bind(this));
    }

    /**
     * Enable VR and reset the scene, on scene load event fired from Box3DRuntime
     * @inheritdoc
     */
    onSceneLoad() {
        this.reset();
        this.unloadAssets(['HDR_ENV_MAP_0', 'HDR_ENV_MAP_1', 'HDR_ENV_MAP_2']);
        this.enableVrIfPresent();
        this.emit(EVENT_SCENE_LOADED);
    }

    /**
     * Handles unsupported representation errors
     * @param {Error} error with reason for unsupported representation
     * @returns {void}
     */
    onUnsupportedRepresentation(error) {
        /* eslint-disable no-console */
        console.error(error);
        /* eslint-enable no-console */
        this.destroy();
    }

    /**
     * Remove instances specific to this preview from the scene.
     * @returns {void}
     */
    cleanupScene() {
        this.instances.forEach((instance) => {
            instance.destroy();
        });

        this.assets.forEach((asset) => {
            asset.destroy();
        });

        this.instances.length = 0;
        this.assets.length = 0;
    }

    /**
     * Unload asset data.
     * @param {Array} assetsArray Array of assets or assetIds.
     * @returns {void}
     */
    unloadAssets(assetsArray) {
        if (!this.box3d) {
            return;
        }
        assetsArray.forEach((assetId) => {
            if (!assetId) {
                return;
            }
            if (assetId instanceof Box3D.Box3DEntity) {
                assetId.unload();
            } else {
                const asset = this.box3d.getEntityById(assetId);
                if (asset) {
                    asset.unload();
                }
            }
        });
    }

    /**
     * Sets the render mode
     * @param {string} mode The mode identifier
     * @returns {void}
     */
    setRenderMode(mode) {
        if (this.box3d) {
            Box3D.globalEvents.trigger(EVENT_SET_RENDER_MODE, mode);
        }
    }

    /**
     * Sets the projection type for the camera
     * @param {string} projection The projection identifier
     * @returns {void}
     */
    setCameraProjection(projection) {
        if (this.box3d) {
            const camera = this.getCamera();

            if (camera) {
                const aspect = this.getAspect();
                let enableZoom;
                switch (projection) {
                    case CAMERA_PROJECTION_ORTHOGRAPHIC:
                        camera.setProperties({
                            top: 50,
                            bottom: -50,
                            left: -50 * aspect,
                            right: 50 * aspect,
                            type: 'OrthographicCamera'
                        });
                        enableZoom = false;
                        break;
                    case CAMERA_PROJECTION_PERSPECTIVE:
                        camera.setProperties({
                            aspect: this.getAspect(),
                            type: 'PerspectiveCamera'
                        });
                        enableZoom = true;
                        break;
                    // no default
                }
                const controllerComponent = camera.getComponentById('previewCameraController');
                controllerComponent.setAttribute('enableZoom', enableZoom);
                camera.trigger('resetOrbitCameraController');
            }
        }
    }

    /**
     * Rotates the loaded model on the provided axis
     * @param  {Object}  axis The axis
     * @returns {void}
     */
    rotateOnAxis(axis) {
        if (this.box3d) {
            this.box3d.trigger('rotate_on_axis', axis, true);
        }
    }

    /**
     * Given a set of up and forward axis keys, rotate the model
     * @param {string} upAxis The axis key for the models up vector
     * @param {string} forwardAxis The axis key for the models forward facing vector
     * @param {bool} useTransition Whether or not to smoothly rotate
     * @returns {void}
     */
    setAxisRotation(upAxis, forwardAxis, useTransition) {
        this.box3d.trigger('set_axes', upAxis, forwardAxis, useTransition);
        // Save these values back to forward and up, for metadata save
        this.axisUp = upAxis;
        this.axisForward = forwardAxis;
    }
}

export default Model3dRenderer;<|MERGE_RESOLUTION|>--- conflicted
+++ resolved
@@ -1,10 +1,4 @@
-<<<<<<< HEAD
 /* global Box3D */
-'use strict';
-
-=======
-/* global VAPI */
->>>>>>> dd0ba404
 import autobind from 'autobind-decorator';
 import Box3DRenderer from '../box3d-renderer';
 import sceneEntities from './scene-entities';
