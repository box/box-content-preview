import Browser from '../../browser';
/**
 * Returns the default scene entities array
 * @param  {string} prefix Prefix to be used for loading static assets
 * @returns {array} Array of scene entities
 */
function sceneEntities(prefix) {
    return [{
        id: 'CAMERA_ID',
        type: 'camera',
        parentId: 'SCENE_ID',
        parentAssetId: 'SCENE_ID',
        properties: {
            position: {
                x: 49.0,
                y: 35.3,
                z: 70.3
            }, // Default position of camera
            quaternion: {
                x: -0.185,
                y: 0.294,
                z: 0.058,
                w: 0.936
            }, // Default position of camera
            near: 1, // Camera near-plane distance
            far: 600
        },
        components: {
            // The render view controls how the scene is rendered: regular, UV-only, normal-only, etc.
            renderView: {
                enabled: true,
                scriptId: 'render_view_component'
            },
            // An orbit controller for rotating around the 3D model, made for preview
            previewCameraController: {
                componentData: {
                    orbitDistanceMin: 2, // Minimum camera distance
                    orbitDistanceMax: 300, // Maximum camera distance
                    useKeyboard: false,
                    enablePan: true
                },
                enabled: true,
                scriptId: 'preview_camera_controller'
            },
            previewCameraFocus: {
                componentData: {},
                enabled: true,
                scriptId: 'preview_camera_focus'
            },
            previewVrController: {
                componentData: {},
                enabled: false,
                scriptId: 'preview_vr_controls'
            },
            vrDisplayController: {
                componentData: {},
                enabled: false,
                scriptId: 'hmd_renderer_script'
            }
        }
    }, {
        id: 'SCENE_ID',
        type: 'scene',
        parentAssetId: 'SCENE_ID',
        // The scene contains the lights and camera
        children: [
            'CAMERA_ID',
            'AMBIENT_LIGHT_ID'
        ]
    }, {
        id: 'AMBIENT_LIGHT_ID',
        type: 'light',
        parentAssetId: 'SCENE_ID',
        properties: {
            lightType: 'ambient'
        }
    }, {
        id: 'APP_ASSET_ID',
        type: 'application',
        parentAssetId: 'APP_ASSET_ID',
        properties: {
            startupScene: 'SCENE_ID' // The scene to load
        },
        components: {
            rendererComponent: {
                componentData: {
<<<<<<< HEAD
                    antialias: true,
                    renderOnDemand: false,
                    clearAlpha: 1.0,
                    clearColor: { r: 0.95, g: 0.95, b: 0.95 }
=======
                    antialias: !Browser.isMobile(),
                    renderOnDemand: true,
                    maxTexture2dSize: Browser.isMobile() ? 1024 : undefined,
                    maxTextureCubeSize: Browser.isMobile() ? 512 : undefined,
                    // Mobile fragment precision at mediump is often too low.
                    // TODO - investigate changing some values in shaders to highp
                    // to eliviate the problem while letting the rest default to mediump.
                    precision: Browser.isMobile() ? 'highp' : 'mediump'
>>>>>>> 9d4df206
                },
                scriptId: 'box3d_renderer',
                enabled: true
            },
            debugPerformance: {
                scriptId: 'debug_performance',
                enabled: false
            },
            inputController: {
                scriptId: 'input_controller_component',
                enabled: true
            },
            renderModesComponent: {
                componentData: {},
                scriptId: 'render_modes'
            }
        }
    }, {
        id: 'MAT_CAP_TEX',
        type: 'texture2D',
        properties: {
            name: 'Mat Cap Texture',
            imageId: 'MAT_CAP_IMG',
            uMapping: 'clamp',
            vMapping: 'clamp'
        }
    }, {
        id: 'MAT_CAP_IMG',
        type: 'image',
        properties: {
            name: 'Mat Cap Image',
            width: 256,
            height: 256,
            stream: false
        },
        representations: [{
            src: `${prefix}third-party/model3d/matcap.png`,
            isExternal: true,
            contentType: 'image/png',
            contentEncoding: 'identity',
            width: 256,
            height: 256,
            compression: 'zip'
        }]
    }, {
        id: 'HDR_ENV_IMG_0',
        type: 'image',
        properties: {
            name: 'HDR Env Image 0',
            isHdr: true,
            width: 1024,
            height: 512,
            stream: false
        },
        representations: [{
            src: `${prefix}third-party/model3d/HDR_Env0.png`,
            isExternal: true,
            contentType: 'image/png',
            contentEncoding: 'identity',
            width: 1024,
            height: 512,
            compression: 'zip',
            channels: ['red', 'green', 'blue', 'exponent']
        }]
    }, {
        id: 'HDR_ENV_IMG_1',
        type: 'image',
        properties: {
            name: 'HDR Env Image 1',
            isHdr: true,
            width: 512,
            height: 256,
            stream: false
        },
        representations: [{
            src: `${prefix}third-party/model3d/HDR_Env1.png`,
            isExternal: true,
            contentType: 'image/png',
            contentEncoding: 'identity',
            width: 512,
            height: 256,
            compression: 'zip',
            channels: ['red', 'green', 'blue', 'exponent']
        }]
    }, {
        id: 'HDR_ENV_IMG_2',
        type: 'image',
        properties: {
            name: 'HDR Env Image 2',
            isHdr: true,
            width: 256,
            height: 128,
            stream: false
        },
        representations: [{
            src: `${prefix}third-party/model3d/HDR_Env2.png`,
            isExternal: true,
            contentType: 'image/png',
            contentEncoding: 'identity',
            width: 256,
            height: 128,
            compression: 'zip',
            channels: ['red', 'green', 'blue', 'exponent']
        }]
    }, {
        id: 'HDR_ENV_MAP_0',
        type: 'texture2D',
        properties: {
            imageId: 'HDR_ENV_IMG_0',
            name: 'HDR Env Map 0',
            isHdr: !Browser.isMobile(),
            minFilter: 'linear',
            magFilter: 'linear',
            vMapping: 'clamp',
            generateMipmaps: false
        }
    }, {
        id: 'HDR_ENV_MAP_1',
        type: 'texture2D',
        properties: {
            imageId: 'HDR_ENV_IMG_1',
            name: 'HDR Env Map 1',
            isHdr: !Browser.isMobile(),
            minFilter: 'linear',
            magFilter: 'linear',
            vMapping: 'clamp',
            generateMipmaps: false
        }
    }, {
        id: 'HDR_ENV_MAP_2',
        type: 'texture2D',
        properties: {
            imageId: 'HDR_ENV_IMG_2',
            name: 'HDR Env Map 2',
            isHdr: !Browser.isMobile(),
            minFilter: 'linear',
            magFilter: 'linear',
            vMapping: 'clamp',
            generateMipmaps: false
        }
    }, {
        id: 'HDR_ENV_MAP_CUBE_0',
        type: 'renderTextureCube',
        properties: {
            name: 'HDR Cube Env Map 0',
            isHdr: true,
            type: 'float',
            width: 512,
            height: 512,
            generateMipmaps: true,
            vMapping: 'clamp',
            uMapping: 'clamp'
        },
        components: {
            equirectToCubemap: {
                scriptId: 'panorama_to_cubemap_script',
                enabled: true,
                componentData: {
                    inputTexture: 'HDR_ENV_MAP_0'
                }
            }
        }
    }, {
        id: 'HDR_ENV_MAP_CUBE_1',
        type: 'renderTextureCube',
        properties: {
            name: 'HDR Cube Env Map 1',
            isHdr: true,
            type: 'float',
            width: 256,
            height: 256,
            generateMipmaps: true,
            vMapping: 'clamp',
            uMapping: 'clamp'
        },
        components: {
            equirectToCubemap: {
                scriptId: 'panorama_to_cubemap_script',
                enabled: true,
                componentData: {
                    inputTexture: 'HDR_ENV_MAP_1'
                }
            }
        }
    }, {
        id: 'HDR_ENV_MAP_CUBE_2',
        type: 'renderTextureCube',
        properties: {
            name: 'HDR Cube Env Map 2',
            isHdr: true,
            type: 'float',
            width: 128,
            height: 128,
            generateMipmaps: true,
            vMapping: 'clamp',
            uMapping: 'clamp'
        },
        components: {
            equirectToCubemap: {
                scriptId: 'panorama_to_cubemap_script',
                enabled: true,
                componentData: {
                    inputTexture: 'HDR_ENV_MAP_2'
                }
            }
        }
    }];
}

export default sceneEntities;<|MERGE_RESOLUTION|>--- conflicted
+++ resolved
@@ -84,12 +84,6 @@
         components: {
             rendererComponent: {
                 componentData: {
-<<<<<<< HEAD
-                    antialias: true,
-                    renderOnDemand: false,
-                    clearAlpha: 1.0,
-                    clearColor: { r: 0.95, g: 0.95, b: 0.95 }
-=======
                     antialias: !Browser.isMobile(),
                     renderOnDemand: true,
                     maxTexture2dSize: Browser.isMobile() ? 1024 : undefined,
@@ -97,8 +91,9 @@
                     // Mobile fragment precision at mediump is often too low.
                     // TODO - investigate changing some values in shaders to highp
                     // to eliviate the problem while letting the rest default to mediump.
-                    precision: Browser.isMobile() ? 'highp' : 'mediump'
->>>>>>> 9d4df206
+                    precision: Browser.isMobile() ? 'highp' : 'mediump',
+                    clearAlpha: 1.0,
+                    clearColor: { r: 0.95, g: 0.95, b: 0.95 }
                 },
                 scriptId: 'box3d_renderer',
                 enabled: true
