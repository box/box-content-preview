--- conflicted
+++ resolved
@@ -1,10 +1,4 @@
-<<<<<<< HEAD
 /* global Box3D, Box3DResourceLoader */
-'use strict';
-
-=======
-/* global VAPI, Box3DResourceLoader */
->>>>>>> dd0ba404
 import EventEmitter from 'events';
 import Cache from '../cache';
 import {
