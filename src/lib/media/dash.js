import './dash.scss';
import autobind from 'autobind-decorator';
import VideoBase from './video-base';
import cache from '../cache';
import fullscreen from '../fullscreen';
import Browser from '../browser';

const CSS_CLASS_DASH = 'box-preview-media-dash';
const CSS_CLASS_HIDDEN = 'box-preview-is-hidden';
const CSS_CLASS_HD = 'box-preview-media-controls-is-hd';
const SEGMENT_SIZE = 5;
const MAX_BUFFER = SEGMENT_SIZE * 12; // 60 sec

const Box = global.Box || {};

@autobind
class Dash extends VideoBase {

    /**
     * [constructor]
     * @param {String|HTMLElement} container The container DOM node
     * @param {Object} [options] some options
     * @returns {Dash} Dash instance
     */
    constructor(container, options) {
        super(container, options);

        // dash specific class
        this.wrapperEl.classList.add(CSS_CLASS_DASH);
    }

    /**
     * [destructor]
     * @returns {void}
     */
    destroy() {
        if (this.player) {
            this.player.destroy();
        }
        if (this.mediaControls) {
            this.mediaControls.removeListener('qualitychange', this.handleQuality);
        }
        if (this.switchTo360El) {
            this.switchTo360El.removeEventListener('click', this.switchTo360);
        }
        super.destroy();
    }

    /**
     * Loads a media source.
     *
     * @param {String} mediaUrl The media url
     * @pubic
     * @returns {Promise} Promise to load the media
     */
    load(mediaUrl) {
        /* global shaka */

        // Polyfill
        shaka.polyfill.installAll();

        this.mediaUrl = mediaUrl;
        this.mediaEl.addEventListener('loadedmetadata', this.loadedmetadataHandler);
        this.loadDashPlayer();

        setTimeout(() => {
            if (!this.loaded) {
                this.emit('error');
            }
        }, 10000);
    }

    /**
     * Creates a new shaka player
     *
     * @private
     * @returns {void}
     */
    loadDashPlayer() {
        this.player = new shaka.player.Player(this.mediaEl);
        this.player.addEventListener('adaptation', this.adaptationHandler);
        this.player.configure({
            streamBufferSize: MAX_BUFFER,
            enableAdaptation: true
        });
        this.player.load(this.createDashSource());
    }

    /**
     * Creates a new dash bandwidth estimator
     *
     * @private
     * @returns {void}
     */
    createEstimator() {
        const estimator = new shaka.util.EWMABandwidthEstimator();
        estimator.supportsCaching = () => true;
        return estimator;
    }

    /**
     * Creates a new dash player source
     *
     * @private
     * @returns {void}
     */
    createDashSource() {
        const source = new shaka.player.DashVideoSource(this.mediaUrl, null, this.createEstimator());
        source.setNetworkCallback(this.requestInterceptor());
        return source;
    }

    /**
     * An extension to fix representation URLs with shared names
     *
     * @private
     * @returns {Function} function to add shared name
     */
    requestInterceptor() {
        const token = this.options.token;

        return (url, headers) => {
            if (url && url.indexOf(token) === -1) {
                /* eslint-disable no-param-reassign */
                headers.authorization = this.options.authorization;
                /* eslint-enable no-param-reassign */
            }
        };
    }

    /**
     * Switches the viewer to 3D
     * @public
     * @returns {void}
     */
    switchTo360() {
        Box.Preview.disableViewers('Dash');
        Box.Preview.disableViewers('MP4');
        this.emit('reload');
    }

    /**
     * Handler for hd video
     *
     * @private
     * @returns {void}
     */
    enableHD() {
        this.enableAdaptation(false);
        this.player.selectVideoTrack(this.largestRepresentationId);
    }

    /**
     * Handler for sd video
     *
     * @private
     * @returns {void}
     */
    enableSD() {
        this.enableAdaptation(false);
        this.player.selectVideoTrack(this.largestRepresentationId + 1);
    }

    /**
     * Handler for dd/sd/auto video
     *
     * @private
     * @param {Boolean|void} [adapt] enable or disable adaptation
     * @returns {void}
     */
    enableAdaptation(adapt = true) {
        this.player.configure({ enableAdaptation: adapt });
    }

    /**
     * Handler for hd/sd/auto video
     *
     * @private
     * @param {Boolean|void} [showLoadingIndicator] shows the loading crawler
     * @returns {void}
     */
    handleQuality(showLoadingIndicator = true) {
        const quality = cache.get('media-quality');

        if (showLoadingIndicator && !this.mediaEl.paused && !this.mediaEl.ended) {
            this.containerEl.classList.remove('box-preview-loaded');
        }

        switch (quality) {
            case 'hd':
                this.enableHD();
                break;
            case 'sd':
                this.enableSD();
                break;
            case 'auto':
            default:
                this.enableAdaptation();
                break;
        }
    }

    /**
     * Handles adaptation changes
     *
     * @private
     * @param {Object} adaptation video rep
     * @returns {void}
     */
    adaptationHandler(adaptation) {
        if (adaptation.contentType === 'video') {
            if (adaptation.bandwidth === this.maxBandwidth) {
                this.wrapperEl.classList.add(CSS_CLASS_HD);
            } else {
                this.wrapperEl.classList.remove(CSS_CLASS_HD);
            }
        }
    }

    /**
     * Adds event listeners to the media controls.
     * Makes changes to the media element.
     *
     * @private
     * @returns {void}
     */
    addEventListenersForMediaControls() {
        super.addEventListenersForMediaControls();
        this.mediaControls.addListener('qualitychange', this.handleQuality);
    }

    /**
     * Handler for meta data load for the media element.
     *
     * @private
     * @returns {void}
     */
    loadedmetadataHandler() {
        super.loadedmetadataHandler();
        this.handleQuality(false);
    }

    /**
     * Loads the UI
     *
     * @private
     * @returns {void}
     */
    loadUI() {
        super.loadUI();
        this.calculateVideoDimensions();
        this.resize();
        this.loadFilmStrip();

        if (Browser.hasWebGL()) {
            this.switchTo360El = this.containerEl.querySelector('.box-preview-image-switch-360-icon');
            this.switchTo360El.classList.remove(CSS_CLASS_HIDDEN);
            this.switchTo360El.addEventListener('click', this.switchTo360);
        }
    }

    /**
     * Loads the film strip
     *
     * @private
     * @returns {void}
     */
    loadFilmStrip() {
        const filmstrip = this.options.file.representations.entries.find((entry) => entry.representation === 'filmstrip');
        if (filmstrip) {
            this.mediaControls.initFilmstrip(filmstrip, this.aspect, this.options.token);
        }
    }

    /**
     * Calculates the video dimension based on representations
     *
     * @private
     * @returns {void}
     */
    calculateVideoDimensions() {
        const videoTracks = this.player.getVideoTracks();

        if (videoTracks.length) {
            // Iterate over all available video representations and find the one that
            // seems the biggest so that the video player is set to the max size
<<<<<<< HEAD
            const largestRepresentation = videoTracks.reduce((a, b) => {
                return a.width > b.width ? a : b;
            });
=======
            const largestRepresentation = videoTracks.reduce((a, b) => (a.width > b.width ? a : b));
>>>>>>> 8f5e925a

            this.videoWidth = largestRepresentation.width;
            this.videoHeight = largestRepresentation.height;
            this.aspect = this.videoWidth / this.videoHeight;
            this.maxBandwidth = largestRepresentation.bandwidth;
            this.largestRepresentationId = largestRepresentation.id;
        }
    }

    /**
     * Resizes the video to be of fixed dimensions.
     * Should work in most common scenarios.
     *
     * @private
     * @returns {void}
     */
    resize() {
        let width = this.videoWidth || 0;
        let height = this.videoHeight || 0;
        const viewport = this.wrapperEl.getBoundingClientRect();

        // We need the width to be atleast wide enough for the controls
        // to not overflow and fit properly
        if (width < 420) {
            width = 420;
            height = width / this.aspect;
        }

        // Reset any prior set widths and heights
        this.mediaEl.style.width = '';
        this.mediaEl.style.height = '';

        // Add a new width or height. Don't need to add both
        // since the video will auto adjust the other dimension accordingly.
        if (fullscreen.isFullscreen()) {
            // Case 1: Full screen mode, stretch the video
            // to fit the whole screen irrespective of its width and height.

            if (this.aspect >= 1) {
                this.mediaEl.style.width = `${viewport.width}px`;
            } else {
                this.mediaEl.style.height = `${viewport.height}px`;
            }
        } else if (width <= viewport.width && height <= viewport.height) {
            // Case 2: The video ends up fitting within the viewport of preview
            // For this case, just set the video player dimensions to match the
            // actual video's dimenstions.

            if (this.aspect >= 1) {
                this.mediaEl.style.width = `${width}px`;
            } else {
                this.mediaEl.style.height = `${height}px`;
            }
        } else {
            // Case 3: The video overflows the viewport of preview
            // For this case, try fitting in the video by reducing
            // either its width or its height.

            // If video were to be stretched vertically, then figure out by how much and if that causes the width to overflow
            const percentIncreaseInHeightToFitViewport = (viewport.height - height) / height;
            const newWidthIfHeightUsed = width + (width * percentIncreaseInHeightToFitViewport);

            // If video were to be stretched horizontally, then figure out how much and if that causes the height to overflow
            const percentIncreaseInWidthToFitViewport = (viewport.width - width) / width;
            const newHeightIfWidthUsed = height + (height * percentIncreaseInWidthToFitViewport);

            // One of the two cases will end up fitting
            if (newHeightIfWidthUsed <= viewport.height) {
                this.mediaEl.style.width = `${viewport.width}px`;
            } else if (newWidthIfHeightUsed <= viewport.width) {
                this.mediaEl.style.height = `${viewport.height}px`;
            }
        }

        super.resize();
    }
}

Box.Preview = Box.Preview || {};
Box.Preview.Dash = Dash;
global.Box = Box;
export default Dash;<|MERGE_RESOLUTION|>--- conflicted
+++ resolved
@@ -284,13 +284,7 @@
         if (videoTracks.length) {
             // Iterate over all available video representations and find the one that
             // seems the biggest so that the video player is set to the max size
-<<<<<<< HEAD
-            const largestRepresentation = videoTracks.reduce((a, b) => {
-                return a.width > b.width ? a : b;
-            });
-=======
             const largestRepresentation = videoTracks.reduce((a, b) => (a.width > b.width ? a : b));
->>>>>>> 8f5e925a
 
             this.videoWidth = largestRepresentation.width;
             this.videoHeight = largestRepresentation.height;
