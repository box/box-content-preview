const MIME_H264_BASELINE = 'video/mp4; codecs="avc1.42E01E"';
const MIME_H264_MAIN = 'video/mp4; codecs="avc1.4D401E"';
const MIME_H264_HIGH = 'video/mp4; codecs="avc1.64001E"';
const EXT_STANDARD_DERIVATIVES = 'OES_standard_derivatives';
const EXT_LOSE_CONTEXT = 'WEBGL_lose_context';
const EVENT_WEBGL_CONEXT_LOST = 'webglcontextlost';

let userAgent = navigator.userAgent;
let name;
let gl;
let supportsWebGL;

class Browser {
    /**
     * Override the current user agent.
     *
     * @public
     * @param {string} newUserAgent - The new user agent to use for all browser compatibility testing.
     * @return {void}
     */
    static overrideUserAgent(newUserAgent) {
        userAgent = newUserAgent;
        // Nullify old name to be refreshed on next "getName()" call.
        name = null;
    }

    /**
     * Get the name of the current browser.
     *
     * @public
     * @return {string} The name of the browser.
     */
    static getName() {
        if (name) {
            return name;
        }

        if (userAgent.indexOf('Edge/') > 0) {
            name = 'Edge';
        } else if (userAgent.indexOf('OPR/') > 0 || userAgent.indexOf('Opera/') > 0) {
            name = 'Opera';
        } else if (userAgent.indexOf('Chrome/') > 0) {
            name = 'Chrome';
        } else if (userAgent.indexOf('Safari/') > 0) {
            name = 'Safari';
        } else if (userAgent.indexOf('Trident/') > 0) {
            name = 'Explorer';
        } else if (userAgent.indexOf('Firefox/') > 0) {
            name = 'Firefox';
        }

        return name;
    }

    /**
     * Mimicks HTML <audio> <video> canPlayType() and calls the native function.
     *
     * @NOTE some older browsers return a "no"
     * Also see {@link https://developer.mozilla.org/en-US/docs/Web/API/HTMLMediaElement|MDN}
     *
     * @public
     * @param {string} type - The mime type to check.
     * @param {string} probability - Should either be 'maybe' or 'probably'
     * @return {boolean} True if browser supports a particular type
     */
    static canPlayType(type, probability) {
        let elem;

        if (type.indexOf('audio/') === 0) {
            elem = document.createElement('audio');
        } else if (type.indexOf('video/') === 0) {
            elem = document.createElement('video');
        } else {
            return false;
        }
        return !!(elem.canPlayType && elem.canPlayType(type).replace(/^no$/, '') === probability);
    }

    /**
     * Checks if browser supports HTML5 <video> with H264 playback
     *
     * Also see {@link https://wiki.whatwg.org/wiki/Video_type_parameters#Video_Codecs_3|W3C}
     * Also see {@link https://developer.mozilla.org/en-US/docs/HTML/Supported_media_formats|MDN}
     *
     * @public
     * @param {string} mime - information about the AVC profile codec
     * @return {boolean} True if browser supports HTML5 H264 main video playback
     */
    static canPlayH264(mime) {
        return Browser.canPlayType(mime, 'maybe') || Browser.canPlayType(mime, 'probably');
    }

    /**
     * Checks if browser supports HTML5 <video> with H264 baseline playback
     *
     * Also see {@link https://wiki.whatwg.org/wiki/Video_type_parameters#Video_Codecs_3|W3C}
     * Also see {@link https://developer.mozilla.org/en-US/docs/HTML/Supported_media_formats|MDN}
     *
     * @public
     * @return {boolean} True if browser supports HTML5 H264 baseline video playback
     */
    static canPlayH264Baseline() {
        return Browser.canPlayH264(MIME_H264_BASELINE);
    }

    /**
     * Checks if browser supports HTML5 <video> with H264 main playback
     *
     * Also see {@link https://wiki.whatwg.org/wiki/Video_type_parameters#Video_Codecs_3|W3C}
     * Also see {@link https://developer.mozilla.org/en-US/docs/HTML/Supported_media_formats|MDN}
     *
     * @public
     * @return {boolean} True if browser supports HTML5 H264 main video playback
     */
    static canPlayH264Main() {
        return Browser.canPlayH264(MIME_H264_MAIN);
    }

    /**
     * Checks if browser supports HTML5 <video> with H264 high playback
     *
     * Also see {@link https://wiki.whatwg.org/wiki/Video_type_parameters#Video_Codecs_3|W3C}
     * Also see {@link https://developer.mozilla.org/en-US/docs/HTML/Supported_media_formats|MDN}
     *
     * @public
     * @return {boolean} True if browser supports HTML5 H264 high video playback
     */
    static canPlayH264High() {
        return Browser.canPlayH264(MIME_H264_HIGH);
    }

    /**
     * Checks if browser supports HTML5 <audio> with MP3 playback.
     *
     * @NOTE Unfortunately MP3 still requires a 'maybe' probablity check for some browsers
     * Also see {@link https://github.com/Modernizr/Modernizr/blob/master/feature-detects/audio.js|Modernizr}
     * Also see {@link https://developer.mozilla.org/en-US/docs/HTML/Supported_media_formats|MDN}
     *
     * @public
     * @return {boolean} True if browser supports HTML5 MP3 audio playback
     */
    static canPlayMP3() {
        return Browser.canPlayType('audio/mpeg', 'maybe') || Browser.canPlayType('audio/mpeg', 'probably');
    }

    /**
     * Checks the browser for Dash support using H264 high.
     * Dash requires MediaSource extensions to exist and be applicable
     * to the H264 container (since we use H264 and not webm)
     *
     * @public
     * @return {boolean} True if dash is usable
     */
    static canPlayDash() {
        const mse = global.MediaSource;
        let canPlayDash = false;
        if (mse) {
            if (typeof mse.isTypeSupported === 'function') {
                canPlayDash = mse.isTypeSupported(MIME_H264_HIGH);
            } else {
                canPlayDash = Browser.canPlayH264High();
            }
        }
        return canPlayDash;
    }

    /**
     * Checks the browser for Media Source Extensions support
     *
     * @public
     * @return {boolean} True if MediaSource extensions are enabled
     */
    static hasMSE() {
        return !!global.MediaSource;
    }

    /**
     * Returns true if the browser supports webgl or experimental webgl
     *
     * @public
     * @return {boolean} True if the browser supports WebGL
     */
    static hasWebGL() {
        if (!gl) {
            const canvas = document.createElement('canvas');
            // Should stop 'Rats! WebGL hit a snag' error when checking WebGL support
            canvas.addEventListener(EVENT_WEBGL_CONEXT_LOST, (e) => {
                /* istanbul ignore next*/
                e.preventDefault();
                /* istanbul ignore next*/
                e.stopPropagation();
            });

            try {
                gl = canvas.getContext('webgl') || canvas.getContext('experimental-webgl');
            } catch (e) {
                // no-op
            }
            supportsWebGL = gl !== null && gl !== undefined;
        }

        return supportsWebGL;
    }

    /**
     * Clean up the old WebGL context used by hasWebGL().
     *
     * @public
     * @return {void}
     */
    static clearGLContext() {
        if (!gl) {
            return;
        }

        const loseExt = gl.getExtension(EXT_LOSE_CONTEXT);
        if (loseExt && typeof loseExt.loseContext === 'function') {
            loseExt.loseContext();
        }

        gl = null;
    }

    /**
     * Returns true if the browser supports full capabilities required by
     * the Box3DRuntime for displaying Model Preview
     *
     * @public
     * @return {boolean} True if browser fully supports Model Previewing
     */
    static supportsModel3D() {
        if (!Browser.hasWebGL()) {
            return false;
        }

        const hasStandardDerivatives = !!gl.getExtension(EXT_STANDARD_DERIVATIVES);

        return hasStandardDerivatives;
    }

    /**
     * Determines if flash is installed.
     *
     * @public
     * @return {boolean} True if browser has flash
     */
    static hasFlash() {
        let hasFlash = false;
        try {
            hasFlash = Boolean(new ActiveXObject('ShockwaveFlash.ShockwaveFlash'));
        } catch (exception) {
            hasFlash = typeof global.navigator.mimeTypes['application/x-shockwave-flash'] !== 'undefined';
        }
        return hasFlash;
    }

    /**
     * Returns true if the browser supports SVG
     *
     * @public
     * @return {boolean} True if svg supported
     */
    static hasSVG() {
        return document.implementation.hasFeature('http://www.w3.org/TR/SVG11/feature#BasicStructure', '1.1');
    }

    /**
     * Returns true if the browser supports touch.
     * taken from Modernizr: https://github.com/Modernizr/Modernizr/blob/5eea7e2a213edc9e83a47b6414d0250468d83471/feature-detects/touchevents.js#L40
     *
     * @public
     * @return {boolean} Is touch supported
     */
    static hasTouch() {
        return 'ontouchstart' in window || (window.DocumentTouch && document instanceof DocumentTouch);
    }

    /**
     * Returns whether the browser is a mobile browser.
     *
<<<<<<< HEAD
     * @return {boolean} True if browser supports download
=======
     * @public
     * @return {boolean} true if browser supports download
>>>>>>> 9ae38534
     */
    static isMobile() {
        // Relying on the user agent to avoid desktop browsers on machines with touch screens.
        return /iphone|ipad|ipod|android|blackberry|bb10|mini|windows\sce|palm/i.test(userAgent);
    }

    /**
     * Returns whether the browser can download via HTML5. taken from Modernizr:
     * https://github.com/Modernizr/Modernizr/blob/master/feature-detects/a/download.js
     * Currently not supported by IE11 or Safari 10.0 http://caniuse.com/#feat=download
<<<<<<< HEAD
     * @return {boolean} True if browser supports download
=======
     *
     * @public
     * @return {boolean} true if browser supports download
>>>>>>> 9ae38534
     */
    static canDownload() {
        return !Browser.isMobile() || (!window.externalHost && 'download' in document.createElement('a'));
    }

    /**
     * Returns whether or not the device is running IOS
     *
<<<<<<< HEAD
     * @return {boolean} True if the device is running IOS
=======
     * @public
     * @return {boolean} true if the device is running IOS
>>>>>>> 9ae38534
     */
    static isIOS() {
        return /(iPad|iPhone|iPod)/g.test(userAgent);
    }

    /**
     * Returns whether or not the device is running Android
     *
<<<<<<< HEAD
     * @return {boolean} True if the device is running Android
=======
     * @public
     * @return {boolean} true if the device is running Android
>>>>>>> 9ae38534
     */
    static isAndroid() {
        return /Android/g.test(userAgent);
    }

    /**
     * Returns whether or not the device is a laptop/desktop Mac
     *
<<<<<<< HEAD
     * @return {boolean} True if the device is a Mac
=======
     * @public
     * @return {boolean} Whether device is running 10.3.x
>>>>>>> 9ae38534
     */
    static isMac() {
        return /Macintosh; Intel Mac OS X/g.test(userAgent);
    }

    /**
     * Returns whether or not the device is running IOS 10.3.x or browser is desktop Safari, both of which have Font
     * Ligature rendering issues due to the font loading API.
     *
     * @return {boolean} Whether device or browser have font ligature issues
     */
    static hasFontIssue() {
        return (
            (Browser.isIOS() && /(?:OS\s)10_3/i.test(userAgent)) || (Browser.isMac() && Browser.getName() === 'Safari')
        );
    }
}

export default Browser;<|MERGE_RESOLUTION|>--- conflicted
+++ resolved
@@ -278,12 +278,8 @@
     /**
      * Returns whether the browser is a mobile browser.
      *
-<<<<<<< HEAD
+     * @public
      * @return {boolean} True if browser supports download
-=======
-     * @public
-     * @return {boolean} true if browser supports download
->>>>>>> 9ae38534
      */
     static isMobile() {
         // Relying on the user agent to avoid desktop browsers on machines with touch screens.
@@ -294,13 +290,9 @@
      * Returns whether the browser can download via HTML5. taken from Modernizr:
      * https://github.com/Modernizr/Modernizr/blob/master/feature-detects/a/download.js
      * Currently not supported by IE11 or Safari 10.0 http://caniuse.com/#feat=download
-<<<<<<< HEAD
+     *
+     * @public
      * @return {boolean} True if browser supports download
-=======
-     *
-     * @public
-     * @return {boolean} true if browser supports download
->>>>>>> 9ae38534
      */
     static canDownload() {
         return !Browser.isMobile() || (!window.externalHost && 'download' in document.createElement('a'));
@@ -309,12 +301,8 @@
     /**
      * Returns whether or not the device is running IOS
      *
-<<<<<<< HEAD
+     * @public
      * @return {boolean} True if the device is running IOS
-=======
-     * @public
-     * @return {boolean} true if the device is running IOS
->>>>>>> 9ae38534
      */
     static isIOS() {
         return /(iPad|iPhone|iPod)/g.test(userAgent);
@@ -323,12 +311,8 @@
     /**
      * Returns whether or not the device is running Android
      *
-<<<<<<< HEAD
+     * @public
      * @return {boolean} True if the device is running Android
-=======
-     * @public
-     * @return {boolean} true if the device is running Android
->>>>>>> 9ae38534
      */
     static isAndroid() {
         return /Android/g.test(userAgent);
@@ -337,12 +321,8 @@
     /**
      * Returns whether or not the device is a laptop/desktop Mac
      *
-<<<<<<< HEAD
-     * @return {boolean} True if the device is a Mac
-=======
-     * @public
-     * @return {boolean} Whether device is running 10.3.x
->>>>>>> 9ae38534
+     * @public
+     * @return {boolean} Whether device is a Mac
      */
     static isMac() {
         return /Macintosh; Intel Mac OS X/g.test(userAgent);
@@ -352,6 +332,7 @@
      * Returns whether or not the device is running IOS 10.3.x or browser is desktop Safari, both of which have Font
      * Ligature rendering issues due to the font loading API.
      *
+     * @public
      * @return {boolean} Whether device or browser have font ligature issues
      */
     static hasFontIssue() {
