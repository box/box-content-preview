--- conflicted
+++ resolved
@@ -91,15 +91,8 @@
             const index = annotations.findIndex((storedAnnotation) => storedAnnotation.annotationID === annotationID);
 
             if (index !== -1) {
-<<<<<<< HEAD
-                /*eslint-disable*/
-                annotation.updated = new Date(); // @TODO(tjin): not sure if updated belongs here or higher up
-                /*eslint-enable*/
-                annotations[index] = annotation;
-=======
                 annot.updated = new Date(); // @TODO(tjin): not sure if updated belongs here or higher up
                 annotations[index] = annot;
->>>>>>> 2d57de84
                 this.localAnnotations = annotations;
                 resolve(annot);
             } else {
