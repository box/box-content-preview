--- conflicted
+++ resolved
@@ -89,19 +89,11 @@
     }
 
     /**
-<<<<<<< HEAD
-     * Clean up the annotation selector
-     *
-     * @return {void}
-     */
-    cleanSelector() {}
-=======
      * Clean up any selected annotations
      *
      * @return {void}
      */
     removeSelection() {}
->>>>>>> c867fc7b
 
     /**
      * Binds custom event listeners for a thread.
