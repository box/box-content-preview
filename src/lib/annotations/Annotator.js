import EventEmitter from 'events';
import autobind from 'autobind-decorator';
import AnnotationService from './AnnotationService';
import DrawingController from './drawing/DrawingController';
import * as annotatorUtil from './annotatorUtil';
import { ICON_CLOSE } from '../icons/icons';
import './Annotator.scss';
import {
    CLASS_ACTIVE,
    CLASS_HIDDEN,
    DATA_TYPE_ANNOTATION_DIALOG,
    CLASS_MOBILE_ANNOTATION_DIALOG,
    CLASS_ANNOTATION_DIALOG,
    CLASS_ANNOTATION_MODE,
    CLASS_MOBILE_DIALOG_HEADER,
    CLASS_DIALOG_CLOSE,
    ID_MOBILE_ANNOTATION_DIALOG,
    SELECTOR_ANNOTATION_BUTTON_DRAW_CANCEL,
    SELECTOR_ANNOTATION_BUTTON_DRAW_ENTER,
    SELECTOR_ANNOTATION_BUTTON_DRAW_POST,
    SELECTOR_ANNOTATION_BUTTON_DRAW_UNDO,
    SELECTOR_ANNOTATION_BUTTON_DRAW_REDO,
    TYPES
} from './annotationConstants';

const MODE_ENTER = 'annotationmodeenter';
const MODE_EXIT = 'annotationmodeexit';

@autobind
class Annotator extends EventEmitter {
    //--------------------------------------------------------------------------
    // Typedef
    //--------------------------------------------------------------------------

    /**
     * The data object for constructing an Annotator.
     * @typedef {Object} AnnotatorData
     * @property {HTMLElement} annotatedElement HTML element to annotate on
     * @property {AnnotationService} [annotationService] Annotations CRUD service
     * @property {string} fileVersionId File version ID
     */

    //--------------------------------------------------------------------------
    // Public
    //--------------------------------------------------------------------------

    /**
     * [constructor]
     *
     * @param {AnnotatorData} data - Data for constructing an Annotator
     * @return {Annotator} Annotator instance
     */
    constructor(data) {
        super();

        this.canAnnotate = data.canAnnotate;
        this.container = data.container;
        this.options = data.options;
        this.fileVersionId = data.fileVersionId;
        this.locale = data.locale;
        this.validationErrorEmitted = false;
        this.isMobile = data.isMobile;
        this.hasTouch = data.hasTouch;
        this.modeButtons = data.modeButtons;
        this.annotationModeHandlers = [];
    }

    /**
     * [destructor]
     *
     * @return {void}
     */
    destroy() {
        this.unbindModeListeners();

        if (this.threads) {
            Object.keys(this.threads).forEach((page) => {
                this.threads[page].forEach((thread) => {
                    this.unbindCustomListenersOnThread(thread);
                });
            });
        }

        // Destroy all annotate buttons
        Object.keys(this.modeButtons).forEach((type) => {
            const handler = this.getAnnotationModeClickHandler(type);
            const buttonEl = this.container.querySelector(this.modeButtons[type].selector);
            buttonEl.removeEventListener('click', handler);
        });

        this.unbindDOMListeners();
        this.unbindCustomListenersOnService();
        this.removeListener('scaleAnnotations', this.scaleAnnotations);
        this.removeListener('toggleannotationmode', this.toggleAnnotationHandler);
    }

    /**
     * Initializes annotator.
     *
     * @param {number} [initialScale] - The initial scale factor to render the annotations
     * @return {void}
     */
    init(initialScale = 1) {
        this.annotatedElement = this.getAnnotatedEl(this.container);

        const { apiHost, fileId, token } = this.options;
        this.annotationService = new AnnotationService({
            apiHost,
            fileId,
            token,
            canAnnotate: this.canAnnotate
        });

        // Set up mobile annotations dialog
        if (this.isMobile) {
            this.setupMobileDialog();
        }

        // Show the annotate button for all enabled types for the
        // current viewer
        Object.keys(this.modeButtons).forEach((type) => {
            this.showModeAnnotateButton(type);
        });

        this.setScale(initialScale);
        this.setupAnnotations();
        this.showAnnotations();
    }

    /**
     * Returns whether or not the current annotation mode is enabled for
     * the current viewer/anntotor.
     *
     * @param {string} type - Type of annotation
     * @return {boolean} Whether or not the annotation mode is enabled
     */
    isModeAnnotatable(type) {
        if (!this.options.annotator) {
            return false;
        }

        const { TYPE: annotationTypes } = this.options.annotator;
        if (type && annotationTypes) {
            if (!annotationTypes.some((annotationType) => type === annotationType)) {
                return false;
            }
        }

        return true;
    }

    /**
     * Shows the annotate button for the specified mode
     *
     * @param {string} currentMode - Annotation mode
     * @return {void}
     */
    showModeAnnotateButton(currentMode) {
        const mode = this.modeButtons[currentMode];
        if (!mode || !this.isModeAnnotatable(currentMode)) {
            return;
        }

        const annotateButtonEl = this.container.querySelector(mode.selector);
        if (annotateButtonEl) {
            annotateButtonEl.title = mode.title;
            annotateButtonEl.classList.remove(CLASS_HIDDEN);

            const handler = this.getAnnotationModeClickHandler(currentMode);
            annotateButtonEl.addEventListener('click', handler);

            // TODO (@minhnguyen): Implement controller for point mode annotation and remove this check
            if (mode.controller && mode.controller.constructor.name === DrawingController.name) {
                mode.controller.registerAnnotator(this);
            }
        }
    }

    /**
     * Gets the annotation button element.
     *
     * @param {string} annotatorSelector - Class selector for a custom annotation button.
     * @return {HTMLElement|null} Annotate button element or null if the selector did not find an element.
     */
    getAnnotateButton(annotatorSelector) {
        return this.container.querySelector(annotatorSelector);
    }

    /**
     * Returns click handler for toggling annotation mode.
     *
     * @param {string} mode - Target annotation mode
     * @return {Function|null} Click handler
     */
    getAnnotationModeClickHandler(mode) {
        if (!mode || !this.isModeAnnotatable(mode)) {
            return null;
        }

        return () => {
            this.toggleAnnotationHandler(mode);
        };
    }

    /**
     * Sets up the shared mobile dialog element.
     *
     * @return {void}
     */
    setupMobileDialog() {
        // Generate HTML of dialog
        const mobileDialogEl = document.createElement('div');
        mobileDialogEl.setAttribute('data-type', DATA_TYPE_ANNOTATION_DIALOG);
        mobileDialogEl.classList.add(CLASS_MOBILE_ANNOTATION_DIALOG);
        mobileDialogEl.classList.add(CLASS_ANNOTATION_DIALOG);
        mobileDialogEl.classList.add(CLASS_HIDDEN);
        mobileDialogEl.id = ID_MOBILE_ANNOTATION_DIALOG;

        mobileDialogEl.innerHTML = `
            <div class="${CLASS_MOBILE_DIALOG_HEADER}">
                <button class="${CLASS_DIALOG_CLOSE}">${ICON_CLOSE}</button>
            </div>`.trim();

        this.container.appendChild(mobileDialogEl);
    }

    /**
     * Fetches and shows saved annotations.
     *
     * @return {void}
     */
    showAnnotations() {
        // Show annotations after we've generated an in-memory map
        this.fetchAnnotations().then(this.renderAnnotations);
    }

    /**
     * Hides annotations.
     *
     * @return {void}
     */
    hideAnnotations() {
        Object.keys(this.threads).forEach((page) => {
            this.threads[page].forEach((thread) => {
                thread.hide();
            });
        });
    }

    /**
     * Hides annotations on a specified page.
     *
     * @param {number} pageNum - Page number
     * @return {void}
     */
    hideAnnotationsOnPage(pageNum) {
        if (this.threads[pageNum]) {
            this.threads[pageNum].forEach((thread) => {
                thread.hide();
            });
        }
    }

    /**
     * Renders annotations from memory.
     *
     * @private
     * @return {void}
     */
    renderAnnotations() {
        Object.keys(this.threads).forEach((page) => {
            this.threads[page].forEach((thread) => {
                thread.show();
            });
        });
    }

    /**
     * Renders annotations from memory for a specified page.
     *
     * @private
     * @param {number} pageNum - Page number
     * @return {void}
     */
    renderAnnotationsOnPage(pageNum) {
        if (this.threads && this.threads[pageNum]) {
            this.threads[pageNum].forEach((thread) => {
                thread.show();
            });
        }
    }

    /**
     * Rotates annotations. Hides point annotation mode button if rotated
     *
     * @override
     * @param {number} [rotationAngle] - current angle image is rotated
     * @param {number} [pageNum] - Page number
     * @return {void}
     * @private
     */
    rotateAnnotations(rotationAngle = 0, pageNum = 0) {
        // Only render a specific page's annotations unless no page number
        // is specified
        if (pageNum) {
            this.renderAnnotationsOnPage(pageNum);
        } else {
            this.renderAnnotations();
        }

        // Only show/hide point annotation button if user has the
        // appropriate permissions
        if (!this.canAnnotate) {
            return;
        }

        // Hide create annotations button if image is rotated
        const pointButtonSelector = this.modeButtons[TYPES.point].selector;
        const pointAnnotateButton = this.getAnnotateButton(pointButtonSelector);

        if (rotationAngle !== 0) {
            annotatorUtil.hideElement(pointAnnotateButton);
        } else {
            annotatorUtil.showElement(pointAnnotateButton);
        }
    }

    /**
     * Sets the zoom scale.
     *
     * @param {number} scale - current zoom scale
     * @return {void}
     */
    setScale(scale) {
        this.annotatedElement.setAttribute('data-scale', scale);
    }

    /**
     * Toggles annotation modes on and off. When an annotation mode is
     * on, annotation threads will be created at that location.
     *
     * @param {string} mode - Current annotation mode
     * @param {HTMLEvent} event - DOM event
     * @return {void}
     */
    toggleAnnotationHandler(mode, event = {}) {
        if (!this.isModeAnnotatable(mode)) {
            return;
        }

        this.destroyPendingThreads();

        // No specific mode available for annotation type
        if (!(mode in this.modeButtons)) {
            return;
        }

        const buttonSelector = this.modeButtons[mode].selector;
        const buttonEl = event.target || this.getAnnotateButton(buttonSelector);

        // Exit any other annotation mode
        this.exitAnnotationModes(mode, buttonEl);

        // If in annotation mode, turn it off
        if (this.isInAnnotationMode(mode)) {
            this.disableAnnotationMode(mode, buttonEl);

            // Remove annotation mode
            this.currentAnnotationMode = null;
        } else {
            this.enableAnnotationMode(mode, buttonEl);

            // Update annotation mode
            this.currentAnnotationMode = mode;
        }
    }

    /**
     * Disables the specified annotation mode
     *
     * @param {string} mode - Current annotation mode
     * @param {HTMLElement} buttonEl - Annotation button element
     * @return {void}
     */
    disableAnnotationMode(mode, buttonEl) {
        if (this.isInAnnotationMode(mode)) {
            this.emit(MODE_EXIT);
        }

        this.annotatedElement.classList.remove(CLASS_ANNOTATION_MODE);
        if (buttonEl) {
            buttonEl.classList.remove(CLASS_ACTIVE);

            if (mode === TYPES.draw) {
                const drawEnterEl = buttonEl.querySelector(SELECTOR_ANNOTATION_BUTTON_DRAW_ENTER);
                const drawCancelEl = buttonEl.querySelector(SELECTOR_ANNOTATION_BUTTON_DRAW_CANCEL);
                const postButtonEl = this.getAnnotateButton(SELECTOR_ANNOTATION_BUTTON_DRAW_POST);
                const undoButtonEl = this.getAnnotateButton(SELECTOR_ANNOTATION_BUTTON_DRAW_UNDO);
                const redoButtonEl = this.getAnnotateButton(SELECTOR_ANNOTATION_BUTTON_DRAW_REDO);

                annotatorUtil.showElement(drawEnterEl);
                annotatorUtil.hideElement(drawCancelEl);
                annotatorUtil.hideElement(postButtonEl);
                annotatorUtil.hideElement(undoButtonEl);
                annotatorUtil.hideElement(redoButtonEl);
                annotatorUtil.disableElement(undoButtonEl);
                annotatorUtil.disableElement(redoButtonEl);
            }
        }

        this.unbindModeListeners(mode); // Disable mode
        this.bindDOMListeners(); // Re-enable other annotations
    }

    /**
     * Enables the specified annotation mode
     *
     * @param {string} mode - Current annotation mode
     * @param {HTMLElement} buttonEl - Annotation button element
     * @return {void}
     */
    enableAnnotationMode(mode, buttonEl) {
        this.emit(MODE_ENTER, mode);
        this.annotatedElement.classList.add(CLASS_ANNOTATION_MODE);
        if (buttonEl) {
            buttonEl.classList.add(CLASS_ACTIVE);

            if (mode === TYPES.draw) {
                const drawEnterEl = buttonEl.querySelector(SELECTOR_ANNOTATION_BUTTON_DRAW_ENTER);
                const drawCancelEl = buttonEl.querySelector(SELECTOR_ANNOTATION_BUTTON_DRAW_CANCEL);
                const postButtonEl = this.getAnnotateButton(SELECTOR_ANNOTATION_BUTTON_DRAW_POST);
                const undoButtonEl = this.getAnnotateButton(SELECTOR_ANNOTATION_BUTTON_DRAW_UNDO);
                const redoButtonEl = this.getAnnotateButton(SELECTOR_ANNOTATION_BUTTON_DRAW_REDO);

                annotatorUtil.hideElement(drawEnterEl);
                annotatorUtil.showElement(drawCancelEl);
                annotatorUtil.showElement(postButtonEl);
                annotatorUtil.showElement(undoButtonEl);
                annotatorUtil.showElement(redoButtonEl);
            }
        }

        this.unbindDOMListeners(); // Disable other annotations
        this.bindModeListeners(mode); // Enable mode
    }

    /**
     * Exits all annotation modes except the specified mode
     *
     * @param {string} mode - Current annotation mode
     * @param {HTMLElement} buttonEl - Annotation mode button DOM element
     * @return {void}
     */
    exitAnnotationModes(mode, buttonEl) {
        Object.keys(this.modeButtons).forEach((type) => {
            if (mode === type) {
                return;
            }

            const buttonSelector = this.modeButtons[type].selector;
            const modeButtonEl = buttonEl || this.getAnnotateButton(buttonSelector);
            this.disableAnnotationMode(type, modeButtonEl);
        });
    }

    //--------------------------------------------------------------------------
    // Abstract
    //--------------------------------------------------------------------------

    /**
     * Must be implemented to return an annotation location object from the DOM
     * event.
     *
     * @param {Event} event - DOM event
     * @param {string} annotationType - Type of annotation
     * @return {Object} Location object
     */
    /* eslint-disable no-unused-vars */
    getLocationFromEvent(event, annotationType) {}
    /* eslint-enable no-unused-vars */

    /**
     * Must be implemented to create the appropriate new thread, add it to the
     * in-memory map, and return the thread.
     *
     * @param {Annotation[]} annotations - Annotations in thread
     * @param {Object} location - Location object
     * @param {string} type - Annotation type
     * @return {AnnotationThread} Created annotation thread
     */
    /* eslint-disable no-unused-vars */
    createAnnotationThread(annotations, location, type) {}
    /* eslint-enable no-unused-vars */

    /**
    * Must be implemented to determine the annotated element in the viewer.
    *
    * @param {HTMLElement} containerEl - Container element for the viewer
    * @return {HTMLElement} Annotated element in the viewer
    */
    /* eslint-disable no-unused-vars */
    getAnnotatedEl(containerEl) {}
    /* eslint-enable no-unused-vars */

    //--------------------------------------------------------------------------
    // Protected
    //--------------------------------------------------------------------------

    /**
     * Annotations setup.
     *
     * @protected
     * @return {void}
     */
    setupAnnotations() {
        // Map of page => [threads on page]
        this.threads = {};
        this.bindDOMListeners();
        this.bindCustomListenersOnService(this.annotationService);
        this.addListener('scaleAnnotations', this.scaleAnnotations);
    }

    /**
     * Fetches persisted annotations, creates threads as needed, and generates
     * an in-memory map of page to threads.
     *
     * @protected
     * @return {Promise} Promise for fetching saved annotations
     */
    fetchAnnotations() {
        this.threads = {};

        return this.annotationService.getThreadMap(this.fileVersionId).then((threadMap) => {
            // Generate map of page to threads
            Object.keys(threadMap).forEach((threadID) => {
                const annotations = threadMap[threadID];
                const firstAnnotation = annotations[0];
                if (!firstAnnotation || !this.isModeAnnotatable(firstAnnotation.type)) {
                    return;
                }

                // Bind events on valid annotation thread
                const thread = this.createAnnotationThread(annotations, firstAnnotation.location, firstAnnotation.type);
                this.bindCustomListenersOnThread(thread);

                const modeData = this.modeButtons[firstAnnotation.type];
                if (
                    modeData &&
                    modeData.controller &&
                    modeData.controller.constructor.name === DrawingController.name
                ) {
                    modeData.controller.registerThread(thread);
                }
            });

            this.emit('annotationsfetched');
        });
    }

    /**
     * Binds DOM event listeners. Can be overridden by any annotator that
     * needs to bind event listeners to the DOM in the normal state (ie not
     * in any annotation mode).
     *
     * @return {void}
     */
    bindDOMListeners() {}

    /**
     * Unbinds DOM event listeners. Can be overridden by any annotator that
     * needs to bind event listeners to the DOM in the normal state (ie not
     * in any annotation mode).
     *
     * @protected
     * @return {void}
     */
    unbindDOMListeners() {}

    /**
     * Binds custom event listeners for the Annotation Service.
     *
     * @protected
     * @return {void}
     */
    bindCustomListenersOnService() {
        const service = this.annotationService;
        if (!service || !(service instanceof AnnotationService)) {
            return;
        }

        /* istanbul ignore next */
        service.addListener('annotatorerror', this.handleServiceEvents);
    }

    /**
     * Handle events emitted by the annotaiton service
     *
     * @private
     * @param {Object} [data] - Annotation service event data
     * @param {string} [data.event] - Annotation service event
     * @param {string} [data.data] -
     * @return {void}
     */
    handleServiceEvents(data) {
        let errorMessage = '';
        switch (data.reason) {
            case 'read':
                errorMessage = __('annotations_load_error');
                break;
            case 'create':
                errorMessage = __('annotations_create_error');
                this.showAnnotations();
                break;
            case 'delete':
                errorMessage = __('annotations_delete_error');
                this.showAnnotations();
                break;
            case 'authorization':
                errorMessage = __('annotations_authorization_error');
                break;
            default:
        }

        if (errorMessage) {
            this.emit('annotatorerror', errorMessage);
        }
    }

    /**
     * Unbinds custom event listeners for the Annotation Service.
     *
     * @protected
     * @return {void}
     */
    unbindCustomListenersOnService() {
        const service = this.annotationService;
        if (!service || !(service instanceof AnnotationService)) {
            return;
        }
        service.removeAllListeners('annotatorerror');
    }

    /**
     * Binds custom event listeners for a thread.
     *
     * @protected
     * @param {AnnotationThread} thread - Thread to bind events to
     * @return {void}
     */
    bindCustomListenersOnThread(thread) {
        if (!thread) {
            return;
        }

        // Thread was deleted, remove from thread map
        thread.addListener('threaddeleted', () => {
            const page = thread.location.page || 1;

            // Remove from map
            if (this.threads[page] instanceof Array) {
                this.threads[page] = this.threads[page].filter(
                    (searchThread) => searchThread.threadID !== thread.threadID
                );
            }
        });

        // Thread should be cleaned up, unbind listeners - we don't do this
        // in threaddeleted listener since thread may still need to respond
        // to error messages
        thread.addListener('threadcleanup', () => {
            this.unbindCustomListenersOnThread(thread);
        });
    }

    /**
     * Unbinds custom event listeners for the thread.
     *
     * @protected
     * @param {AnnotationThread} thread - Thread to bind events to
     * @return {void}
     */
    unbindCustomListenersOnThread(thread) {
        thread.removeAllListeners('threaddeleted');
        thread.removeAllListeners('threadcleanup');
<<<<<<< HEAD
        thread.removeAllListeners('threadsaved');
=======
>>>>>>> 2889b0d1
        thread.removeAllListeners('annotationevent');
    }

    /**
     * Binds event listeners for annotation modes.
     *
     * @protected
     * @param {string} mode - Current annotation mode
     * @return {void}
     */
    bindModeListeners(mode) {
        const handlers = [];

        if (mode === TYPES.point) {
            handlers.push(
                {
                    type: 'mousedown',
                    func: this.pointClickHandler,
                    eventObj: this.annotatedElement
                },
                {
                    type: 'touchstart',
                    func: this.pointClickHandler,
                    eventObj: this.annotatedElement
                }
            );
        } else if (mode === TYPES.draw) {
<<<<<<< HEAD
            const controller = this.modeButtons[TYPES.draw].controller;
            controller.bindModeListeners();
=======
            const drawingThread = this.createAnnotationThread([], {}, TYPES.draw);
            this.bindCustomListenersOnThread(drawingThread);

            /* eslint-disable require-jsdoc */
            const locationFunction = (event) => this.getLocationFromEvent(event, TYPES.point);
            /* eslint-enable require-jsdoc */

            const postButtonEl = this.getAnnotateButton(SELECTOR_ANNOTATION_BUTTON_DRAW_POST);
            const undoButtonEl = this.getAnnotateButton(SELECTOR_ANNOTATION_BUTTON_DRAW_UNDO);
            const redoButtonEl = this.getAnnotateButton(SELECTOR_ANNOTATION_BUTTON_DRAW_REDO);

            // NOTE (@minhnguyen): Move this logic to a new controller class
            const that = this;
            drawingThread.addListener('annotationevent', (data = {}) => {
                switch (data.type) {
                    case 'drawcommit':
                        drawingThread.removeAllListeners('annotationevent');
                        break;
                    case 'pagechanged':
                        drawingThread.saveAnnotation(TYPES.draw);
                        that.unbindModeListeners();
                        that.bindModeListeners(TYPES.draw);
                        break;
                    case 'availableactions':
                        if (data.undo === 1) {
                            annotatorUtil.enableElement(undoButtonEl);
                        } else if (data.undo === 0) {
                            annotatorUtil.disableElement(undoButtonEl);
                        }

                        if (data.redo === 1) {
                            annotatorUtil.enableElement(redoButtonEl);
                        } else if (data.redo === 0) {
                            annotatorUtil.disableElement(redoButtonEl);
                        }
                        break;
                    default:
                }
            });

            handlers.push(
                {
                    type: 'mousemove',
                    func: annotatorUtil.eventToLocationHandler(locationFunction, drawingThread.handleMove),
                    eventObj: this.annotatedElement
                },
                {
                    type: 'mousedown',
                    func: annotatorUtil.eventToLocationHandler(locationFunction, drawingThread.handleStart),
                    eventObj: this.annotatedElement
                },
                {
                    type: 'mouseup',
                    func: annotatorUtil.eventToLocationHandler(locationFunction, drawingThread.handleStop),
                    eventObj: this.annotatedElement
                }
            );

            if (postButtonEl) {
                handlers.push({
                    type: 'click',
                    func: () => {
                        drawingThread.saveAnnotation(mode);
                        this.toggleAnnotationHandler(mode);
                    },
                    eventObj: postButtonEl
                });
            }

            if (undoButtonEl) {
                handlers.push({
                    type: 'click',
                    func: () => {
                        drawingThread.undo();
                    },
                    eventObj: undoButtonEl
                });
            }

            if (redoButtonEl) {
                handlers.push({
                    type: 'click',
                    func: () => {
                        drawingThread.redo();
                    },
                    eventObj: redoButtonEl
                });
            }
>>>>>>> 2889b0d1
        }

        handlers.forEach((handler) => {
            handler.eventObj.addEventListener(handler.type, handler.func, false);
            this.annotationModeHandlers.push(handler);
        });
    }

    /**
     * Event handler for adding a point annotation. Creates a point annotation
     * thread at the clicked location.
     *
     * @protected
     * @param {Event} event - DOM event
     * @return {void}
     */
    pointClickHandler(event) {
        event.stopPropagation();
        event.preventDefault();
        this.emit(MODE_EXIT);

        // Determine if a point annotation dialog is already open and close the
        // current open dialog
        const hasPendingThreads = this.destroyPendingThreads();
        if (hasPendingThreads) {
            return;
        }

        // Exits point annotation mode on first click
        const buttonSelector = this.modeButtons[TYPES.point].selector;
        const buttonEl = this.getAnnotateButton(buttonSelector);
        this.disableAnnotationMode(TYPES.point, buttonEl);

        // Get annotation location from click event, ignore click if location is invalid
        const location = this.getLocationFromEvent(event, TYPES.point);
        if (!location) {
            return;
        }

        // Create new thread with no annotations, show indicator, and show dialog
        const thread = this.createAnnotationThread([], location, TYPES.point);

        if (thread) {
            thread.show();

            // Bind events on thread
            this.bindCustomListenersOnThread(thread);
        }
    }

    /**
     * Unbinds event listeners for annotation modes.
     *
     * @protected
     * @return {void}
     */
    unbindModeListeners(mode) {
        while (this.annotationModeHandlers.length > 0) {
            const handler = this.annotationModeHandlers.pop();
            const eventNames = handler.type.split(' ');
            eventNames.forEach((eventName) => {
                handler.eventObj.removeEventListener(eventName, handler.func);
            });
        }

        if (
            mode &&
            this.modeButtons &&
            this.modeButtons[mode] &&
            this.modeButtons[mode].controller &&
            this.modeButtons[mode].controller.constructor.name === DrawingController.name
        ) {
            this.modeButtons[mode].controller.unbindModeListeners();
        }
    }

    /**
     * Adds thread to in-memory map.
     *
     * @protected
     * @param {AnnotationThread} thread - Thread to add
     * @return {void}
     */
    addThreadToMap(thread) {
        // Add thread to in-memory map
        const page = thread.location.page || 1; // Defaults to page 1 if thread has no page
        this.threads[page] = this.threads[page] || [];
        this.threads[page].push(thread);
    }

    /**
     * Returns whether or not annotator is in the specified annotation mode.
     *
     * @protected
     * @param {string} mode - Current annotation mode
     * @return {boolean} Whether or not in the specified annotation mode
     */
    isInAnnotationMode(mode) {
        return this.currentAnnotationMode === mode;
    }

    //--------------------------------------------------------------------------
    // Private
    //--------------------------------------------------------------------------

    /**
     * Orient annotations to the correct scale and orientation of the annotated document.
     *
     * @protected
     * @param {Object} data - Scale and orientation values needed to orient annotations.
     * @return {void}
     */
    scaleAnnotations(data) {
        this.setScale(data.scale);
        this.rotateAnnotations(data.rotationAngle, data.pageNum);
    }

    /**
     * Destroys pending threads.
     *
     * @private
     * @return {boolean} Whether or not any pending threads existed on the
     * current file
     */
    destroyPendingThreads() {
        let hasPendingThreads = false;
        Object.keys(this.threads).forEach((page) => {
            this.threads[page].forEach((pendingThread) => {
                if (annotatorUtil.isPending(pendingThread.state)) {
                    hasPendingThreads = true;
                    pendingThread.destroy();
                }
            });
        });
        return hasPendingThreads;
    }

    /**
     * Displays annotation validation error notification once on load. Does
     * nothing if notification was already displayed once.
     *
     * @private
     * @return {void}
     */
    handleValidationError() {
        if (this.validationErrorEmitted) {
            return;
        }

        this.emit('annotatorerror', __('annotations_load_error'));
        this.validationErrorEmitted = true;
    }

    /**
     * Emits a generic viewer event
     *
     * @private
     * @emits viewerevent
     * @param {string} event - Event name
     * @param {Object} data - Event data
     * @return {void}
     */
    emit(event, data) {
        const { annotator, fileId } = this.options;
        super.emit(event, data);
        super.emit('annotatorevent', {
            event,
            data,
            annotatorName: annotator ? annotator.NAME : '',
            fileId
        });
    }
}

export default Annotator;<|MERGE_RESOLUTION|>--- conflicted
+++ resolved
@@ -682,10 +682,7 @@
     unbindCustomListenersOnThread(thread) {
         thread.removeAllListeners('threaddeleted');
         thread.removeAllListeners('threadcleanup');
-<<<<<<< HEAD
         thread.removeAllListeners('threadsaved');
-=======
->>>>>>> 2889b0d1
         thread.removeAllListeners('annotationevent');
     }
 
@@ -713,99 +710,8 @@
                 }
             );
         } else if (mode === TYPES.draw) {
-<<<<<<< HEAD
             const controller = this.modeButtons[TYPES.draw].controller;
             controller.bindModeListeners();
-=======
-            const drawingThread = this.createAnnotationThread([], {}, TYPES.draw);
-            this.bindCustomListenersOnThread(drawingThread);
-
-            /* eslint-disable require-jsdoc */
-            const locationFunction = (event) => this.getLocationFromEvent(event, TYPES.point);
-            /* eslint-enable require-jsdoc */
-
-            const postButtonEl = this.getAnnotateButton(SELECTOR_ANNOTATION_BUTTON_DRAW_POST);
-            const undoButtonEl = this.getAnnotateButton(SELECTOR_ANNOTATION_BUTTON_DRAW_UNDO);
-            const redoButtonEl = this.getAnnotateButton(SELECTOR_ANNOTATION_BUTTON_DRAW_REDO);
-
-            // NOTE (@minhnguyen): Move this logic to a new controller class
-            const that = this;
-            drawingThread.addListener('annotationevent', (data = {}) => {
-                switch (data.type) {
-                    case 'drawcommit':
-                        drawingThread.removeAllListeners('annotationevent');
-                        break;
-                    case 'pagechanged':
-                        drawingThread.saveAnnotation(TYPES.draw);
-                        that.unbindModeListeners();
-                        that.bindModeListeners(TYPES.draw);
-                        break;
-                    case 'availableactions':
-                        if (data.undo === 1) {
-                            annotatorUtil.enableElement(undoButtonEl);
-                        } else if (data.undo === 0) {
-                            annotatorUtil.disableElement(undoButtonEl);
-                        }
-
-                        if (data.redo === 1) {
-                            annotatorUtil.enableElement(redoButtonEl);
-                        } else if (data.redo === 0) {
-                            annotatorUtil.disableElement(redoButtonEl);
-                        }
-                        break;
-                    default:
-                }
-            });
-
-            handlers.push(
-                {
-                    type: 'mousemove',
-                    func: annotatorUtil.eventToLocationHandler(locationFunction, drawingThread.handleMove),
-                    eventObj: this.annotatedElement
-                },
-                {
-                    type: 'mousedown',
-                    func: annotatorUtil.eventToLocationHandler(locationFunction, drawingThread.handleStart),
-                    eventObj: this.annotatedElement
-                },
-                {
-                    type: 'mouseup',
-                    func: annotatorUtil.eventToLocationHandler(locationFunction, drawingThread.handleStop),
-                    eventObj: this.annotatedElement
-                }
-            );
-
-            if (postButtonEl) {
-                handlers.push({
-                    type: 'click',
-                    func: () => {
-                        drawingThread.saveAnnotation(mode);
-                        this.toggleAnnotationHandler(mode);
-                    },
-                    eventObj: postButtonEl
-                });
-            }
-
-            if (undoButtonEl) {
-                handlers.push({
-                    type: 'click',
-                    func: () => {
-                        drawingThread.undo();
-                    },
-                    eventObj: undoButtonEl
-                });
-            }
-
-            if (redoButtonEl) {
-                handlers.push({
-                    type: 'click',
-                    func: () => {
-                        drawingThread.redo();
-                    },
-                    eventObj: redoButtonEl
-                });
-            }
->>>>>>> 2889b0d1
         }
 
         handlers.forEach((handler) => {
@@ -860,6 +766,7 @@
      * Unbinds event listeners for annotation modes.
      *
      * @protected
+     * @param {string} mode - Annotation mode to be unbound
      * @return {void}
      */
     unbindModeListeners(mode) {
