import EventEmitter from 'events';
import autobind from 'autobind-decorator';
import AnnotationService from './AnnotationService';
import * as annotatorUtil from './annotatorUtil';
import { ICON_CLOSE } from '../icons/icons';
import './Annotator.scss';
import {
    CLASS_ACTIVE,
    CLASS_HIDDEN,
    DATA_TYPE_ANNOTATION_DIALOG,
    CLASS_MOBILE_ANNOTATION_DIALOG,
    CLASS_ANNOTATION_DIALOG,
    CLASS_ANNOTATION_MODE,
    CLASS_MOBILE_DIALOG_HEADER,
    CLASS_DIALOG_CLOSE,
    ID_MOBILE_ANNOTATION_DIALOG,
    SELECTOR_ANNOTATION_BUTTON_DRAW_CANCEL,
    SELECTOR_ANNOTATION_BUTTON_DRAW_ENTER,
    SELECTOR_ANNOTATION_BUTTON_DRAW_POST,
    SELECTOR_ANNOTATION_BUTTON_DRAW_UNDO,
    SELECTOR_ANNOTATION_BUTTON_DRAW_REDO,
    TYPES
} from './annotationConstants';

const MODE_ENTER = 'annotationmodeenter';
const MODE_EXIT = 'annotationmodeexit';

@autobind
class Annotator extends EventEmitter {
    //--------------------------------------------------------------------------
    // Typedef
    //--------------------------------------------------------------------------

    /**
     * The data object for constructing an Annotator.
     * @typedef {Object} AnnotatorData
     * @property {HTMLElement} annotatedElement HTML element to annotate on
     * @property {AnnotationService} [annotationService] Annotations CRUD service
     * @property {string} fileVersionId File version ID
     */

    //--------------------------------------------------------------------------
    // Public
    //--------------------------------------------------------------------------

    /**
     * [constructor]
     *
     * @param {AnnotatorData} data - Data for constructing an Annotator
     * @return {Annotator} Annotator instance
     */
    constructor(data) {
        super();

        this.canAnnotate = data.canAnnotate;
        this.container = data.container;
        this.options = data.options;
        this.fileVersionId = data.fileVersionId;
        this.locale = data.locale;
        this.validationErrorEmitted = false;
        this.isMobile = data.isMobile;
        this.hasTouch = data.hasTouch;
        this.modeButtons = data.modeButtons;
        this.annotationModeHandlers = [];
    }

    /**
     * [destructor]
     *
     * @return {void}
     */
    destroy() {
        this.unbindModeListeners();

        if (this.threads) {
            Object.keys(this.threads).forEach((page) => {
                this.threads[page].forEach((thread) => {
                    this.unbindCustomListenersOnThread(thread);
                });
            });
        }

        // Destroy all annotate buttons
        Object.keys(this.modeButtons).forEach((type) => {
            const handler = this.getAnnotationModeClickHandler(type);
            const buttonEl = this.container.querySelector(this.modeButtons[type].selector);
            buttonEl.removeEventListener('click', handler);
        });

        this.unbindDOMListeners();
        this.unbindCustomListenersOnService();
        this.removeListener('scaleAnnotations', this.scaleAnnotations);
        this.removeListener('toggleannotationmode', this.toggleAnnotationHandler);
    }

    /**
     * Initializes annotator.
     *
     * @param {number} [initialScale] - The initial scale factor to render the annotations
     * @return {void}
     */
    init(initialScale = 1) {
        this.annotatedElement = this.getAnnotatedEl(this.container);

        const { apiHost, fileId, token } = this.options;
        this.annotationService = new AnnotationService({
            apiHost,
            fileId,
            token,
            canAnnotate: this.canAnnotate
        });

        // Set up mobile annotations dialog
        if (this.isMobile) {
            this.setupMobileDialog();
        }

        // Show the annotate button for all enabled types for the
        // current viewer
        Object.keys(this.modeButtons).forEach((type) => {
            this.showModeAnnotateButton(type);
        });

        this.setScale(initialScale);
        this.setupAnnotations();
        this.showAnnotations();
    }

    /**
     * Returns whether or not the current annotation mode is enabled for
     * the current viewer/anntotor.
     *
     * @param {string} type - Type of annotation
     * @return {boolean} Whether or not the annotation mode is enabled
     */
    isModeAnnotatable(type) {
        if (!this.options.annotator) {
            return false;
        }

        const { TYPE: annotationTypes } = this.options.annotator;
        if (type && annotationTypes) {
            if (!annotationTypes.some((annotationType) => type === annotationType)) {
                return false;
            }
        }

        return true;
    }

    /**
     * Shows the annotate button for the specified mode
     *
     * @param {string} currentMode - Annotation mode
     * @return {void}
     */
    showModeAnnotateButton(currentMode) {
        const mode = this.modeButtons[currentMode];
        if (!mode || !this.isModeAnnotatable(currentMode)) {
            return;
        }

        const annotateButtonEl = this.container.querySelector(mode.selector);
        if (annotateButtonEl) {
            annotateButtonEl.title = mode.title;
            annotateButtonEl.classList.remove(CLASS_HIDDEN);

            const handler = this.getAnnotationModeClickHandler(currentMode);
            annotateButtonEl.addEventListener('click', handler);
        }
    }

    /**
     * Gets the annotation button element.
     *
     * @param {string} annotatorSelector - Class selector for a custom annotation button.
     * @return {HTMLElement|null} Annotate button element or null if the selector did not find an element.
     */
    getAnnotateButton(annotatorSelector) {
        return this.container.querySelector(annotatorSelector);
    }

    /**
     * Returns click handler for toggling annotation mode.
     *
     * @param {string} mode - Target annotation mode
     * @return {Function|null} Click handler
     */
    getAnnotationModeClickHandler(mode) {
        if (!mode || !this.isModeAnnotatable(mode)) {
            return null;
        }

        return () => {
            this.toggleAnnotationHandler(mode);
        };
    }

    /**
     * Sets up the shared mobile dialog element.
     *
     * @return {void}
     */
    setupMobileDialog() {
        // Generate HTML of dialog
        const mobileDialogEl = document.createElement('div');
        mobileDialogEl.setAttribute('data-type', DATA_TYPE_ANNOTATION_DIALOG);
        mobileDialogEl.classList.add(CLASS_MOBILE_ANNOTATION_DIALOG);
        mobileDialogEl.classList.add(CLASS_ANNOTATION_DIALOG);
        mobileDialogEl.classList.add(CLASS_HIDDEN);
        mobileDialogEl.id = ID_MOBILE_ANNOTATION_DIALOG;

        mobileDialogEl.innerHTML = `
            <div class="${CLASS_MOBILE_DIALOG_HEADER}">
                <button class="${CLASS_DIALOG_CLOSE}">${ICON_CLOSE}</button>
            </div>`.trim();

        this.container.appendChild(mobileDialogEl);
    }

    /**
     * Fetches and shows saved annotations.
     *
     * @return {void}
     */
    showAnnotations() {
        // Show annotations after we've generated an in-memory map
        this.fetchAnnotations().then(this.renderAnnotations);
    }

    /**
     * Hides annotations.
     *
     * @return {void}
     */
    hideAnnotations() {
        Object.keys(this.threads).forEach((page) => {
            this.threads[page].forEach((thread) => {
                thread.hide();
            });
        });
    }

    /**
     * Hides annotations on a specified page.
     *
     * @param {number} pageNum - Page number
     * @return {void}
     */
    hideAnnotationsOnPage(pageNum) {
        if (this.threads[pageNum]) {
            this.threads[pageNum].forEach((thread) => {
                thread.hide();
            });
        }
    }

    /**
     * Renders annotations from memory.
     *
     * @private
     * @return {void}
     */
    renderAnnotations() {
        Object.keys(this.threads).forEach((page) => {
            this.threads[page].forEach((thread) => {
                thread.show();
            });
        });
    }

    /**
     * Renders annotations from memory for a specified page.
     *
     * @private
     * @param {number} pageNum - Page number
     * @return {void}
     */
    renderAnnotationsOnPage(pageNum) {
        if (this.threads && this.threads[pageNum]) {
            this.threads[pageNum].forEach((thread) => {
                thread.show();
            });
        }
    }

    /**
     * Rotates annotations. Hides point annotation mode button if rotated
     *
     * @override
     * @param {number} [rotationAngle] - current angle image is rotated
     * @param {number} [pageNum] - Page number
     * @return {void}
     * @private
     */
    rotateAnnotations(rotationAngle = 0, pageNum = 0) {
        // Only render a specific page's annotations unless no page number
        // is specified
        if (pageNum) {
            this.renderAnnotationsOnPage(pageNum);
        } else {
            this.renderAnnotations();
        }

        // Only show/hide point annotation button if user has the
        // appropriate permissions
        if (!this.canAnnotate) {
            return;
        }

        // Hide create annotations button if image is rotated
        const pointButtonSelector = this.modeButtons[TYPES.point].selector;
        const pointAnnotateButton = this.getAnnotateButton(pointButtonSelector);

        if (rotationAngle !== 0) {
            annotatorUtil.hideElement(pointAnnotateButton);
        } else {
            annotatorUtil.showElement(pointAnnotateButton);
        }
    }

    /**
     * Sets the zoom scale.
     *
     * @param {number} scale - current zoom scale
     * @return {void}
     */
    setScale(scale) {
        this.annotatedElement.setAttribute('data-scale', scale);
    }

    /**
     * Toggles annotation modes on and off. When an annotation mode is
     * on, annotation threads will be created at that location.
     *
     * @param {string} mode - Current annotation mode
     * @param {HTMLEvent} event - DOM event
     * @return {void}
     */
    toggleAnnotationHandler(mode, event = {}) {
        if (!this.isModeAnnotatable(mode)) {
            return;
        }

        this.destroyPendingThreads();

        // No specific mode available for annotation type
        if (!(mode in this.modeButtons)) {
            return;
        }

        const buttonSelector = this.modeButtons[mode].selector;
        const buttonEl = event.target || this.getAnnotateButton(buttonSelector);

        // Exit any other annotation mode
        this.exitAnnotationModes(mode, buttonEl);

        // If in annotation mode, turn it off
        if (this.isInAnnotationMode(mode)) {
            this.disableAnnotationMode(mode, buttonEl);

            // Remove annotation mode
            this.currentAnnotationMode = null;
        } else {
            this.enableAnnotationMode(mode, buttonEl);

            // Update annotation mode
            this.currentAnnotationMode = mode;
        }
    }

    /**
     * Disables the specified annotation mode
     *
     * @param {string} mode - Current annotation mode
     * @param {HTMLElement} buttonEl - Annotation button element
     * @return {void}
     */
    disableAnnotationMode(mode, buttonEl) {
        this.emit(MODE_EXIT);
        this.annotatedElement.classList.remove(CLASS_ANNOTATION_MODE);
        if (buttonEl) {
            buttonEl.classList.remove(CLASS_ACTIVE);

            if (mode === TYPES.draw) {
                const drawEnterEl = buttonEl.querySelector(SELECTOR_ANNOTATION_BUTTON_DRAW_ENTER);
                const drawCancelEl = buttonEl.querySelector(SELECTOR_ANNOTATION_BUTTON_DRAW_CANCEL);
<<<<<<< HEAD
                const postButtonEl = this.previewUI.getAnnotateButton(SELECTOR_ANNOTATION_BUTTON_DRAW_POST);
                const undoButtonEl = this.previewUI.getAnnotateButton(SELECTOR_ANNOTATION_BUTTON_DRAW_UNDO);
                const redoButtonEl = this.previewUI.getAnnotateButton(SELECTOR_ANNOTATION_BUTTON_DRAW_REDO);

                annotatorUtil.showElement(drawEnterEl);
                annotatorUtil.hideElement(drawCancelEl);
=======
                annotatorUtil.hideElement(drawCancelEl);

                const postButtonEl = this.getAnnotateButton(SELECTOR_ANNOTATION_BUTTON_DRAW_POST);
>>>>>>> efaa3856
                annotatorUtil.hideElement(postButtonEl);
                annotatorUtil.hideElement(undoButtonEl);
                annotatorUtil.hideElement(redoButtonEl);
                annotatorUtil.disableElement(undoButtonEl);
                annotatorUtil.disableElement(redoButtonEl);
            }
        }

        this.unbindModeListeners(mode); // Disable mode
        this.bindDOMListeners(); // Re-enable other annotations
    }

    /**
     * Enables the specified annotation mode
     *
     * @param {string} mode - Current annotation mode
     * @param {HTMLElement} buttonEl - Annotation button element
     * @return {void}
     */
    enableAnnotationMode(mode, buttonEl) {
        this.emit(MODE_ENTER, mode);
        this.annotatedElement.classList.add(CLASS_ANNOTATION_MODE);
        if (buttonEl) {
            buttonEl.classList.add(CLASS_ACTIVE);

            if (mode === TYPES.draw) {
                const drawEnterEl = buttonEl.querySelector(SELECTOR_ANNOTATION_BUTTON_DRAW_ENTER);
                const drawCancelEl = buttonEl.querySelector(SELECTOR_ANNOTATION_BUTTON_DRAW_CANCEL);
<<<<<<< HEAD
                const postButtonEl = this.previewUI.getAnnotateButton(SELECTOR_ANNOTATION_BUTTON_DRAW_POST);
                const undoButtonEl = this.previewUI.getAnnotateButton(SELECTOR_ANNOTATION_BUTTON_DRAW_UNDO);
                const redoButtonEl = this.previewUI.getAnnotateButton(SELECTOR_ANNOTATION_BUTTON_DRAW_REDO);

                annotatorUtil.hideElement(drawEnterEl);
                annotatorUtil.showElement(drawCancelEl);
=======
                annotatorUtil.showElement(drawCancelEl);

                const postButtonEl = this.getAnnotateButton(SELECTOR_ANNOTATION_BUTTON_DRAW_POST);
>>>>>>> efaa3856
                annotatorUtil.showElement(postButtonEl);
                annotatorUtil.showElement(undoButtonEl);
                annotatorUtil.showElement(redoButtonEl);
            }
        }

        this.unbindDOMListeners(); // Disable other annotations
        this.bindModeListeners(mode); // Enable mode
    }

    /**
     * Exits all annotation modes except the specified mode
     *
     * @param {string} mode - Current annotation mode
     * @param {HTMLElement} buttonEl - Annotation mode button DOM element
     * @return {void}
     */
    exitAnnotationModes(mode, buttonEl) {
        Object.keys(this.modeButtons).forEach((type) => {
            if (mode === type) {
                return;
            }

            const buttonSelector = this.modeButtons[type].selector;
            const modeButtonEl = buttonEl || this.getAnnotateButton(buttonSelector);
            this.disableAnnotationMode(type, modeButtonEl);
        });
    }

    //--------------------------------------------------------------------------
    // Abstract
    //--------------------------------------------------------------------------

    /**
     * Must be implemented to return an annotation location object from the DOM
     * event.
     *
     * @param {Event} event - DOM event
     * @param {string} annotationType - Type of annotation
     * @return {Object} Location object
     */
    /* eslint-disable no-unused-vars */
    getLocationFromEvent(event, annotationType) {}
    /* eslint-enable no-unused-vars */

    /**
     * Must be implemented to create the appropriate new thread, add it to the
     * in-memory map, and return the thread.
     *
     * @param {Annotation[]} annotations - Annotations in thread
     * @param {Object} location - Location object
     * @param {string} type - Annotation type
     * @return {AnnotationThread} Created annotation thread
     */
    /* eslint-disable no-unused-vars */
    createAnnotationThread(annotations, location, type) {}
    /* eslint-enable no-unused-vars */

    /**
    * Must be implemented to determine the annotated element in the viewer.
    *
    * @param {HTMLElement} containerEl - Container element for the viewer
    * @return {HTMLElement} Annotated element in the viewer
    */
    /* eslint-disable no-unused-vars */
    getAnnotatedEl(containerEl) {}
    /* eslint-enable no-unused-vars */

    //--------------------------------------------------------------------------
    // Protected
    //--------------------------------------------------------------------------

    /**
     * Annotations setup.
     *
     * @protected
     * @return {void}
     */
    setupAnnotations() {
        // Map of page => [threads on page]
        this.threads = {};
        this.bindDOMListeners();
        this.bindCustomListenersOnService(this.annotationService);
        this.addListener('scaleAnnotations', this.scaleAnnotations);
    }

    /**
     * Fetches persisted annotations, creates threads as needed, and generates
     * an in-memory map of page to threads.
     *
     * @protected
     * @return {Promise} Promise for fetching saved annotations
     */
    fetchAnnotations() {
        this.threads = {};

        return this.annotationService.getThreadMap(this.fileVersionId).then((threadMap) => {
            // Generate map of page to threads
            Object.keys(threadMap).forEach((threadID) => {
                const annotations = threadMap[threadID];
                const firstAnnotation = annotations[0];
                if (!firstAnnotation || !this.isModeAnnotatable(firstAnnotation.type)) {
                    return;
                }

                // Bind events on valid annotation thread
                const thread = this.createAnnotationThread(annotations, firstAnnotation.location, firstAnnotation.type);
                this.bindCustomListenersOnThread(thread);
            });

            this.emit('annotationsfetched');
        });
    }

    /**
     * Binds DOM event listeners. Can be overridden by any annotator that
     * needs to bind event listeners to the DOM in the normal state (ie not
     * in any annotation mode).
     *
     * @return {void}
     */
    bindDOMListeners() {}

    /**
     * Unbinds DOM event listeners. Can be overridden by any annotator that
     * needs to bind event listeners to the DOM in the normal state (ie not
     * in any annotation mode).
     *
     * @protected
     * @return {void}
     */
    unbindDOMListeners() {}

    /**
     * Binds custom event listeners for the Annotation Service.
     *
     * @protected
     * @return {void}
     */
    bindCustomListenersOnService() {
        const service = this.annotationService;
        if (!service || !(service instanceof AnnotationService)) {
            return;
        }

        /* istanbul ignore next */
        service.addListener('annotatorerror', this.handleServiceEvents);
    }

    /**
     * Handle events emitted by the annotaiton service
     *
     * @private
     * @param {Object} [data] - Annotation service event data
     * @param {string} [data.event] - Annotation service event
     * @param {string} [data.data] -
     * @return {void}
     */
    handleServiceEvents(data) {
        let errorMessage = '';
        switch (data.reason) {
            case 'read':
                errorMessage = __('annotations_load_error');
                break;
            case 'create':
                errorMessage = __('annotations_create_error');
                this.showAnnotations();
                break;
            case 'delete':
                errorMessage = __('annotations_delete_error');
                this.showAnnotations();
                break;
            case 'authorization':
                errorMessage = __('annotations_authorization_error');
                break;
            default:
        }

        if (errorMessage) {
            this.emit('annotatorerror', errorMessage);
        }
    }

    /**
     * Unbinds custom event listeners for the Annotation Service.
     *
     * @protected
     * @return {void}
     */
    unbindCustomListenersOnService() {
        const service = this.annotationService;
        if (!service || !(service instanceof AnnotationService)) {
            return;
        }
        service.removeAllListeners('annotatorerror');
    }

    /**
     * Binds custom event listeners for a thread.
     *
     * @protected
     * @param {AnnotationThread} thread - Thread to bind events to
     * @return {void}
     */
    bindCustomListenersOnThread(thread) {
        if (!thread) {
            return;
        }

        // Thread was deleted, remove from thread map
        thread.addListener('threaddeleted', () => {
            const page = thread.location.page || 1;

            // Remove from map
            if (this.threads[page] instanceof Array) {
                this.threads[page] = this.threads[page].filter(
                    (searchThread) => searchThread.threadID !== thread.threadID
                );
            }
        });

        // Thread should be cleaned up, unbind listeners - we don't do this
        // in threaddeleted listener since thread may still need to respond
        // to error messages
        thread.addListener('threadcleanup', () => {
            this.unbindCustomListenersOnThread(thread);
        });
    }

    /**
     * Unbinds custom event listeners for the thread.
     *
     * @protected
     * @param {AnnotationThread} thread - Thread to bind events to
     * @return {void}
     */
    unbindCustomListenersOnThread(thread) {
        thread.removeAllListeners('threaddeleted');
        thread.removeAllListeners('threadcleanup');
        thread.removeAllListeners('annotationevent');
    }

    /**
     * Binds event listeners for annotation modes.
     *
     * @protected
     * @param {string} mode - Current annotation mode
     * @return {void}
     */
    bindModeListeners(mode) {
        const handlers = [];

        if (mode === TYPES.point) {
            handlers.push(
                {
                    type: 'mousedown',
                    func: this.pointClickHandler,
                    eventObj: this.annotatedElement
                },
                {
                    type: 'touchstart',
                    func: this.pointClickHandler,
                    eventObj: this.annotatedElement
                }
            );
        } else if (mode === TYPES.draw) {
            const drawingThread = this.createAnnotationThread([], {}, TYPES.draw);
            this.bindCustomListenersOnThread(drawingThread);

            /* eslint-disable require-jsdoc */
            const locationFunction = (event) => this.getLocationFromEvent(event, TYPES.point);
            /* eslint-enable require-jsdoc */

<<<<<<< HEAD
            const postButtonEl = this.previewUI.getAnnotateButton(SELECTOR_ANNOTATION_BUTTON_DRAW_POST);
            const undoButtonEl = this.previewUI.getAnnotateButton(SELECTOR_ANNOTATION_BUTTON_DRAW_UNDO);
            const redoButtonEl = this.previewUI.getAnnotateButton(SELECTOR_ANNOTATION_BUTTON_DRAW_REDO);

            // NOTE (@minhnguyen): Move this logic to a new controller class
            const that = this;
            drawingThread.addListener('annotationevent', (data = {}) => {
                switch (data.type) {
                    case 'drawcommit':
                        drawingThread.removeAllListeners('annotationevent');
                        break;
                    case 'pagechanged':
                        drawingThread.saveAnnotation(TYPES.draw);
                        that.unbindModeListeners();
                        that.bindModeListeners(TYPES.draw);
                        break;
                    case 'availableactions':
                        if (data.undo === 1) {
                            annotatorUtil.enableElement(undoButtonEl);
                        } else if (data.undo === 0) {
                            annotatorUtil.disableElement(undoButtonEl);
                        }

                        if (data.redo === 1) {
                            annotatorUtil.enableElement(redoButtonEl);
                        } else if (data.redo === 0) {
                            annotatorUtil.disableElement(redoButtonEl);
                        }
                        break;
                    default:
                }
=======
            const postButtonEl = this.getAnnotateButton(SELECTOR_ANNOTATION_BUTTON_DRAW_POST);

            handlers.push({
                type: 'mousemove',
                func: annotatorUtil.eventToLocationHandler(locationFunction, drawingThread.handleMove),
                eventObj: this.annotatedElement
            });
            handlers.push({
                type: 'mousedown',
                func: annotatorUtil.eventToLocationHandler(locationFunction, drawingThread.handleStart),
                eventObj: this.annotatedElement
            });
            handlers.push({
                type: 'mouseup',
                func: annotatorUtil.eventToLocationHandler(locationFunction, drawingThread.handleStop),
                eventObj: this.annotatedElement
>>>>>>> efaa3856
            });

            handlers.push(
                {
                    type: 'mousemove',
                    func: annotatorUtil.eventToLocationHandler(locationFunction, drawingThread.handleMove),
                    eventObj: this.annotatedElement
                },
                {
                    type: 'mousedown',
                    func: annotatorUtil.eventToLocationHandler(locationFunction, drawingThread.handleStart),
                    eventObj: this.annotatedElement
                },
                {
                    type: 'mouseup',
                    func: annotatorUtil.eventToLocationHandler(locationFunction, drawingThread.handleStop),
                    eventObj: this.annotatedElement
                }
            );

            if (postButtonEl) {
                handlers.push({
                    type: 'click',
                    func: () => {
                        drawingThread.saveAnnotation(mode);
                        this.toggleAnnotationHandler(mode);
                    },
                    eventObj: postButtonEl
                });
            }

            if (undoButtonEl) {
                handlers.push({
                    type: 'click',
                    func: () => {
                        drawingThread.undo();
                    },
                    eventObj: undoButtonEl
                });
            }

            if (redoButtonEl) {
                handlers.push({
                    type: 'click',
                    func: () => {
                        drawingThread.redo();
                    },
                    eventObj: redoButtonEl
                });
            }
        }

        handlers.forEach((handler) => {
            handler.eventObj.addEventListener(handler.type, handler.func);
            this.annotationModeHandlers.push(handler);
        });
    }

    /**
     * Event handler for adding a point annotation. Creates a point annotation
     * thread at the clicked location.
     *
     * @protected
     * @param {Event} event - DOM event
     * @return {void}
     */
    pointClickHandler(event) {
        event.stopPropagation();
        event.preventDefault();

        // Determine if a point annotation dialog is already open and close the
        // current open dialog
        const hasPendingThreads = this.destroyPendingThreads();
        if (hasPendingThreads) {
            return;
        }

        // Exits point annotation mode on first click
        const buttonSelector = this.modeButtons[TYPES.point].selector;
        const buttonEl = this.getAnnotateButton(buttonSelector);
        this.disableAnnotationMode(TYPES.point, buttonEl);

        // Get annotation location from click event, ignore click if location is invalid
        const location = this.getLocationFromEvent(event, TYPES.point);
        if (!location) {
            return;
        }

        // Create new thread with no annotations, show indicator, and show dialog
        const thread = this.createAnnotationThread([], location, TYPES.point);

        if (thread) {
            thread.show();

            // Bind events on thread
            this.bindCustomListenersOnThread(thread);
        }
    }

    /**
     * Unbinds event listeners for annotation modes.
     *
     * @protected
     * @return {void}
     */
    unbindModeListeners() {
        while (this.annotationModeHandlers.length > 0) {
            const handler = this.annotationModeHandlers.pop();
            handler.eventObj.removeEventListener(handler.type, handler.func);
        }
    }

    /**
     * Adds thread to in-memory map.
     *
     * @protected
     * @param {AnnotationThread} thread - Thread to add
     * @return {void}
     */
    addThreadToMap(thread) {
        // Add thread to in-memory map
        const page = thread.location.page || 1; // Defaults to page 1 if thread has no page
        this.threads[page] = this.threads[page] || [];
        this.threads[page].push(thread);
    }

    /**
     * Returns whether or not annotator is in the specified annotation mode.
     *
     * @protected
     * @param {string} mode - Current annotation mode
     * @return {boolean} Whether or not in the specified annotation mode
     */
    isInAnnotationMode(mode) {
        return this.currentAnnotationMode === mode;
    }

    //--------------------------------------------------------------------------
    // Private
    //--------------------------------------------------------------------------

    /**
     * Orient annotations to the correct scale and orientation of the annotated document.
     *
     * @protected
     * @param {Object} data - Scale and orientation values needed to orient annotations.
     * @return {void}
     */
    scaleAnnotations(data) {
        this.setScale(data.scale);
        this.rotateAnnotations(data.rotationAngle, data.pageNum);
    }

    /**
     * Destroys pending threads.
     *
     * @private
     * @return {boolean} Whether or not any pending threads existed on the
     * current file
     */
    destroyPendingThreads() {
        let hasPendingThreads = false;
        Object.keys(this.threads).forEach((page) => {
            this.threads[page].forEach((pendingThread) => {
                if (annotatorUtil.isPending(pendingThread.state)) {
                    hasPendingThreads = true;
                    pendingThread.destroy();
                }
            });
        });
        return hasPendingThreads;
    }

    /**
     * Displays annotation validation error notification once on load. Does
     * nothing if notification was already displayed once.
     *
     * @private
     * @return {void}
     */
    handleValidationError() {
        if (this.validationErrorEmitted) {
            return;
        }

        this.emit('annotatorerror', __('annotations_load_error'));
        this.validationErrorEmitted = true;
    }

    /**
     * Emits a generic viewer event
     *
     * @private
     * @emits viewerevent
     * @param {string} event - Event name
     * @param {Object} data - Event data
     * @return {void}
     */
    emit(event, data) {
        const { annotator, fileId } = this.options;
        super.emit(event, data);
        super.emit('annotatorevent', {
            event,
            data,
            annotatorName: annotator ? annotator.NAME : '',
            fileId
        });
    }
}

export default Annotator;<|MERGE_RESOLUTION|>--- conflicted
+++ resolved
@@ -385,18 +385,12 @@
             if (mode === TYPES.draw) {
                 const drawEnterEl = buttonEl.querySelector(SELECTOR_ANNOTATION_BUTTON_DRAW_ENTER);
                 const drawCancelEl = buttonEl.querySelector(SELECTOR_ANNOTATION_BUTTON_DRAW_CANCEL);
-<<<<<<< HEAD
-                const postButtonEl = this.previewUI.getAnnotateButton(SELECTOR_ANNOTATION_BUTTON_DRAW_POST);
-                const undoButtonEl = this.previewUI.getAnnotateButton(SELECTOR_ANNOTATION_BUTTON_DRAW_UNDO);
-                const redoButtonEl = this.previewUI.getAnnotateButton(SELECTOR_ANNOTATION_BUTTON_DRAW_REDO);
+                const postButtonEl = this.getAnnotateButton(SELECTOR_ANNOTATION_BUTTON_DRAW_POST);
+                const undoButtonEl = this.getAnnotateButton(SELECTOR_ANNOTATION_BUTTON_DRAW_UNDO);
+                const redoButtonEl = this.getAnnotateButton(SELECTOR_ANNOTATION_BUTTON_DRAW_REDO);
 
                 annotatorUtil.showElement(drawEnterEl);
                 annotatorUtil.hideElement(drawCancelEl);
-=======
-                annotatorUtil.hideElement(drawCancelEl);
-
-                const postButtonEl = this.getAnnotateButton(SELECTOR_ANNOTATION_BUTTON_DRAW_POST);
->>>>>>> efaa3856
                 annotatorUtil.hideElement(postButtonEl);
                 annotatorUtil.hideElement(undoButtonEl);
                 annotatorUtil.hideElement(redoButtonEl);
@@ -425,18 +419,12 @@
             if (mode === TYPES.draw) {
                 const drawEnterEl = buttonEl.querySelector(SELECTOR_ANNOTATION_BUTTON_DRAW_ENTER);
                 const drawCancelEl = buttonEl.querySelector(SELECTOR_ANNOTATION_BUTTON_DRAW_CANCEL);
-<<<<<<< HEAD
-                const postButtonEl = this.previewUI.getAnnotateButton(SELECTOR_ANNOTATION_BUTTON_DRAW_POST);
-                const undoButtonEl = this.previewUI.getAnnotateButton(SELECTOR_ANNOTATION_BUTTON_DRAW_UNDO);
-                const redoButtonEl = this.previewUI.getAnnotateButton(SELECTOR_ANNOTATION_BUTTON_DRAW_REDO);
+                const postButtonEl = this.getAnnotateButton(SELECTOR_ANNOTATION_BUTTON_DRAW_POST);
+                const undoButtonEl = this.getAnnotateButton(SELECTOR_ANNOTATION_BUTTON_DRAW_UNDO);
+                const redoButtonEl = this.getAnnotateButton(SELECTOR_ANNOTATION_BUTTON_DRAW_REDO);
 
                 annotatorUtil.hideElement(drawEnterEl);
                 annotatorUtil.showElement(drawCancelEl);
-=======
-                annotatorUtil.showElement(drawCancelEl);
-
-                const postButtonEl = this.getAnnotateButton(SELECTOR_ANNOTATION_BUTTON_DRAW_POST);
->>>>>>> efaa3856
                 annotatorUtil.showElement(postButtonEl);
                 annotatorUtil.showElement(undoButtonEl);
                 annotatorUtil.showElement(redoButtonEl);
@@ -710,10 +698,9 @@
             const locationFunction = (event) => this.getLocationFromEvent(event, TYPES.point);
             /* eslint-enable require-jsdoc */
 
-<<<<<<< HEAD
-            const postButtonEl = this.previewUI.getAnnotateButton(SELECTOR_ANNOTATION_BUTTON_DRAW_POST);
-            const undoButtonEl = this.previewUI.getAnnotateButton(SELECTOR_ANNOTATION_BUTTON_DRAW_UNDO);
-            const redoButtonEl = this.previewUI.getAnnotateButton(SELECTOR_ANNOTATION_BUTTON_DRAW_REDO);
+            const postButtonEl = this.getAnnotateButton(SELECTOR_ANNOTATION_BUTTON_DRAW_POST);
+            const undoButtonEl = this.getAnnotateButton(SELECTOR_ANNOTATION_BUTTON_DRAW_UNDO);
+            const redoButtonEl = this.getAnnotateButton(SELECTOR_ANNOTATION_BUTTON_DRAW_REDO);
 
             // NOTE (@minhnguyen): Move this logic to a new controller class
             const that = this;
@@ -742,24 +729,6 @@
                         break;
                     default:
                 }
-=======
-            const postButtonEl = this.getAnnotateButton(SELECTOR_ANNOTATION_BUTTON_DRAW_POST);
-
-            handlers.push({
-                type: 'mousemove',
-                func: annotatorUtil.eventToLocationHandler(locationFunction, drawingThread.handleMove),
-                eventObj: this.annotatedElement
-            });
-            handlers.push({
-                type: 'mousedown',
-                func: annotatorUtil.eventToLocationHandler(locationFunction, drawingThread.handleStart),
-                eventObj: this.annotatedElement
-            });
-            handlers.push({
-                type: 'mouseup',
-                func: annotatorUtil.eventToLocationHandler(locationFunction, drawingThread.handleStop),
-                eventObj: this.annotatedElement
->>>>>>> efaa3856
             });
 
             handlers.push(
