--- conflicted
+++ resolved
@@ -90,12 +90,8 @@
      * @param {number} [initialScale] - The initial scale factor to render the annotations
      * @return {void}
      */
-<<<<<<< HEAD
-    init() {
-=======
     init(initialScale = 1) {
         this.annotatedElement = this.getAnnotatedEl(this.container);
->>>>>>> fc25534e
         this.notification = new Notification(this.annotatedElement);
 
         const { apiHost, fileId, token } = this.options;
@@ -112,11 +108,7 @@
             this.setupMobileDialog();
         }
 
-<<<<<<< HEAD
-        const scale = annotatorUtil.getScale(this.annotatedElement);
-=======
         const scale = initialScale;
->>>>>>> fc25534e
         this.setScale(scale);
         this.setupAnnotations();
         this.showAnnotations();
