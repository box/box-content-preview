--- conflicted
+++ resolved
@@ -19,13 +19,10 @@
     CLASS_ANNOTATION_POINT_MODE,
     CLASS_MOBILE_DIALOG_HEADER,
     CLASS_DIALOG_CLOSE,
-<<<<<<< HEAD
     ID_MOBILE_ANNOTATION_DIALOG,
-=======
     SELECTOR_ANNOTATION_BUTTON_DRAW_CANCEL,
     SELECTOR_ANNOTATION_BUTTON_DRAW_ENTER,
     SELECTOR_ANNOTATION_BUTTON_DRAW_POST,
->>>>>>> 1e1495f6
     TYPES
 } from './annotationConstants';
 
