import EventEmitter from 'events';
import autobind from 'autobind-decorator';
import AnnotationService from './AnnotationService';
import * as annotatorUtil from './annotatorUtil';
import { ICON_CLOSE } from '../icons/icons';
import './Annotator.scss';
import {
    CLASS_ACTIVE,
    CLASS_HIDDEN,
    DATA_TYPE_ANNOTATION_DIALOG,
    CLASS_MOBILE_ANNOTATION_DIALOG,
    CLASS_ANNOTATION_DIALOG,
    CLASS_ANNOTATION_MODE,
    CLASS_MOBILE_DIALOG_HEADER,
    CLASS_DIALOG_CLOSE,
    SELECTOR_ANNOTATION_BUTTON_DRAW_CANCEL,
    SELECTOR_ANNOTATION_BUTTON_DRAW_ENTER,
    SELECTOR_ANNOTATION_BUTTON_DRAW_POST,
    SELECTOR_ANNOTATION_BUTTON_DRAW_UNDO,
    SELECTOR_ANNOTATION_BUTTON_DRAW_REDO,
    TYPES
} from './annotationConstants';

const MODE_ENTER = 'annotationmodeenter';
const MODE_EXIT = 'annotationmodeexit';

@autobind
class Annotator extends EventEmitter {
    //--------------------------------------------------------------------------
    // Typedef
    //--------------------------------------------------------------------------

    /**
     * The data object for constructing an Annotator.
     * @typedef {Object} AnnotatorData
     * @property {HTMLElement} annotatedElement HTML element to annotate on
     * @property {AnnotationService} [annotationService] Annotations CRUD service
     * @property {string} fileVersionId File version ID
     */

    //--------------------------------------------------------------------------
    // Public
    //--------------------------------------------------------------------------

    /**
     * [constructor]
     *
     * @param {AnnotatorData} data - Data for constructing an Annotator
     * @return {Annotator} Annotator instance
     */
    constructor(data) {
        super();

        this.canAnnotate = data.canAnnotate;
        this.container = data.container;
        this.options = data.options;
        this.fileVersionId = data.fileVersionId;
        this.locale = data.locale;
        this.validationErrorEmitted = false;
        this.isMobile = data.isMobile;
        this.previewUI = data.previewUI;
        this.modeButtons = data.modeButtons;
        this.annotationModeHandlers = [];
    }

    /**
     * [destructor]
     *
     * @return {void}
     */
    destroy() {
        this.unbindModeListeners();

        if (this.threads) {
            Object.keys(this.threads).forEach((page) => {
                this.threads[page].forEach((thread) => {
                    this.unbindCustomListenersOnThread(thread);
                });
            });
        }

        // Destroy all annotate buttons
        Object.keys(this.modeButtons).forEach((type) => {
            const handler = this.getAnnotationModeClickHandler(type);
            const buttonEl = this.container.querySelector(this.modeButtons[type].selector);
            buttonEl.removeEventListener('click', handler);
        });

        this.unbindDOMListeners();
        this.unbindCustomListenersOnService();
        this.removeListener('scaleAnnotations', this.scaleAnnotations);
    }

    /**
     * Initializes annotator.
     *
     * @param {number} [initialScale] - The initial scale factor to render the annotations
     * @return {void}
     */
    init(initialScale = 1) {
        this.annotatedElement = this.getAnnotatedEl(this.container);

        const { apiHost, fileId, token } = this.options;
        this.annotationService = new AnnotationService({
            apiHost,
            fileId,
            token,
            canAnnotate: this.canAnnotate
        });

        // Set up mobile annotations dialog
        if (this.isMobile) {
            this.setupMobileDialog();
        }

        // Show the annotate button for all enabled types for the
        // current viewer
        Object.keys(this.modeButtons).forEach((type) => {
            this.showModeAnnotateButton(type);
        });

        this.setScale(initialScale);
        this.setupAnnotations();
        this.showAnnotations();
    }

    /**
     * Returns whether or not the current annotation mode is enabled for
     * the current viewer/anntotor.
     *
     * @param {string} type - Type of annotation
     * @return {boolean} Whether or not the annotation mode is enabled
     */
    isModeAnnotatable(type) {
        if (!this.options.annotator) {
            return false;
        }

        const { TYPE: annotationTypes } = this.options.annotator;
        if (type && annotationTypes) {
            if (!annotationTypes.some((annotationType) => type === annotationType)) {
                return false;
            }
        }

        return true;
    }

    /**
     * Shows the annotate button for the specified mode
     *
     * @param {string} currentMode - Annotation mode
     * @return {void}
     */
    showModeAnnotateButton(currentMode) {
        const mode = this.modeButtons[currentMode];
        if (!mode || !this.isModeAnnotatable(currentMode)) {
            return;
        }

        const annotateButtonEl = this.container.querySelector(mode.selector);
        if (annotateButtonEl) {
            annotateButtonEl.title = mode.title;
            annotateButtonEl.classList.remove(CLASS_HIDDEN);

            const handler = this.getAnnotationModeClickHandler(currentMode);
            annotateButtonEl.addEventListener('click', handler);
        }
    }

    /**
     * Returns click handler for toggling annotation mode.
     *
     * @param {string} mode - Target annotation mode
     * @return {Function|null} Click handler
     */
    getAnnotationModeClickHandler(mode) {
        if (!mode || !this.isModeAnnotatable(mode)) {
            return null;
        }

        return () => {
            this.toggleAnnotationHandler(mode);
        };
    }

    /**
     * Sets up the shared mobile dialog element.
     *
     * @return {void}
     */
    setupMobileDialog() {
        // Generate HTML of dialog
        const mobileDialogEl = document.createElement('div');
        mobileDialogEl.setAttribute('data-type', DATA_TYPE_ANNOTATION_DIALOG);
        mobileDialogEl.classList.add(CLASS_MOBILE_ANNOTATION_DIALOG);
        mobileDialogEl.classList.add(CLASS_ANNOTATION_DIALOG);
        mobileDialogEl.classList.add(CLASS_HIDDEN);

        mobileDialogEl.innerHTML = `
            <div class="${CLASS_MOBILE_DIALOG_HEADER}">
                <button class="${CLASS_DIALOG_CLOSE}">${ICON_CLOSE}</button>
            </div>`.trim();

        this.container.appendChild(mobileDialogEl);
    }

    /**
     * Returns true if the annotator has an annotation type enabled
     *
     * @param {string} type - Annotation type to check
     * @return {boolean} Whether or not the annotation type is enabled
     */
    isTypeEnabled(type) {
        const { annotator } = this.options || {};
        return annotator.TYPE && annotator.TYPE.includes(type);
    }

    /**
     * Fetches and shows saved annotations.
     *
     * @return {void}
     */
    showAnnotations() {
        // Show annotations after we've generated an in-memory map
        this.fetchAnnotations().then(this.renderAnnotations);
    }

    /**
     * Hides annotations.
     *
     * @return {void}
     */
    hideAnnotations() {
        Object.keys(this.threads).forEach((page) => {
            this.threads[page].forEach((thread) => {
                thread.hide();
            });
        });
    }

    /**
     * Hides annotations on a specified page.
     *
     * @param {number} pageNum - Page number
     * @return {void}
     */
    hideAnnotationsOnPage(pageNum) {
        if (this.threads[pageNum]) {
            this.threads[pageNum].forEach((thread) => {
                thread.hide();
            });
        }
    }

    /**
     * Renders annotations from memory.
     *
     * @private
     * @return {void}
     */
    renderAnnotations() {
        Object.keys(this.threads).forEach((page) => {
            this.threads[page].forEach((thread) => {
                thread.show();
            });
        });
    }

    /**
     * Renders annotations from memory for a specified page.
     *
     * @private
     * @param {number} pageNum - Page number
     * @return {void}
     */
    renderAnnotationsOnPage(pageNum) {
        if (this.threads && this.threads[pageNum]) {
            this.threads[pageNum].forEach((thread) => {
                thread.show();
            });
        }
    }

    /**
     * Rotates annotations. Hides point annotation mode button if rotated
     *
     * @override
     * @param {number} [rotationAngle] - current angle image is rotated
     * @param {number} [pageNum] - Page number
     * @return {void}
     * @private
     */
    rotateAnnotations(rotationAngle = 0, pageNum = 0) {
        // Only render a specific page's annotations unless no page number
        // is specified
        if (pageNum) {
            this.renderAnnotationsOnPage(pageNum);
        } else {
            this.renderAnnotations();
        }

        // Only show/hide point annotation button if user has the
        // appropriate permissions
        if (!this.canAnnotate) {
            return;
        }

        // Hide create annotations button if image is rotated
        const pointButtonSelector = this.modeButtons[TYPES.point].selector;
        const pointAnnotateButton = this.previewUI.getAnnotateButton(pointButtonSelector);

        if (rotationAngle !== 0) {
            annotatorUtil.hideElement(pointAnnotateButton);
        } else {
            annotatorUtil.showElement(pointAnnotateButton);
        }
    }

    /**
     * Sets the zoom scale.
     *
     * @param {number} scale - current zoom scale
     * @return {void}
     */
    setScale(scale) {
        this.annotatedElement.setAttribute('data-scale', scale);
    }

    /**
     * Toggles annotation modes on and off. When an annotation mode is
     * on, annotation threads will be created at that location.
     *
     * @param {string} mode - Current annotation mode
     * @param {HTMLEvent} event - DOM event
     * @return {void}
     */
    toggleAnnotationHandler(mode, event = {}) {
        this.destroyPendingThreads();

        // No specific mode available for annotation type
        if (!(mode in this.modeButtons)) {
            return;
        }

        const buttonSelector = this.modeButtons[mode].selector;
        const buttonEl = event.target || this.previewUI.getAnnotateButton(buttonSelector);

        // Exit any other annotation mode
        this.exitAnnotationModes(mode, buttonEl);

        // If in annotation mode, turn it off
        if (this.isInAnnotationMode(mode)) {
            this.disableAnnotationMode(mode, buttonEl);

            // Remove annotation mode
            this.currentAnnotationMode = null;
        } else {
            this.enableAnnotationMode(mode, buttonEl);

            // Update annotation mode
            this.currentAnnotationMode = mode;
        }
    }

    /**
     * Disables the specified annotation mode
     *
     * @param {string} mode - Current annotation mode
     * @param {HTMLElement} buttonEl - Annotation button element
     * @return {void}
     */
    disableAnnotationMode(mode, buttonEl) {
        this.emit(MODE_EXIT);
        this.annotatedElement.classList.remove(CLASS_ANNOTATION_MODE);
        if (buttonEl) {
            buttonEl.classList.remove(CLASS_ACTIVE);

<<<<<<< HEAD
        const drawButtonSelector = this.modeButtons[TYPES.draw].selector;
        const buttonEl = event.target || this.previewUI.getAnnotateButton(drawButtonSelector);
        const postButtonEl = this.previewUI.getAnnotateButton(SELECTOR_ANNOTATION_BUTTON_DRAW_POST);
        const undoButtonEl = this.previewUI.getAnnotateButton(SELECTOR_ANNOTATION_BUTTON_DRAW_UNDO);
        const redoButtonEl = this.previewUI.getAnnotateButton(SELECTOR_ANNOTATION_BUTTON_DRAW_REDO);
=======
            if (mode === TYPES.draw) {
                const drawEnterEl = buttonEl.querySelector(SELECTOR_ANNOTATION_BUTTON_DRAW_ENTER);
                annotatorUtil.showElement(drawEnterEl);
>>>>>>> ee25fa4d

                const drawCancelEl = buttonEl.querySelector(SELECTOR_ANNOTATION_BUTTON_DRAW_CANCEL);
                annotatorUtil.hideElement(drawCancelEl);

<<<<<<< HEAD
            if (buttonEl) {
                buttonEl.classList.remove(CLASS_ACTIVE);
                const enterButtonEl = buttonEl.querySelector(SELECTOR_ANNOTATION_BUTTON_DRAW_ENTER);
                const cancelButtonEl = buttonEl.querySelector(SELECTOR_ANNOTATION_BUTTON_DRAW_CANCEL);
                annotatorUtil.showElement(enterButtonEl);
                annotatorUtil.hideElement(cancelButtonEl);
=======
                const postButtonEl = this.previewUI.getAnnotateButton(SELECTOR_ANNOTATION_BUTTON_DRAW_POST);
                annotatorUtil.hideElement(postButtonEl);
>>>>>>> ee25fa4d
            }
        }

<<<<<<< HEAD
            annotatorUtil.disableElement(undoButtonEl);
            annotatorUtil.disableElement(redoButtonEl);
            annotatorUtil.hideElement(postButtonEl);
            annotatorUtil.hideElement(undoButtonEl);
            annotatorUtil.hideElement(redoButtonEl);
=======
        this.unbindModeListeners(mode); // Disable mode
        this.bindDOMListeners(); // Re-enable other annotations
    }
>>>>>>> ee25fa4d

    /**
     * Enables the specified annotation mode
     *
     * @param {string} mode - Current annotation mode
     * @param {HTMLElement} buttonEl - Annotation button element
     * @return {void}
     */
    enableAnnotationMode(mode, buttonEl) {
        this.emit(MODE_ENTER, mode);
        this.annotatedElement.classList.add(CLASS_ANNOTATION_MODE);
        if (buttonEl) {
            buttonEl.classList.add(CLASS_ACTIVE);

            if (mode === TYPES.draw) {
                const drawEnterEl = buttonEl.querySelector(SELECTOR_ANNOTATION_BUTTON_DRAW_ENTER);
                annotatorUtil.hideElement(drawEnterEl);

<<<<<<< HEAD
            if (buttonEl) {
                buttonEl.classList.add(CLASS_ACTIVE);
                const enterButtonEl = buttonEl.querySelector(SELECTOR_ANNOTATION_BUTTON_DRAW_ENTER);
                const cancelButtonEl = buttonEl.querySelector(SELECTOR_ANNOTATION_BUTTON_DRAW_CANCEL);
                annotatorUtil.hideElement(enterButtonEl);
                annotatorUtil.showElement(cancelButtonEl);
            }

            annotatorUtil.showElement(postButtonEl);
            annotatorUtil.showElement(undoButtonEl);
            annotatorUtil.showElement(redoButtonEl);
=======
                const drawCancelEl = buttonEl.querySelector(SELECTOR_ANNOTATION_BUTTON_DRAW_CANCEL);
                annotatorUtil.showElement(drawCancelEl);

                const postButtonEl = this.previewUI.getAnnotateButton(SELECTOR_ANNOTATION_BUTTON_DRAW_POST);
                annotatorUtil.showElement(postButtonEl);
            }
        }
>>>>>>> ee25fa4d

        this.unbindDOMListeners(); // Disable other annotations
        this.bindModeListeners(mode); // Enable mode
    }

<<<<<<< HEAD
            const thread = this.createAnnotationThread([], {}, TYPES.draw);
            if (thread) {
                this.bindCustomListenersOnThread(thread);
                this.bindDrawModeListeners(thread, postButtonEl, undoButtonEl, redoButtonEl);
                thread.show();
=======
    /**
     * Exits all annotation modes except the specified mode
     *
     * @param {string} mode - Current annotation mode
     * @param {HTMLElement} buttonEl - Annotation mode button DOM element
     * @return {void}
     */
    exitAnnotationModes(mode, buttonEl) {
        Object.keys(this.modeButtons).forEach((type) => {
            if (mode === type) {
                return;
>>>>>>> ee25fa4d
            }

            const buttonSelector = this.modeButtons[type].selector;
            const modeButtonEl = buttonEl || this.previewUI.getAnnotateButton(buttonSelector);
            this.disableAnnotationMode(type, modeButtonEl);
        });
    }

    //--------------------------------------------------------------------------
    // Abstract
    //--------------------------------------------------------------------------

    /**
     * Must be implemented to return an annotation location object from the DOM
     * event.
     *
     * @param {Event} event - DOM event
     * @param {string} annotationType - Type of annotation
     * @return {Object} Location object
     */
    /* eslint-disable no-unused-vars */
    getLocationFromEvent(event, annotationType) {}
    /* eslint-enable no-unused-vars */

    /**
     * Must be implemented to create the appropriate new thread, add it to the
     * in-memory map, and return the thread.
     *
     * @param {Annotation[]} annotations - Annotations in thread
     * @param {Object} location - Location object
     * @param {string} type - Annotation type
     * @return {AnnotationThread} Created annotation thread
     */
    /* eslint-disable no-unused-vars */
    createAnnotationThread(annotations, location, type) {}
    /* eslint-enable no-unused-vars */

    /**
    * Must be implemented to determine the annotated element in the viewer.
    *
    * @param {HTMLElement} containerEl - Container element for the viewer
    * @return {HTMLElement} Annotated element in the viewer
    */
    /* eslint-disable no-unused-vars */
    getAnnotatedEl(containerEl) {}
    /* eslint-enable no-unused-vars */

    //--------------------------------------------------------------------------
    // Protected
    //--------------------------------------------------------------------------

    /**
     * Annotations setup.
     *
     * @protected
     * @return {void}
     */
    setupAnnotations() {
        // Map of page => [threads on page]
        this.threads = {};
        this.bindDOMListeners();
        this.bindCustomListenersOnService(this.annotationService);
        this.addListener('scaleAnnotations', this.scaleAnnotations);
    }

    /**
     * Fetches persisted annotations, creates threads as needed, and generates
     * an in-memory map of page to threads.
     *
     * @protected
     * @return {Promise} Promise for fetching saved annotations
     */
    fetchAnnotations() {
        this.threads = {};

        return this.annotationService.getThreadMap(this.fileVersionId).then((threadMap) => {
            // Generate map of page to threads
            Object.keys(threadMap).forEach((threadID) => {
                const annotations = threadMap[threadID];
                const firstAnnotation = annotations[0];

                // Bind events on valid annotation thread
                const thread = this.createAnnotationThread(annotations, firstAnnotation.location, firstAnnotation.type);
                if (thread) {
                    this.bindCustomListenersOnThread(thread);
                }
            });

            this.emit('annotationsfetched');
        });
    }

    /**
     * Binds DOM event listeners. Can be overridden by any annotator that
     * needs to bind event listeners to the DOM in the normal state (ie not
     * in any annotation mode).
     *
     * @return {void}
     */
    bindDOMListeners() {}

    /**
     * Unbinds DOM event listeners. Can be overridden by any annotator that
     * needs to bind event listeners to the DOM in the normal state (ie not
     * in any annotation mode).
     *
     * @protected
     * @return {void}
     */
    unbindDOMListeners() {}

    /**
     * Binds custom event listeners for the Annotation Service.
     *
     * @protected
     * @return {void}
     */
    bindCustomListenersOnService() {
        const service = this.annotationService;
        if (!service || !(service instanceof AnnotationService)) {
            return;
        }

        /* istanbul ignore next */
        service.addListener('annotatorerror', this.handleServiceEvents);
    }

    /**
     * Handle events emitted by the annotaiton service
     *
     * @private
     * @param {Object} [data] - Annotation service event data
     * @param {string} [data.event] - Annotation service event
     * @param {string} [data.data] -
     * @return {void}
     */
    handleServiceEvents(data) {
        let errorMessage = '';
        switch (data.reason) {
            case 'read':
                errorMessage = __('annotations_load_error');
                break;
            case 'create':
                errorMessage = __('annotations_create_error');
                this.showAnnotations();
                break;
            case 'delete':
                errorMessage = __('annotations_delete_error');
                this.showAnnotations();
                break;
            case 'authorization':
                errorMessage = __('annotations_authorization_error');
                break;
            default:
        }

        if (errorMessage) {
            this.emit('annotatorerror', errorMessage);
        }
    }

    /**
     * Unbinds custom event listeners for the Annotation Service.
     *
     * @protected
     * @return {void}
     */
    unbindCustomListenersOnService() {
        const service = this.annotationService;
        if (!service || !(service instanceof AnnotationService)) {
            return;
        }
        service.removeAllListeners('annotatorerror');
    }

    /**
     * Binds custom event listeners for a thread.
     *
     * @protected
     * @param {AnnotationThread} thread - Thread to bind events to
     * @return {void}
     */
    bindCustomListenersOnThread(thread) {
        // Thread was deleted, remove from thread map
        thread.addListener('threaddeleted', () => {
            const page = thread.location.page || 1;

            // Remove from map
            if (this.threads[page] instanceof Array) {
                this.threads[page] = this.threads[page].filter(
                    (searchThread) => searchThread.threadID !== thread.threadID
                );
            }
        });

        // Thread should be cleaned up, unbind listeners - we don't do this
        // in threaddeleted listener since thread may still need to respond
        // to error messages
        thread.addListener('threadcleanup', () => {
            this.unbindCustomListenersOnThread(thread);
        });
    }

    /**
     * Unbinds custom event listeners for the thread.
     *
     * @protected
     * @param {AnnotationThread} thread - Thread to bind events to
     * @return {void}
     */
    unbindCustomListenersOnThread(thread) {
        thread.removeAllListeners('threaddeleted');
        thread.removeAllListeners('threadcleanup');
        thread.removeAllListeners('annotationevent');
    }

    /**
     * Binds event listeners for annotation modes.
     *
     * @protected
     * @param {string} mode - Current annotation mode
     * @return {void}
     */
    bindModeListeners(mode) {
        const handlers = [];

        if (mode === TYPES.point) {
            handlers.push({
                type: 'mousedown',
                func: this.pointClickHandler,
                eventObj: this.annotatedElement
            });
            handlers.push({
                type: 'touchstart',
                func: this.pointClickHandler,
                eventObj: this.annotatedElement
            });
        } else if (mode === TYPES.draw) {
            const drawingThread = this.createAnnotationThread([], {}, TYPES.draw);

            /* eslint-disable require-jsdoc */
            const locationFunction = (event) => this.getLocationFromEvent(event, TYPES.point);
            /* eslint-enable require-jsdoc */

            const postButtonEl = this.previewUI.getAnnotateButton(SELECTOR_ANNOTATION_BUTTON_DRAW_POST);

            handlers.push({
                type: 'mousemove',
                func: annotatorUtil.eventToLocationHandler(locationFunction, drawingThread.handleMove),
                eventObj: this.annotatedElement
            });
            handlers.push({
                type: 'mousedown',
                func: annotatorUtil.eventToLocationHandler(locationFunction, drawingThread.handleStart),
                eventObj: this.annotatedElement
            });
            handlers.push({
                type: 'mouseup',
                func: annotatorUtil.eventToLocationHandler(locationFunction, drawingThread.handleStop),
                eventObj: this.annotatedElement
            });

            if (postButtonEl) {
                handlers.push({
                    type: 'click',
                    func: () => {
                        drawingThread.saveAnnotation(TYPES.draw);
                        this.toggleAnnotationHandler(TYPES.draw);
                    },
                    eventObj: postButtonEl
                });
            }
        }

        handlers.forEach((handler) => {
            handler.eventObj.addEventListener(handler.type, handler.func);
            this.annotationModeHandlers.push(handler);
        });
    }

    /**
     * Event handler for adding a point annotation. Creates a point annotation
     * thread at the clicked location.
     *
     * @protected
     * @param {Event} event - DOM event
     * @return {void}
     */
    pointClickHandler(event) {
        event.stopPropagation();
        event.preventDefault();

        // Determine if a point annotation dialog is already open and close the
        // current open dialog
        const hasPendingThreads = this.destroyPendingThreads();
        if (hasPendingThreads) {
            return;
        }

        // Exits point annotation mode on first click
        const buttonSelector = this.modeButtons[TYPES.point].selector;
        const buttonEl = this.previewUI.getAnnotateButton(buttonSelector);
        this.disableAnnotationMode(TYPES.point, buttonEl);

        // Get annotation location from click event, ignore click if location is invalid
        const location = this.getLocationFromEvent(event, TYPES.point);
        if (!location) {
            return;
        }

        // Create new thread with no annotations, show indicator, and show dialog
        const thread = this.createAnnotationThread([], location, TYPES.point);

        if (thread) {
            thread.show();

            // Bind events on thread
            this.bindCustomListenersOnThread(thread);
        }
    }

    /**
<<<<<<< HEAD
     * Binds event listeners for draw annotation mode.
     *
     * @param {DrawingThread} drawingThread - The drawing thread to bind event listeners to.
     * @param {HTMLElement} postButtonEl - The HTML element that will save the DrawingThread on click.
     * @param {HTMLElement} undoButtonEl - The HTML element that will undo the last stroke on click.
     * @param {HTMLElement} redoButtonEl - The HTML element that will redo the last undone stroke on click.
     * @return {void}
     */
    bindDrawModeListeners(drawingThread, postButtonEl, undoButtonEl, redoButtonEl) {
        if (!drawingThread || !postButtonEl) {
            return;
        }

        /* eslint-disable require-jsdoc */
        const locationFunction = (event) => this.getLocationFromEvent(event, TYPES.point);
        /* eslint-enable require-jsdoc */
        const handlers = [
            {
                type: 'mousemove',
                func: annotatorUtil.eventToLocationHandler(locationFunction, drawingThread.handleMove),
                eventObj: this.annotatedElement
            },
            {
                type: 'mousedown',
                func: annotatorUtil.eventToLocationHandler(locationFunction, drawingThread.handleStart),
                eventObj: this.annotatedElement
            },
            {
                type: 'mouseup',
                func: annotatorUtil.eventToLocationHandler(locationFunction, drawingThread.handleStop),
                eventObj: this.annotatedElement
            }
        ];

        if (postButtonEl) {
            handlers.push({
                type: 'click',
                func: () => {
                    drawingThread.saveAnnotation(TYPES.draw);
                    this.toggleDrawAnnotationHandler();
                },
                eventObj: postButtonEl
            });
        }

        if (undoButtonEl) {
            handlers.push({
                type: 'click',
                func: () => {
                    drawingThread.undo();
                },
                eventObj: undoButtonEl
            });
        }

        if (redoButtonEl) {
            handlers.push({
                type: 'click',
                func: () => {
                    drawingThread.redo();
                },
                eventObj: redoButtonEl
            });
        }

        const that = this;
        drawingThread.addListener('annotationevent', (data = {}) => {
            switch (data.type) {
                case 'pagechanged':
                    drawingThread.saveAnnotation(TYPES.draw);
                    that.toggleDrawAnnotationHandler();
                    that.toggleDrawAnnotationHandler();
                    break;
                case 'availableactions':
                    if (data.undo === 1) {
                        annotatorUtil.enableElement(undoButtonEl);
                    } else if (data.undo === 0) {
                        annotatorUtil.disableElement(undoButtonEl);
                    }

                    if (data.redo === 1) {
                        annotatorUtil.enableElement(redoButtonEl);
                    } else if (data.redo === 0) {
                        annotatorUtil.disableElement(redoButtonEl);
                    }
                    break;
                case 'unbind':
                    drawingThread.removeAllListeners('annotationevent');
                    break;
                default:
            }
        });

        handlers.forEach((handler) => {
            handler.eventObj.addEventListener(handler.type, handler.func);
            this.annotationModeHandlers.push(handler);
        });
    }

    /**
=======
>>>>>>> ee25fa4d
     * Unbinds event listeners for annotation modes.
     *
     * @protected
     * @return {void}
     */
    unbindModeListeners() {
        while (this.annotationModeHandlers.length > 0) {
            const handler = this.annotationModeHandlers.pop();
            handler.eventObj.removeEventListener(handler.type, handler.func);
        }
    }

    /**
     * Adds thread to in-memory map.
     *
     * @protected
     * @param {AnnotationThread} thread - Thread to add
     * @return {void}
     */
    addThreadToMap(thread) {
        // Add thread to in-memory map
        const page = thread.location.page || 1; // Defaults to page 1 if thread has no page
        this.threads[page] = this.threads[page] || [];
        this.threads[page].push(thread);
    }

    /**
     * Returns whether or not annotator is in the specified annotation mode.
     *
     * @protected
     * @param {string} mode - Current annotation mode
     * @return {boolean} Whether or not in the specified annotation mode
     */
    isInAnnotationMode(mode) {
        return this.currentAnnotationMode === mode;
    }

    //--------------------------------------------------------------------------
    // Private
    //--------------------------------------------------------------------------

    /**
     * Orient annotations to the correct scale and orientation of the annotated document.
     *
     * @protected
     * @param {Object} data - Scale and orientation values needed to orient annotations.
     * @return {void}
     */
    scaleAnnotations(data) {
        this.setScale(data.scale);
        this.rotateAnnotations(data.rotationAngle, data.pageNum);
    }

    /**
     * Destroys pending threads.
     *
     * @private
     * @return {boolean} Whether or not any pending threads existed on the
     * current file
     */
    destroyPendingThreads() {
        let hasPendingThreads = false;
        Object.keys(this.threads).forEach((page) => {
            this.threads[page].forEach((pendingThread) => {
                if (annotatorUtil.isPending(pendingThread.state)) {
                    hasPendingThreads = true;
                    pendingThread.destroy();
                }
            });
        });
        return hasPendingThreads;
    }

    /**
     * Displays annotation validation error notification once on load. Does
     * nothing if notification was already displayed once.
     *
     * @private
     * @return {void}
     */
    handleValidationError() {
        if (this.validationErrorEmitted) {
            return;
        }

        this.emit('annotatorerror', __('annotations_load_error'));
        this.validationErrorEmitted = true;
    }

    /**
     * Emits a generic viewer event
     *
     * @private
     * @emits viewerevent
     * @param {string} event - Event name
     * @param {Object} data - Event data
     * @return {void}
     */
    emit(event, data) {
        const { annotator, fileId } = this.options;
        super.emit(event, data);
        super.emit('annotatorevent', {
            event,
            data,
            annotatorName: annotator ? annotator.NAME : '',
            fileId
        });
    }
}

export default Annotator;<|MERGE_RESOLUTION|>--- conflicted
+++ resolved
@@ -376,46 +376,26 @@
         if (buttonEl) {
             buttonEl.classList.remove(CLASS_ACTIVE);
 
-<<<<<<< HEAD
-        const drawButtonSelector = this.modeButtons[TYPES.draw].selector;
-        const buttonEl = event.target || this.previewUI.getAnnotateButton(drawButtonSelector);
-        const postButtonEl = this.previewUI.getAnnotateButton(SELECTOR_ANNOTATION_BUTTON_DRAW_POST);
-        const undoButtonEl = this.previewUI.getAnnotateButton(SELECTOR_ANNOTATION_BUTTON_DRAW_UNDO);
-        const redoButtonEl = this.previewUI.getAnnotateButton(SELECTOR_ANNOTATION_BUTTON_DRAW_REDO);
-=======
             if (mode === TYPES.draw) {
                 const drawEnterEl = buttonEl.querySelector(SELECTOR_ANNOTATION_BUTTON_DRAW_ENTER);
+                const drawCancelEl = buttonEl.querySelector(SELECTOR_ANNOTATION_BUTTON_DRAW_CANCEL);
+                const postButtonEl = this.previewUI.getAnnotateButton(SELECTOR_ANNOTATION_BUTTON_DRAW_POST);
+                const undoButtonEl = this.previewUI.getAnnotateButton(SELECTOR_ANNOTATION_BUTTON_DRAW_UNDO);
+                const redoButtonEl = this.previewUI.getAnnotateButton(SELECTOR_ANNOTATION_BUTTON_DRAW_REDO);
+
                 annotatorUtil.showElement(drawEnterEl);
->>>>>>> ee25fa4d
-
-                const drawCancelEl = buttonEl.querySelector(SELECTOR_ANNOTATION_BUTTON_DRAW_CANCEL);
                 annotatorUtil.hideElement(drawCancelEl);
-
-<<<<<<< HEAD
-            if (buttonEl) {
-                buttonEl.classList.remove(CLASS_ACTIVE);
-                const enterButtonEl = buttonEl.querySelector(SELECTOR_ANNOTATION_BUTTON_DRAW_ENTER);
-                const cancelButtonEl = buttonEl.querySelector(SELECTOR_ANNOTATION_BUTTON_DRAW_CANCEL);
-                annotatorUtil.showElement(enterButtonEl);
-                annotatorUtil.hideElement(cancelButtonEl);
-=======
-                const postButtonEl = this.previewUI.getAnnotateButton(SELECTOR_ANNOTATION_BUTTON_DRAW_POST);
                 annotatorUtil.hideElement(postButtonEl);
->>>>>>> ee25fa4d
+                annotatorUtil.hideElement(undoButtonEl);
+                annotatorUtil.hideElement(redoButtonEl);
+                annotatorUtil.disableElement(undoButtonEl);
+                annotatorUtil.disableElement(redoButtonEl);
             }
         }
 
-<<<<<<< HEAD
-            annotatorUtil.disableElement(undoButtonEl);
-            annotatorUtil.disableElement(redoButtonEl);
-            annotatorUtil.hideElement(postButtonEl);
-            annotatorUtil.hideElement(undoButtonEl);
-            annotatorUtil.hideElement(redoButtonEl);
-=======
         this.unbindModeListeners(mode); // Disable mode
         this.bindDOMListeners(); // Re-enable other annotations
     }
->>>>>>> ee25fa4d
 
     /**
      * Enables the specified annotation mode
@@ -432,41 +412,23 @@
 
             if (mode === TYPES.draw) {
                 const drawEnterEl = buttonEl.querySelector(SELECTOR_ANNOTATION_BUTTON_DRAW_ENTER);
+                const drawCancelEl = buttonEl.querySelector(SELECTOR_ANNOTATION_BUTTON_DRAW_CANCEL);
+                const postButtonEl = this.previewUI.getAnnotateButton(SELECTOR_ANNOTATION_BUTTON_DRAW_POST);
+                const undoButtonEl = this.previewUI.getAnnotateButton(SELECTOR_ANNOTATION_BUTTON_DRAW_UNDO);
+                const redoButtonEl = this.previewUI.getAnnotateButton(SELECTOR_ANNOTATION_BUTTON_DRAW_REDO);
+
                 annotatorUtil.hideElement(drawEnterEl);
-
-<<<<<<< HEAD
-            if (buttonEl) {
-                buttonEl.classList.add(CLASS_ACTIVE);
-                const enterButtonEl = buttonEl.querySelector(SELECTOR_ANNOTATION_BUTTON_DRAW_ENTER);
-                const cancelButtonEl = buttonEl.querySelector(SELECTOR_ANNOTATION_BUTTON_DRAW_CANCEL);
-                annotatorUtil.hideElement(enterButtonEl);
-                annotatorUtil.showElement(cancelButtonEl);
+                annotatorUtil.showElement(drawCancelEl);
+                annotatorUtil.showElement(postButtonEl);
+                annotatorUtil.showElement(undoButtonEl);
+                annotatorUtil.showElement(redoButtonEl);
             }
-
-            annotatorUtil.showElement(postButtonEl);
-            annotatorUtil.showElement(undoButtonEl);
-            annotatorUtil.showElement(redoButtonEl);
-=======
-                const drawCancelEl = buttonEl.querySelector(SELECTOR_ANNOTATION_BUTTON_DRAW_CANCEL);
-                annotatorUtil.showElement(drawCancelEl);
-
-                const postButtonEl = this.previewUI.getAnnotateButton(SELECTOR_ANNOTATION_BUTTON_DRAW_POST);
-                annotatorUtil.showElement(postButtonEl);
-            }
-        }
->>>>>>> ee25fa4d
+        }
 
         this.unbindDOMListeners(); // Disable other annotations
         this.bindModeListeners(mode); // Enable mode
     }
 
-<<<<<<< HEAD
-            const thread = this.createAnnotationThread([], {}, TYPES.draw);
-            if (thread) {
-                this.bindCustomListenersOnThread(thread);
-                this.bindDrawModeListeners(thread, postButtonEl, undoButtonEl, redoButtonEl);
-                thread.show();
-=======
     /**
      * Exits all annotation modes except the specified mode
      *
@@ -478,7 +440,6 @@
         Object.keys(this.modeButtons).forEach((type) => {
             if (mode === type) {
                 return;
->>>>>>> ee25fa4d
             }
 
             const buttonSelector = this.modeButtons[type].selector;
@@ -801,109 +762,6 @@
     }
 
     /**
-<<<<<<< HEAD
-     * Binds event listeners for draw annotation mode.
-     *
-     * @param {DrawingThread} drawingThread - The drawing thread to bind event listeners to.
-     * @param {HTMLElement} postButtonEl - The HTML element that will save the DrawingThread on click.
-     * @param {HTMLElement} undoButtonEl - The HTML element that will undo the last stroke on click.
-     * @param {HTMLElement} redoButtonEl - The HTML element that will redo the last undone stroke on click.
-     * @return {void}
-     */
-    bindDrawModeListeners(drawingThread, postButtonEl, undoButtonEl, redoButtonEl) {
-        if (!drawingThread || !postButtonEl) {
-            return;
-        }
-
-        /* eslint-disable require-jsdoc */
-        const locationFunction = (event) => this.getLocationFromEvent(event, TYPES.point);
-        /* eslint-enable require-jsdoc */
-        const handlers = [
-            {
-                type: 'mousemove',
-                func: annotatorUtil.eventToLocationHandler(locationFunction, drawingThread.handleMove),
-                eventObj: this.annotatedElement
-            },
-            {
-                type: 'mousedown',
-                func: annotatorUtil.eventToLocationHandler(locationFunction, drawingThread.handleStart),
-                eventObj: this.annotatedElement
-            },
-            {
-                type: 'mouseup',
-                func: annotatorUtil.eventToLocationHandler(locationFunction, drawingThread.handleStop),
-                eventObj: this.annotatedElement
-            }
-        ];
-
-        if (postButtonEl) {
-            handlers.push({
-                type: 'click',
-                func: () => {
-                    drawingThread.saveAnnotation(TYPES.draw);
-                    this.toggleDrawAnnotationHandler();
-                },
-                eventObj: postButtonEl
-            });
-        }
-
-        if (undoButtonEl) {
-            handlers.push({
-                type: 'click',
-                func: () => {
-                    drawingThread.undo();
-                },
-                eventObj: undoButtonEl
-            });
-        }
-
-        if (redoButtonEl) {
-            handlers.push({
-                type: 'click',
-                func: () => {
-                    drawingThread.redo();
-                },
-                eventObj: redoButtonEl
-            });
-        }
-
-        const that = this;
-        drawingThread.addListener('annotationevent', (data = {}) => {
-            switch (data.type) {
-                case 'pagechanged':
-                    drawingThread.saveAnnotation(TYPES.draw);
-                    that.toggleDrawAnnotationHandler();
-                    that.toggleDrawAnnotationHandler();
-                    break;
-                case 'availableactions':
-                    if (data.undo === 1) {
-                        annotatorUtil.enableElement(undoButtonEl);
-                    } else if (data.undo === 0) {
-                        annotatorUtil.disableElement(undoButtonEl);
-                    }
-
-                    if (data.redo === 1) {
-                        annotatorUtil.enableElement(redoButtonEl);
-                    } else if (data.redo === 0) {
-                        annotatorUtil.disableElement(redoButtonEl);
-                    }
-                    break;
-                case 'unbind':
-                    drawingThread.removeAllListeners('annotationevent');
-                    break;
-                default:
-            }
-        });
-
-        handlers.forEach((handler) => {
-            handler.eventObj.addEventListener(handler.type, handler.func);
-            this.annotationModeHandlers.push(handler);
-        });
-    }
-
-    /**
-=======
->>>>>>> ee25fa4d
      * Unbinds event listeners for annotation modes.
      *
      * @protected
