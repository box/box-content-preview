import EventEmitter from 'events';
import autobind from 'autobind-decorator';
import AnnotationService from './AnnotationService';
import * as annotatorUtil from './annotatorUtil';
import { ICON_CLOSE } from '../icons/icons';
import './Annotator.scss';
import {
    CLASS_ACTIVE,
    CLASS_HIDDEN,
    DATA_TYPE_ANNOTATION_DIALOG,
    CLASS_MOBILE_ANNOTATION_DIALOG,
    CLASS_ANNOTATION_DIALOG,
    CLASS_ANNOTATION_MODE,
    CLASS_MOBILE_DIALOG_HEADER,
    CLASS_DIALOG_CLOSE,
    ID_MOBILE_ANNOTATION_DIALOG,
    SELECTOR_ANNOTATION_BUTTON_DRAW_CANCEL,
    SELECTOR_ANNOTATION_BUTTON_DRAW_ENTER,
    SELECTOR_ANNOTATION_BUTTON_DRAW_POST,
    SELECTOR_ANNOTATION_BUTTON_DRAW_UNDO,
    SELECTOR_ANNOTATION_BUTTON_DRAW_REDO,
    TYPES
} from './annotationConstants';

const MODE_ENTER = 'annotationmodeenter';
const MODE_EXIT = 'annotationmodeexit';

@autobind
class Annotator extends EventEmitter {
    //--------------------------------------------------------------------------
    // Typedef
    //--------------------------------------------------------------------------

    /**
     * The data object for constructing an Annotator.
     * @typedef {Object} AnnotatorData
     * @property {HTMLElement} annotatedElement HTML element to annotate on
     * @property {AnnotationService} [annotationService] Annotations CRUD service
     * @property {string} fileVersionId File version ID
     */

    //--------------------------------------------------------------------------
    // Public
    //--------------------------------------------------------------------------

    /**
     * [constructor]
     *
     * @param {AnnotatorData} data - Data for constructing an Annotator
     * @return {Annotator} Annotator instance
     */
    constructor(data) {
        super();

        this.container = data.container;
        this.options = data.options;
        this.fileVersionId = data.fileVersionId;
        this.locale = data.locale;
        this.validationErrorEmitted = false;
        this.isMobile = data.isMobile;
        this.hasTouch = data.hasTouch;
        this.modeButtons = data.modeButtons;
        this.annotationModeHandlers = [];

        const { CONTROLLERS } = this.options.annotator || {};
        this.modeControllers = CONTROLLERS || {};

        // Get annotation permissions
        const permissions = data.options.permissions || {};
        this.permissions = {
            canAnnotate: permissions.can_annotate || false,
            canViewAllAnnotations: permissions.can_view_annotations_all || false,
            canViewOwnAnnotations: permissions.can_view_annotations_self || false
        };
    }

    /**
     * [destructor]
     *
     * @return {void}
     */
    destroy() {
        this.unbindModeListeners();

        if (this.threads) {
            Object.values(this.threads).forEach((pageThreads) => {
                Object.values(pageThreads).forEach((thread) => {
                    this.unbindCustomListenersOnThread(thread);
                });
            });
        }

        // Destroy all annotate buttons
        Object.keys(this.modeButtons).forEach((type) => {
            const handler = this.getAnnotationModeClickHandler(type);
            const buttonEl = this.container.querySelector(this.modeButtons[type].selector);

            if (buttonEl) {
                buttonEl.removeEventListener('click', handler);
            }
        });

        this.unbindDOMListeners();
        this.unbindCustomListenersOnService();
        this.removeListener('scaleAnnotations', this.scaleAnnotations);
        this.removeListener('toggleannotationmode', this.toggleAnnotationHandler);
    }

    /**
     * Initializes annotator.
     *
     * @param {number} [initialScale] - The initial scale factor to render the annotations
     * @return {void}
     */
    init(initialScale = 1) {
        this.annotatedElement = this.getAnnotatedEl(this.container);

        const { apiHost, fileId, token } = this.options;
        this.annotationService = new AnnotationService({
            apiHost,
            fileId,
            token
        });

        // Set up mobile annotations dialog
        if (this.isMobile) {
            this.setupMobileDialog();
        }

        // Show the annotate button for all enabled types for the
        // current viewer
        Object.keys(this.modeButtons).forEach((type) => {
            this.showModeAnnotateButton(type);
        });

        this.setScale(initialScale);
        this.setupAnnotations();
        this.showAnnotations();
    }

    /**
     * Returns whether or not the current annotation mode is enabled for
     * the current viewer/anntotor.
     *
     * @param {string} type - Type of annotation
     * @return {boolean} Whether or not the annotation mode is enabled
     */
    isModeAnnotatable(type) {
        if (!this.options.annotator) {
            return false;
        }

        const { TYPE: annotationTypes } = this.options.annotator;
        if (type && annotationTypes) {
            if (!annotationTypes.some((annotationType) => type === annotationType)) {
                return false;
            }
        }

        return true;
    }

    /**
     * Shows the annotate button for the specified mode
     *
     * @param {string} currentMode - Annotation mode
     * @return {void}
     */
    showModeAnnotateButton(currentMode) {
        const mode = this.modeButtons[currentMode];
        if (!mode || !this.permissions.canAnnotate || !this.isModeAnnotatable(currentMode)) {
            return;
        }

        const annotateButtonEl = this.container.querySelector(mode.selector);
        if (annotateButtonEl) {
            annotateButtonEl.title = mode.title;
            annotateButtonEl.classList.remove(CLASS_HIDDEN);

            const handler = this.getAnnotationModeClickHandler(currentMode);
            annotateButtonEl.addEventListener('click', handler);

            if (this.modeControllers[currentMode]) {
                this.modeControllers[currentMode].registerAnnotator(this);
            }
        }
    }

    /**
     * Gets the annotation button element.
     *
     * @param {string} annotatorSelector - Class selector for a custom annotation button.
     * @return {HTMLElement|null} Annotate button element or null if the selector did not find an element.
     */
    getAnnotateButton(annotatorSelector) {
        return this.container.querySelector(annotatorSelector);
    }

    /**
     * Returns click handler for toggling annotation mode.
     *
     * @param {string} mode - Target annotation mode
     * @return {Function|null} Click handler
     */
    getAnnotationModeClickHandler(mode) {
        if (!mode || !this.isModeAnnotatable(mode)) {
            return null;
        }

        return () => {
            this.toggleAnnotationHandler(mode);
        };
    }

    /**
     * Sets up the shared mobile dialog element.
     *
     * @return {void}
     */
    setupMobileDialog() {
        // Generate HTML of dialog
        const mobileDialogEl = document.createElement('div');
        mobileDialogEl.setAttribute('data-type', DATA_TYPE_ANNOTATION_DIALOG);
        mobileDialogEl.classList.add(CLASS_MOBILE_ANNOTATION_DIALOG);
        mobileDialogEl.classList.add(CLASS_ANNOTATION_DIALOG);
        mobileDialogEl.classList.add(CLASS_HIDDEN);
        mobileDialogEl.id = ID_MOBILE_ANNOTATION_DIALOG;

        mobileDialogEl.innerHTML = `
            <div class="${CLASS_MOBILE_DIALOG_HEADER}">
                <button class="${CLASS_DIALOG_CLOSE}">${ICON_CLOSE}</button>
            </div>`.trim();

        this.container.appendChild(mobileDialogEl);
    }

    /**
     * Fetches and shows saved annotations.
     *
     * @return {void}
     */
    showAnnotations() {
        // Show annotations after we've generated an in-memory map
        this.fetchAnnotations().then(this.renderAnnotations);
    }

    /**
     * Hides annotations.
     *
     * @return {void}
     */
    hideAnnotations() {
        Object.keys(this.threads).forEach((pageNum) => {
            this.hideAnnotationsOnPage(pageNum);
        });
    }

    /**
     * Hides annotations on a specified page.
     *
     * @param {number} pageNum - Page number
     * @return {void}
     */
    hideAnnotationsOnPage(pageNum) {
        if (!this.threads) {
            return;
        }

        const pageThreads = this.getThreadsOnPage(pageNum);
        Object.values(pageThreads).forEach((thread) => {
            thread.hide();
        });
    }

    /**
     * Renders annotations from memory.
     *
     * @private
     * @return {void}
     */
    renderAnnotations() {
        Object.keys(this.threads).forEach((pageNum) => {
            this.renderAnnotationsOnPage(pageNum);
        });
    }

    /**
     * Renders annotations from memory for a specified page.
     *
     * @private
     * @param {number} pageNum - Page number
     * @return {void}
     */
    renderAnnotationsOnPage(pageNum) {
<<<<<<< HEAD
        if (this.threads && this.threads[pageNum]) {
            this.threads[pageNum].forEach((thread) => {
                if (!this.isModeAnnotatable(thread.type)) {
                    return;
                }

                thread.show();
            });
=======
        if (!this.threads) {
            return;
>>>>>>> 34207995
        }

        const pageThreads = this.getThreadsOnPage(pageNum);
        Object.values(pageThreads).forEach((thread) => {
            thread.show();
        });
    }

    /**
     * Rotates annotations. Hides point annotation mode button if rotated
     *
     * @override
     * @param {number} [rotationAngle] - current angle image is rotated
     * @param {number} [pageNum] - Page number
     * @return {void}
     * @private
     */
    rotateAnnotations(rotationAngle = 0, pageNum = 0) {
        // Only render a specific page's annotations unless no page number
        // is specified
        if (pageNum) {
            this.renderAnnotationsOnPage(pageNum);
        } else {
            this.renderAnnotations();
        }

        // Only show/hide point annotation button if user has the
        // appropriate permissions
        if (!this.permissions.canAnnotate) {
            return;
        }

        // Hide create annotations button if image is rotated
        const pointButtonSelector = this.modeButtons[TYPES.point].selector;
        const pointAnnotateButton = this.getAnnotateButton(pointButtonSelector);

        if (rotationAngle !== 0) {
            annotatorUtil.hideElement(pointAnnotateButton);
        } else {
            annotatorUtil.showElement(pointAnnotateButton);
        }
    }

    /**
     * Sets the zoom scale.
     *
     * @param {number} scale - current zoom scale
     * @return {void}
     */
    setScale(scale) {
        this.annotatedElement.setAttribute('data-scale', scale);
    }

    /**
     * Toggles annotation modes on and off. When an annotation mode is
     * on, annotation threads will be created at that location.
     *
     * @param {string} mode - Current annotation mode
     * @param {HTMLEvent} event - DOM event
     * @return {void}
     */
    toggleAnnotationHandler(mode, event = {}) {
        if (!this.isModeAnnotatable(mode)) {
            return;
        }

        this.destroyPendingThreads();

        // No specific mode available for annotation type
        if (!(mode in this.modeButtons)) {
            return;
        }

        const buttonSelector = this.modeButtons[mode].selector;
        const buttonEl = event.target || this.getAnnotateButton(buttonSelector);

        // Exit any other annotation mode
        this.exitAnnotationModesExcept(mode);

        // If in annotation mode, turn it off
        if (this.isInAnnotationMode(mode)) {
            this.disableAnnotationMode(mode, buttonEl);

            // Remove annotation mode
            this.currentAnnotationMode = null;
        } else {
            this.enableAnnotationMode(mode, buttonEl);

            // Update annotation mode
            this.currentAnnotationMode = mode;
        }
    }

    /**
     * Disables the specified annotation mode
     *
     * @param {string} mode - Current annotation mode
     * @param {HTMLElement} buttonEl - Annotation button element
     * @return {void}
     */
    disableAnnotationMode(mode, buttonEl) {
        if (this.isInAnnotationMode(mode)) {
            this.emit(MODE_EXIT);
        }

        this.annotatedElement.classList.remove(CLASS_ANNOTATION_MODE);
        if (buttonEl) {
            buttonEl.classList.remove(CLASS_ACTIVE);

            if (mode === TYPES.draw) {
                const drawEnterEl = buttonEl.querySelector(SELECTOR_ANNOTATION_BUTTON_DRAW_ENTER);
                const drawCancelEl = buttonEl.querySelector(SELECTOR_ANNOTATION_BUTTON_DRAW_CANCEL);
                const postButtonEl = this.getAnnotateButton(SELECTOR_ANNOTATION_BUTTON_DRAW_POST);
                const undoButtonEl = this.getAnnotateButton(SELECTOR_ANNOTATION_BUTTON_DRAW_UNDO);
                const redoButtonEl = this.getAnnotateButton(SELECTOR_ANNOTATION_BUTTON_DRAW_REDO);

                annotatorUtil.showElement(drawEnterEl);
                annotatorUtil.hideElement(drawCancelEl);
                annotatorUtil.hideElement(postButtonEl);
                annotatorUtil.hideElement(undoButtonEl);
                annotatorUtil.hideElement(redoButtonEl);
                annotatorUtil.disableElement(undoButtonEl);
                annotatorUtil.disableElement(redoButtonEl);
            }
        }

        this.unbindModeListeners(mode); // Disable mode
        this.bindDOMListeners(); // Re-enable other annotations
    }

    /**
     * Enables the specified annotation mode
     *
     * @param {string} mode - Current annotation mode
     * @param {HTMLElement} buttonEl - Annotation button element
     * @return {void}
     */
    enableAnnotationMode(mode, buttonEl) {
        this.emit(MODE_ENTER, mode);
        this.annotatedElement.classList.add(CLASS_ANNOTATION_MODE);
        if (buttonEl) {
            buttonEl.classList.add(CLASS_ACTIVE);

            if (mode === TYPES.draw) {
                const drawEnterEl = buttonEl.querySelector(SELECTOR_ANNOTATION_BUTTON_DRAW_ENTER);
                const drawCancelEl = buttonEl.querySelector(SELECTOR_ANNOTATION_BUTTON_DRAW_CANCEL);
                const postButtonEl = this.getAnnotateButton(SELECTOR_ANNOTATION_BUTTON_DRAW_POST);
                const undoButtonEl = this.getAnnotateButton(SELECTOR_ANNOTATION_BUTTON_DRAW_UNDO);
                const redoButtonEl = this.getAnnotateButton(SELECTOR_ANNOTATION_BUTTON_DRAW_REDO);

                annotatorUtil.hideElement(drawEnterEl);
                annotatorUtil.showElement(drawCancelEl);
                annotatorUtil.showElement(postButtonEl);
                annotatorUtil.showElement(undoButtonEl);
                annotatorUtil.showElement(redoButtonEl);
            }
        }

        this.unbindDOMListeners(); // Disable other annotations
        this.bindModeListeners(mode); // Enable mode
    }

    /**
     * Exits all annotation modes except the specified mode
     *
     * @param {string} mode - Current annotation mode
     * @return {void}
     */
    exitAnnotationModesExcept(mode) {
        Object.keys(this.modeButtons).forEach((type) => {
            if (mode === type) {
                return;
            }

            const buttonSelector = this.modeButtons[type].selector;
            if (!this.modeButtons[type].button) {
                this.modeButtons[type].button = this.getAnnotateButton(buttonSelector);
            }

            this.disableAnnotationMode(type, this.modeButtons[type].button);
        });
    }

    //--------------------------------------------------------------------------
    // Abstract
    //--------------------------------------------------------------------------

    /**
     * Must be implemented to return an annotation location object from the DOM
     * event.
     *
     * @param {Event} event - DOM event
     * @param {string} annotationType - Type of annotation
     * @return {Object} Location object
     */
    /* eslint-disable no-unused-vars */
    getLocationFromEvent(event, annotationType) {}
    /* eslint-enable no-unused-vars */

    /**
     * Must be implemented to create the appropriate new thread, add it to the
     * in-memory map, and return the thread.
     *
     * @param {Annotation[]} annotations - Annotations in thread
     * @param {Object} location - Location object
     * @param {string} type - Annotation type
     * @return {AnnotationThread} Created annotation thread
     */
    /* eslint-disable no-unused-vars */
    createAnnotationThread(annotations, location, type) {}
    /* eslint-enable no-unused-vars */

    /**
    * Must be implemented to determine the annotated element in the viewer.
    *
    * @param {HTMLElement} containerEl - Container element for the viewer
    * @return {HTMLElement} Annotated element in the viewer
    */
    /* eslint-disable no-unused-vars */
    getAnnotatedEl(containerEl) {}
    /* eslint-enable no-unused-vars */

    //--------------------------------------------------------------------------
    // Protected
    //--------------------------------------------------------------------------

    /**
     * Annotations setup.
     *
     * @protected
     * @return {void}
     */
    setupAnnotations() {
        // Map of page => {threads on page}
        this.threads = {};
        this.bindDOMListeners();
        this.bindCustomListenersOnService(this.annotationService);
        this.addListener('scaleAnnotations', this.scaleAnnotations);
    }

    /**
     * Fetches persisted annotations, creates threads as needed, and generates
     * an in-memory map of page to threads.
     *
     * @protected
     * @return {Promise} Promise for fetching saved annotations
     */
    fetchAnnotations() {
        this.threads = {};

        // Do not load any pre-existing annotations if the user does not have
        // the correct permissions
        if (!this.permissions.canViewAllAnnotations || !this.permissions.canViewOwnAnnotations) {
            return Promise.resolve(this.threads);
        }

        return this.annotationService.getThreadMap(this.fileVersionId).then((threadMap) => {
            // Generate map of page to threads
            Object.keys(threadMap).forEach((threadID) => {
                const annotations = threadMap[threadID];
                const firstAnnotation = annotations[0];

                if (!firstAnnotation || !this.isModeAnnotatable(firstAnnotation.type)) {
                    return;
                }

                // Bind events on valid annotation thread
                const thread = this.createAnnotationThread(annotations, firstAnnotation.location, firstAnnotation.type);
                this.bindCustomListenersOnThread(thread);

                const { annotator } = this.options;
                if (!annotator) {
                    return;
                }

                if (this.modeControllers[firstAnnotation.type]) {
                    const controller = this.modeControllers[firstAnnotation.type];
                    controller.bindCustomListenersOnThread(thread);
                    controller.registerThread(thread);
                }
            });

            this.emit('annotationsfetched');
        });
    }

    /**
     * Binds DOM event listeners. Can be overridden by any annotator that
     * needs to bind event listeners to the DOM in the normal state (ie not
     * in any annotation mode).
     *
     * @return {void}
     */
    bindDOMListeners() {}

    /**
     * Unbinds DOM event listeners. Can be overridden by any annotator that
     * needs to bind event listeners to the DOM in the normal state (ie not
     * in any annotation mode).
     *
     * @protected
     * @return {void}
     */
    unbindDOMListeners() {}

    /**
     * Binds custom event listeners for the Annotation Service.
     *
     * @protected
     * @return {void}
     */
    bindCustomListenersOnService() {
        const service = this.annotationService;
        if (!service || !(service instanceof AnnotationService)) {
            return;
        }

        /* istanbul ignore next */
        service.addListener('annotatorerror', this.handleServiceEvents);
    }

    /**
     * Handle events emitted by the annotaiton service
     *
     * @private
     * @param {Object} [data] - Annotation service event data
     * @param {string} [data.event] - Annotation service event
     * @param {string} [data.data] -
     * @return {void}
     */
    handleServiceEvents(data) {
        let errorMessage = '';
        switch (data.reason) {
            case 'read':
                errorMessage = __('annotations_load_error');
                break;
            case 'create':
                errorMessage = __('annotations_create_error');
                this.showAnnotations();
                break;
            case 'delete':
                errorMessage = __('annotations_delete_error');
                this.showAnnotations();
                break;
            case 'authorization':
                errorMessage = __('annotations_authorization_error');
                break;
            default:
        }

        if (errorMessage) {
            this.emit('annotatorerror', errorMessage);
        }
    }

    /**
     * Unbinds custom event listeners for the Annotation Service.
     *
     * @protected
     * @return {void}
     */
    unbindCustomListenersOnService() {
        const service = this.annotationService;
        if (!service || !(service instanceof AnnotationService)) {
            return;
        }
        service.removeAllListeners('annotatorerror');
    }

    /**
     * Binds custom event listeners for a thread.
     *
     * @protected
     * @param {AnnotationThread} thread - Thread to bind events to
     * @return {void}
     */
    bindCustomListenersOnThread(thread) {
        if (!thread) {
            return;
        }

        // Thread was deleted, remove from thread map
        thread.addListener('threaddeleted', () => {
            this.removeThreadFromMap(thread);
        });

        // Thread should be cleaned up, unbind listeners - we don't do this
        // in threaddeleted listener since thread may still need to respond
        // to error messages
        thread.addListener('threadcleanup', () => {
            this.unbindCustomListenersOnThread(thread);
        });
    }

    /**
     * Unbinds custom event listeners for the thread.
     *
     * @protected
     * @param {AnnotationThread} thread - Thread to bind events to
     * @return {void}
     */
    unbindCustomListenersOnThread(thread) {
        thread.removeAllListeners('threaddeleted');
        thread.removeAllListeners('threadcleanup');
        thread.removeAllListeners('annotationsaved');
        thread.removeAllListeners('annotationevent');
    }

    /**
     * Binds event listeners for annotation modes.
     *
     * @protected
     * @param {string} mode - Current annotation mode
     * @return {void}
     */
    bindModeListeners(mode) {
        const handlers = [];

        if (mode === TYPES.point) {
            handlers.push(
                {
                    type: 'mousedown',
                    func: this.pointClickHandler,
                    eventObj: this.annotatedElement
                },
                {
                    type: 'touchstart',
                    func: this.pointClickHandler,
                    eventObj: this.annotatedElement
                }
            );
        } else if (mode === TYPES.draw && this.modeControllers[mode]) {
            this.modeControllers[mode].bindModeListeners();
        }

        handlers.forEach((handler) => {
            handler.eventObj.addEventListener(handler.type, handler.func, false);
            this.annotationModeHandlers.push(handler);
        });
    }

    /**
     * Event handler for adding a point annotation. Creates a point annotation
     * thread at the clicked location.
     *
     * @protected
     * @param {Event} event - DOM event
     * @return {void}
     */
    pointClickHandler(event) {
        event.stopPropagation();
        event.preventDefault();
        this.emit(MODE_EXIT);

        // Determine if a point annotation dialog is already open and close the
        // current open dialog
        const hasPendingThreads = this.destroyPendingThreads();
        if (hasPendingThreads) {
            return;
        }

        // Exits point annotation mode on first click
        const buttonSelector = this.modeButtons[TYPES.point].selector;
        const buttonEl = this.getAnnotateButton(buttonSelector);
        this.disableAnnotationMode(TYPES.point, buttonEl);

        // Get annotation location from click event, ignore click if location is invalid
        const location = this.getLocationFromEvent(event, TYPES.point);
        if (!location) {
            return;
        }

        // Create new thread with no annotations, show indicator, and show dialog
        const thread = this.createAnnotationThread([], location, TYPES.point);

        if (thread) {
            thread.show();

            // Bind events on thread
            this.bindCustomListenersOnThread(thread);
        }
    }

    /**
     * Unbinds event listeners for annotation modes.
     *
     * @protected
     * @param {string} mode - Annotation mode to be unbound
     * @return {void}
     */
    unbindModeListeners(mode) {
        while (this.annotationModeHandlers.length > 0) {
            const handler = this.annotationModeHandlers.pop();
            handler.eventObj.removeEventListener(handler.type, handler.func);
        }

        if (this.modeControllers[mode]) {
            this.modeControllers[mode].unbindModeListeners();
        }
    }

    /**
     * Adds thread to in-memory map.
     *
     * @protected
     * @param {AnnotationThread} thread - Thread to add
     * @return {void}
     */
    addThreadToMap(thread) {
        // Add thread to in-memory map
        const page = thread.location.page || 1; // Defaults to page 1 if thread has no page'
        const pageThreads = this.getThreadsOnPage(page);
        pageThreads[thread.threadID] = thread;
    }

    /**
     * Removes thread to in-memory map.
     *
     * @protected
     * @param {AnnotationThread} thread - Thread to bind events to
     * @return {void}
     */
    removeThreadFromMap(thread) {
        const page = thread.location.page || 1;
        delete this.threads[page][thread.threadID];
    }

    /**
     * Returns whether or not annotator is in the specified annotation mode.
     *
     * @protected
     * @param {string} mode - Current annotation mode
     * @return {boolean} Whether or not in the specified annotation mode
     */
    isInAnnotationMode(mode) {
        return this.currentAnnotationMode === mode;
    }

    //--------------------------------------------------------------------------
    // Private
    //--------------------------------------------------------------------------

    /**
     * Orient annotations to the correct scale and orientation of the annotated document.
     *
     * @protected
     * @param {Object} data - Scale and orientation values needed to orient annotations.
     * @return {void}
     */
    scaleAnnotations(data) {
        this.setScale(data.scale);
        this.rotateAnnotations(data.rotationAngle, data.pageNum);
    }
    /**
     * Gets threads on page
     *
     * @private
     * @param {number} page - Current page number
     * @return {Map|[]} Threads on page
     */
    getThreadsOnPage(page) {
        if (!(page in this.threads)) {
            this.threads[page] = {};
        }

        return this.threads[page];
    }

    /**
     * Destroys pending threads.
     *
     * @private
     * @return {boolean} Whether or not any pending threads existed on the
     * current file
     */
    destroyPendingThreads() {
        let hasPendingThreads = false;

        Object.values(this.threads).forEach((pageThreads) => {
            Object.values(pageThreads).forEach((thread) => {
                if (annotatorUtil.isPending(thread.state)) {
                    hasPendingThreads = true;
                    thread.destroy();
                }
            });
        });
        return hasPendingThreads;
    }

    /**
     * Displays annotation validation error notification once on load. Does
     * nothing if notification was already displayed once.
     *
     * @private
     * @return {void}
     */
    handleValidationError() {
        if (this.validationErrorEmitted) {
            return;
        }

        this.emit('annotatorerror', __('annotations_load_error'));
        this.validationErrorEmitted = true;
    }

    /**
     * Emits a generic viewer event
     *
     * @private
     * @emits viewerevent
     * @param {string} event - Event name
     * @param {Object} data - Event data
     * @return {void}
     */
    emit(event, data) {
        const { annotator, fileId } = this.options;
        super.emit(event, data);
        super.emit('annotatorevent', {
            event,
            data,
            annotatorName: annotator ? annotator.NAME : '',
            fileId
        });
    }
}

export default Annotator;<|MERGE_RESOLUTION|>--- conflicted
+++ resolved
@@ -292,23 +292,16 @@
      * @return {void}
      */
     renderAnnotationsOnPage(pageNum) {
-<<<<<<< HEAD
-        if (this.threads && this.threads[pageNum]) {
-            this.threads[pageNum].forEach((thread) => {
-                if (!this.isModeAnnotatable(thread.type)) {
-                    return;
-                }
-
-                thread.show();
-            });
-=======
         if (!this.threads) {
             return;
->>>>>>> 34207995
         }
 
         const pageThreads = this.getThreadsOnPage(pageNum);
         Object.values(pageThreads).forEach((thread) => {
+            if (!this.isModeAnnotatable(thread.type)) {
+                return;
+            }
+
             thread.show();
         });
     }
