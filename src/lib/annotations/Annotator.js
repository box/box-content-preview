import EventEmitter from 'events';
import autobind from 'autobind-decorator';
import Notification from '../Notification';
import AnnotationService from './AnnotationService';
import * as annotatorUtil from './annotatorUtil';
import {
    CLASS_ACTIVE,
    CLASS_HIDDEN,
    SELECTOR_BOX_PREVIEW_BTN_ANNOTATE_POINT,
    SELECTOR_BOX_PREVIEW_BTN_ANNOTATE_DRAW
} from '../constants';
import { ICON_CLOSE } from '../icons/icons';
import './Annotator.scss';
import {
    DATA_TYPE_ANNOTATION_DIALOG,
    CLASS_MOBILE_ANNOTATION_DIALOG,
    CLASS_ANNOTATION_DIALOG,
    CLASS_ANNOTATION_DRAW_MODE,
    CLASS_ANNOTATION_POINT_MODE,
    CLASS_MOBILE_DIALOG_HEADER,
    CLASS_DIALOG_CLOSE,
    SELECTOR_ANNOTATION_BUTTON_DRAW_CANCEL,
    SELECTOR_ANNOTATION_BUTTON_DRAW_ENTER,
    SELECTOR_ANNOTATION_BUTTON_DRAW_POST,
    TYPES
} from './annotationConstants';

@autobind
class Annotator extends EventEmitter {
    //--------------------------------------------------------------------------
    // Typedef
    //--------------------------------------------------------------------------

    /**
     * The data object for constructing an Annotator.
     * @typedef {Object} AnnotatorData
     * @property {HTMLElement} annotatedElement HTML element to annotate on
     * @property {AnnotationService} [annotationService] Annotations CRUD service
     * @property {string} fileVersionId File version ID
     */

    //--------------------------------------------------------------------------
    // Public
    //--------------------------------------------------------------------------

    /**
     * [constructor]
     *
     * @param {AnnotatorData} data - Data for constructing an Annotator
     * @return {Annotator} Annotator instance
     */
    constructor(data) {
        super();

        this.canAnnotate = data.canAnnotate;
        this.container = data.container;
        this.options = data.options;
        this.fileVersionId = data.fileVersionId;
        this.locale = data.locale;
        this.validationErrorDisplayed = false;
        this.isMobile = data.isMobile;
        this.previewUI = data.previewUI;
        this.annotationModeHandlers = [];
        this.annotatedElement = this.getAnnotatedEl(this.container);
    }

    /**
     * [destructor]
     *
     * @return {void}
     */
    destroy() {
        this.unbindModeListeners();

        if (this.threads) {
            Object.keys(this.threads).forEach((page) => {
                this.threads[page].forEach((thread) => {
                    this.unbindCustomListenersOnThread(thread);
                });
            });
        }

        this.unbindDOMListeners();
        this.unbindCustomListenersOnService();
    }

    /**
     * Initializes annotator.
     *
     * @return {void}
     */
<<<<<<< HEAD
    init(initialScale) {
        this.annotatedElement = this.getAnnotatedEl(this.container);
=======
    init() {
>>>>>>> 7230510d
        this.notification = new Notification(this.annotatedElement);

        const { apiHost, fileId, token } = this.options;

        this.annotationService = new AnnotationService({
            apiHost,
            fileId,
            token,
            canAnnotate: this.canAnnotate
        });

        // Set up mobile annotations dialog
        if (this.isMobile) {
            this.setupMobileDialog();
        }

<<<<<<< HEAD
        const scale = initialScale || 1;
=======
        const scale = annotatorUtil.getScale(this.annotatedElement);
>>>>>>> 7230510d
        this.setScale(scale);
        this.setupAnnotations();
        this.showAnnotations();
    }

    /**
     * Sets up the shared mobile dialog element.
     *
     * @return {void}
     */
    setupMobileDialog() {
        // Generate HTML of dialog
        const mobileDialogEl = document.createElement('div');
        mobileDialogEl.setAttribute('data-type', DATA_TYPE_ANNOTATION_DIALOG);
        mobileDialogEl.classList.add(CLASS_MOBILE_ANNOTATION_DIALOG);
        mobileDialogEl.classList.add(CLASS_ANNOTATION_DIALOG);
        mobileDialogEl.classList.add(CLASS_HIDDEN);

        mobileDialogEl.innerHTML = `
            <div class="${CLASS_MOBILE_DIALOG_HEADER}">
                <button class="${CLASS_DIALOG_CLOSE}">${ICON_CLOSE}</button>
            </div>`.trim();

        this.container.appendChild(mobileDialogEl);
    }

    /**
     * Fetches and shows saved annotations.
     *
     * @return {void}
     */
    showAnnotations() {
        // Show annotations after we've generated an in-memory map
        this.fetchAnnotations().then(this.renderAnnotations);
    }

    /**
     * Hides annotations.
     *
     * @return {void}
     */
    hideAnnotations() {
        Object.keys(this.threads).forEach((page) => {
            this.threads[page].forEach((thread) => {
                thread.hide();
            });
        });
    }

    /**
     * Hides annotations on a specified page.
     *
     * @param {number} pageNum - Page number
     * @return {void}
     */
    hideAnnotationsOnPage(pageNum) {
        if (this.threads[pageNum]) {
            this.threads[pageNum].forEach((thread) => {
                thread.hide();
            });
        }
    }

    /**
     * Renders annotations from memory.
     *
     * @private
     * @return {void}
     */
    renderAnnotations() {
        Object.keys(this.threads).forEach((page) => {
            this.threads[page].forEach((thread) => {
                thread.show();
            });
        });
    }

    /**
     * Renders annotations from memory for a specified page.
     *
     * @private
     * @param {number} pageNum - Page number
     * @return {void}
     */
    renderAnnotationsOnPage(pageNum) {
        if (this.threads && this.threads[pageNum]) {
            this.threads[pageNum].forEach((thread) => {
                thread.show();
            });
        }
    }

    /**
     * Rotates annotations. Hides point annotation mode button if rotated
     *
     * @override
     * @param {number} [rotationAngle] - current angle image is rotated
     * @param {number} [pageNum] - Page number
     * @return {void}
     * @private
     */
    rotateAnnotations(rotationAngle = 0, pageNum = 0) {
        // Only render a specific page's annotations unless no page number
        // is specified
        if (pageNum) {
            this.renderAnnotationsOnPage(pageNum);
        } else {
            this.renderAnnotations();
        }

        // Only show/hide point annotation button if user has the
        // appropriate permissions
        if (!this.annotationService.canAnnotate) {
            return;
        }

        // Hide create annotations button if image is rotated
        const pointAnnotateButton = this.previewUI.getAnnotateButton(SELECTOR_BOX_PREVIEW_BTN_ANNOTATE_POINT);

        if (rotationAngle !== 0) {
            annotatorUtil.hideElement(pointAnnotateButton);
        } else {
            annotatorUtil.showElement(pointAnnotateButton);
        }
    }

    /**
     * Sets the zoom scale.
     *
     * @param {number} scale - current zoom scale
     * @return {Annotator} Annotator instance returned for chaining
     */
    setScale(scale) {
        this.annotatedElement.setAttribute('data-scale', scale);
        return this;
    }

    /**
     * Toggles point annotation mode on and off. When point annotation mode is
     * on, clicking an area will create a point annotation at that location.
     *
     * @param {HTMLEvent} event - DOM event
     * @return {void}
     */
    togglePointAnnotationHandler(event = {}) {
        this.destroyPendingThreads();
        const buttonEl = event.target || this.previewUI.getAnnotateButton(SELECTOR_BOX_PREVIEW_BTN_ANNOTATE_POINT);

        if (this.isInDrawMode()) {
            this.toggleDrawAnnotationHandler();
        }

        // If in annotation mode, turn it off
        if (this.isInPointMode()) {
            this.notification.hide();

            this.emit('annotationmodeexit');
            this.annotatedElement.classList.remove(CLASS_ANNOTATION_POINT_MODE);
            if (buttonEl) {
                buttonEl.classList.remove(CLASS_ACTIVE);
            }

            this.unbindModeListeners(); // Disable point mode
            this.bindDOMListeners(); // Re-enable other annotations

            // Otherwise, enable annotation mode
        } else {
            this.notification.show(__('notification_annotation_point_mode'));
            this.emit('annotationmodeenter');
            this.annotatedElement.classList.add(CLASS_ANNOTATION_POINT_MODE);
            if (buttonEl) {
                buttonEl.classList.add(CLASS_ACTIVE);
            }

            this.unbindDOMListeners(); // Disable other annotations
            this.bindPointModeListeners(); // Enable point mode
        }
    }

    /**
     * Toggles draw annotation mode on and off. When draw annotation mode is
     * on, a click and draw
     *
     * @param {HTMLEvent} event - DOM event
     * @return {void}
     */
    toggleDrawAnnotationHandler(event = {}) {
        this.destroyPendingThreads();
        if (this.isInPointMode()) {
            this.togglePointAnnotationHandler();
        }

        const buttonEl = event.target || this.previewUI.getAnnotateButton(SELECTOR_BOX_PREVIEW_BTN_ANNOTATE_DRAW);
        const postButtonEl = this.previewUI.getAnnotateButton(SELECTOR_ANNOTATION_BUTTON_DRAW_POST);

        // Exit if in draw mode
        if (this.isInDrawMode()) {
            this.notification.hide();
            this.emit('annotationmodeexit');
            this.annotatedElement.classList.remove(CLASS_ANNOTATION_DRAW_MODE);

            if (buttonEl) {
                buttonEl.classList.remove(CLASS_ACTIVE);
                buttonEl.querySelector(SELECTOR_ANNOTATION_BUTTON_DRAW_ENTER).classList.remove(CLASS_HIDDEN);
                buttonEl.querySelector(SELECTOR_ANNOTATION_BUTTON_DRAW_CANCEL).classList.add(CLASS_HIDDEN);
            }

            if (postButtonEl) {
                postButtonEl.classList.add(CLASS_HIDDEN);
            }

            this.unbindModeListeners(); // Disable draw mode
            this.bindDOMListeners(); // Re-enable other annotations

            // Otherwise enter draw mode
        } else {
            this.notification.show(__('notification_annotation_draw_mode'));
            this.emit('annotationmodeenter');
            this.annotatedElement.classList.add(CLASS_ANNOTATION_DRAW_MODE);

            if (buttonEl) {
                buttonEl.classList.add(CLASS_ACTIVE);
                buttonEl.querySelector(SELECTOR_ANNOTATION_BUTTON_DRAW_ENTER).classList.add(CLASS_HIDDEN);
                buttonEl.querySelector(SELECTOR_ANNOTATION_BUTTON_DRAW_CANCEL).classList.remove(CLASS_HIDDEN);
            }

            if (postButtonEl) {
                postButtonEl.classList.remove(CLASS_HIDDEN);
            }

            const thread = this.createAnnotationThread([], {}, TYPES.draw);
            this.unbindDOMListeners();
            this.bindCustomListenersOnThread(thread);
            this.bindDrawModeListeners(thread, postButtonEl);
        }
    }

    //--------------------------------------------------------------------------
    // Abstract
    //--------------------------------------------------------------------------

    /**
     * Must be implemented to return an annotation location object from the DOM
     * event.
     *
     * @param {Event} event - DOM event
     * @param {string} annotationType - Type of annotation
     * @return {Object} Location object
     */
    /* eslint-disable no-unused-vars */
    getLocationFromEvent(event, annotationType) {}
    /* eslint-enable no-unused-vars */

    /**
     * Must be implemented to create the appropriate new thread, add it to the
     * in-memory map, and return the thread.
     *
     * @param {Annotation[]} annotations - Annotations in thread
     * @param {Object} location - Location object
     * @param {string} type - Annotation type
     * @return {AnnotationThread} Created annotation thread
     */
    /* eslint-disable no-unused-vars */
    createAnnotationThread(annotations, location, type) {}
    /* eslint-enable no-unused-vars */

    /**
    * Must be implemented to determine the annotated element in the viewer.
    *
    * @param {HTMLElement} containerEl - Container element for the viewer
    * @return {HTMLElement} Annotated element in the viewer
    */
    /* eslint-disable no-unused-vars */
    getAnnotatedEl(containerEl) {}
    /* eslint-enable no-unused-vars */

    //--------------------------------------------------------------------------
    // Protected
    //--------------------------------------------------------------------------

    /**
     * Annotations setup.
     *
     * @protected
     * @return {void}
     */
    setupAnnotations() {
        // Map of page => [threads on page]
        this.threads = {};
        this.bindDOMListeners();
        this.bindCustomListenersOnService(this.annotationService);
    }

    /**
     * Fetches persisted annotations, creates threads as needed, and generates
     * an in-memory map of page to threads.
     *
     * @protected
     * @return {Promise} Promise for fetching saved annotations
     */
    fetchAnnotations() {
        this.threads = {};
        window.globalThreads = this.threads;

        return this.annotationService.getThreadMap(this.fileVersionId).then((threadMap) => {
            // Generate map of page to threads
            Object.keys(threadMap).forEach((threadID) => {
                const annotations = threadMap[threadID];
                const firstAnnotation = annotations[0];

                // Bind events on valid annotation thread
                const thread = this.createAnnotationThread(annotations, firstAnnotation.location, firstAnnotation.type);
                if (thread) {
                    this.bindCustomListenersOnThread(thread);
                }
            });

            this.emit('annotationsfetched');
        });
    }

    /**
     * Binds DOM event listeners. No-op here, but can be overridden by any
     * annotator that needs to bind event listeners to the DOM in the normal
     * state (ie not in any annotation mode).
     *
     * @protected
     * @return {void}
     */
    bindDOMListeners() {}

    /**
     * Unbinds DOM event listeners. No-op here, but can be overridden by any
     * annotator that needs to bind event listeners to the DOM in the normal
     * state (ie not in any annotation mode).
     *
     * @protected
     * @return {void}
     */
    unbindDOMListeners() {}

    /**
     * Binds custom event listeners for the Annotation Service.
     *
     * @protected
     * @return {void}
     */
    bindCustomListenersOnService() {
        const service = this.annotationService;
        if (!service || !(service instanceof AnnotationService)) {
            return;
        }

        /* istanbul ignore next */
        service.addListener('annotationerror', (data) => {
            let errorMessage = '';
            switch (data.reason) {
                case 'read':
                    errorMessage = __('annotations_load_error');
                    break;
                case 'create':
                    errorMessage = __('annotations_create_error');
                    this.showAnnotations();
                    break;
                case 'delete':
                    errorMessage = __('annotations_delete_error');
                    this.showAnnotations();
                    break;
                case 'authorization':
                    errorMessage = __('annotations_authorization_error');
                    break;
                default:
            }

            if (errorMessage) {
                this.notification.show(errorMessage);
            }
        });
    }

    /**
     * Unbinds custom event listeners for the Annotation Service.
     *
     * @protected
     * @return {void}
     */
    unbindCustomListenersOnService() {
        const service = this.annotationService;
        if (!service || !(service instanceof AnnotationService)) {
            return;
        }
        service.removeAllListeners('annotationerror');
    }

    /**
     * Binds custom event listeners for a thread.
     *
     * @protected
     * @param {AnnotationThread} thread - Thread to bind events to
     * @return {void}
     */
    bindCustomListenersOnThread(thread) {
        // Thread was deleted, remove from thread map
        thread.addListener('threaddeleted', () => {
            const page = thread.location.page || 1;

            // Remove from map
            if (this.threads[page] instanceof Array) {
                this.threads[page] = this.threads[page].filter(
                    (searchThread) => searchThread.threadID !== thread.threadID
                );
            }
        });

        // Thread should be cleaned up, unbind listeners - we don't do this
        // in threaddeleted listener since thread may still need to respond
        // to error messages
        thread.addListener('threadcleanup', () => {
            this.unbindCustomListenersOnThread(thread);
        });
    }

    /**
     * Unbinds custom event listeners for the thread.
     *
     * @protected
     * @param {AnnotationThread} thread - Thread to bind events to
     * @return {void}
     */
    unbindCustomListenersOnThread(thread) {
        thread.removeAllListeners('threaddeleted');
        thread.removeAllListeners('threadcleanup');
    }

    /**
     * Binds event listeners for point annotation mode.
     *
     * @protected
     * @return {void}
     */
    bindPointModeListeners() {
        const pointFunc = this.pointClickHandler.bind(this.annotatedElement);
        const handler = {
            type: 'click',
            func: pointFunc,
            eventObj: this.annotatedElement
        };

        handler.eventObj.addEventListener(handler.type, handler.func);
        this.annotationModeHandlers.push(handler);
    }

    /**
     * Event handler for adding a point annotation. Creates a point annotation
     * thread at the clicked location.
     *
     * @protected
     * @param {Event} event - DOM event
     * @return {void}
     */
    pointClickHandler(event) {
        event.stopPropagation();

        // Determine if a point annotation dialog is already open and close the
        // current open dialog
        const hasPendingThreads = this.destroyPendingThreads();
        if (hasPendingThreads) {
            return;
        }

        // Exits point annotation mode on first click
        this.togglePointAnnotationHandler();

        // Get annotation location from click event, ignore click if location is invalid
        const location = this.getLocationFromEvent(event, TYPES.point);
        if (!location) {
            return;
        }

        // Create new thread with no annotations, show indicator, and show dialog
        const thread = this.createAnnotationThread([], location, TYPES.point);

        if (thread) {
            thread.show();

            // Bind events on thread
            this.bindCustomListenersOnThread(thread);
        }
    }

    /**
     * Binds event listeners for draw annotation mode.
     *
     * @param {DrawingThread} drawingThread - The drawing thread to bind event listeners to.
     * @param {HTMLElement} postButtonEl - The HTML element that will save the DrawingThread on click.
     * @return {void}
     */
    bindDrawModeListeners(drawingThread, postButtonEl) {
        if (!drawingThread || !postButtonEl) {
            return;
        }

        const startCallback = drawingThread.handleStart.bind(drawingThread);
        const stopCallback = drawingThread.handleStop.bind(drawingThread);
        const moveCallback = drawingThread.handleMove.bind(drawingThread);
        /* eslint-disable require-jsdoc */
        const locationFunction = (event) => this.getLocationFromEvent(event, TYPES.point);
        /* eslint-enable require-jsdoc */
        const handlers = [
            {
                type: 'mousemove',
                func: annotatorUtil.eventToLocationHandler(locationFunction, moveCallback),
                eventObj: this.annotatedElement
            },
            {
                type: 'mousedown',
                func: annotatorUtil.eventToLocationHandler(locationFunction, startCallback),
                eventObj: this.annotatedElement
            },
            {
                type: 'mouseup',
                func: annotatorUtil.eventToLocationHandler(locationFunction, stopCallback),
                eventObj: this.annotatedElement
            }
        ];

        if (postButtonEl) {
            handlers.push({
                type: 'click',
                func: () => {
                    drawingThread.saveAnnotation(TYPES.draw);
                    this.toggleDrawAnnotationHandler();
                },
                eventObj: postButtonEl
            });
        }

        handlers.forEach((handler) => {
            handler.eventObj.addEventListener(handler.type, handler.func);
            this.annotationModeHandlers.push(handler);
        });
    }

    /**
     * Unbinds event listeners for annotation modes.
     *
     * @protected
     * @return {void}
     */
    unbindModeListeners() {
        while (this.annotationModeHandlers.length > 0) {
            const handler = this.annotationModeHandlers.pop();
            handler.eventObj.removeEventListener(handler.type, handler.func);
        }
    }

    /**
     * Adds thread to in-memory map.
     *
     * @protected
     * @param {AnnotationThread} thread - Thread to add
     * @return {void}
     */
    addThreadToMap(thread) {
        // Add thread to in-memory map
        const page = thread.location.page || 1; // Defaults to page 1 if thread has no page
        this.threads[page] = this.threads[page] || [];
        this.threads[page].push(thread);
    }

    /**
     * Returns whether or not annotator is in point mode.
     *
     * @protected
     * @return {boolean} Whether or not in point mode
     */
    isInPointMode() {
        return this.annotatedElement.classList.contains(CLASS_ANNOTATION_POINT_MODE);
    }

    /**
     * Returns whether or not annotator is in drawing mode.
     *
     * @protected
     * @return {boolean} True if drawing mode is on, otherwise returns false.
     */
    isInDrawMode() {
        return this.annotatedElement.classList.contains(CLASS_ANNOTATION_DRAW_MODE);
    }

    //--------------------------------------------------------------------------
    // Private
    //--------------------------------------------------------------------------

    /**
     * Destroys pending threads.
     *
     * @private
     * @return {boolean} Whether or not any pending threads existed on the
     * current file
     */
    destroyPendingThreads() {
        let hasPendingThreads = false;
        Object.keys(this.threads).forEach((page) => {
            this.threads[page].forEach((pendingThread) => {
                if (annotatorUtil.isPending(pendingThread.state)) {
                    hasPendingThreads = true;
                    pendingThread.destroy();
                }
            });
        });
        return hasPendingThreads;
    }

    /**
     * Displays annotation validation error notification once on load. Does
     * nothing if notification was already displayed once.
     *
     * @private
     * @return {void}
     */
    handleValidationError() {
        if (this.validationErrorDisplayed) {
            return;
        }

        this.notification.show(__('annotations_load_error'));
        this.validationErrorDisplayed = true;
    }
}

export default Annotator;<|MERGE_RESOLUTION|>--- conflicted
+++ resolved
@@ -89,12 +89,7 @@
      *
      * @return {void}
      */
-<<<<<<< HEAD
-    init(initialScale) {
-        this.annotatedElement = this.getAnnotatedEl(this.container);
-=======
     init() {
->>>>>>> 7230510d
         this.notification = new Notification(this.annotatedElement);
 
         const { apiHost, fileId, token } = this.options;
@@ -111,11 +106,7 @@
             this.setupMobileDialog();
         }
 
-<<<<<<< HEAD
-        const scale = initialScale || 1;
-=======
         const scale = annotatorUtil.getScale(this.annotatedElement);
->>>>>>> 7230510d
         this.setScale(scale);
         this.setupAnnotations();
         this.showAnnotations();
