--- conflicted
+++ resolved
@@ -1,8 +1,4 @@
-<<<<<<< HEAD
-import * as annotatorUtil from '../annotatorUtil';
-=======
 import { createLocation, round } from '../annotatorUtil';
->>>>>>> e44a151e
 
 class DrawingPath {
     //--------------------------------------------------------------------------
@@ -34,13 +30,7 @@
      */
     constructor(drawingPathData) {
         if (drawingPathData) {
-<<<<<<< HEAD
-            this.path = drawingPathData.path.map((num) =>
-                annotatorUtil.createLocation(parseFloat(num.x), parseFloat(num.y))
-            );
-=======
             this.path = drawingPathData.path.map((num) => createLocation(parseFloat(num.x), parseFloat(num.y)));
->>>>>>> e44a151e
             this.maxX = drawingPathData.maxX;
             this.minX = drawingPathData.minX;
             this.maxY = drawingPathData.maxY;
@@ -62,13 +52,8 @@
 
         // OPTIMIZE (@minhnguyen): We convert a number to a string using toFixed and then back a number.
         //           As a result, it might be better to truncate only on annotation save.
-<<<<<<< HEAD
-        const x = annotatorUtil.round(documentLocation.x, 2);
-        const y = annotatorUtil.round(documentLocation.y, 2);
-=======
         const x = round(documentLocation.x, 2);
         const y = round(documentLocation.y, 2);
->>>>>>> e44a151e
 
         if (x < this.minX) {
             this.minX = x;
@@ -86,11 +71,7 @@
             this.maxX = x;
         }
 
-<<<<<<< HEAD
-        this.path.push(annotatorUtil.createLocation(x, y));
-=======
         this.path.push(createLocation(x, y));
->>>>>>> e44a151e
         if (browserLocation && browserLocation.x && browserLocation.y) {
             this.browserPath.push(browserLocation);
         }
