--- conflicted
+++ resolved
@@ -45,7 +45,6 @@
         this.handleStop = this.handleStop.bind(this);
 
         // Recreate stored paths
-<<<<<<< HEAD
         if (data && data.location && data.location.drawingPaths) {
             const boundaryData = data.location.drawingPaths;
             this.minX = boundaryData.minX;
@@ -53,10 +52,6 @@
             this.minY = boundaryData.minY;
             this.maxY = boundaryData.maxY;
             boundaryData.paths.forEach((drawingPathData) => {
-=======
-        if (data && data.location && data.location.drawingPaths instanceof Array) {
-            data.location.drawingPaths.forEach((drawingPathData) => {
->>>>>>> 2889b0d1
                 const pathInstance = new DrawingPath(drawingPathData);
                 this.pathContainer.insert(pathInstance);
             });
@@ -120,7 +115,6 @@
         const [x2, y2] = docAnnotatorUtil.getBrowserCoordinatesFromLocation(l2, this.pageEl);
         const width = x2 - x1;
         const height = y2 - y1;
-        console.log(`w:${width}, h:${height}`);
         this.concreteContext.clearRect(x1 - 5, y1 + 5, width + 10, height - 10);
         this.destroy();
     }
@@ -169,12 +163,8 @@
         }
 
         const elapsed = timestamp - (this.lastRenderTimestamp || 0);
-<<<<<<< HEAD
         if (elapsed >= DRAW_RENDER_THRESHOLD) {
             this.draw(this.drawingContext, true);
-=======
-        if (elapsed >= DRAW_RENDER_THRESHOLD && this.draw(this.drawingContext, true)) {
->>>>>>> 2889b0d1
             this.lastRenderTimestamp = timestamp;
         }
     }
@@ -223,7 +213,6 @@
      */
     createAnnotationData(type, text) {
         const annotation = super.createAnnotationData(type, text);
-<<<<<<< HEAD
         const boundaryData = this.pathContainer.getAABB();
         this.minX = boundaryData.minX;
         this.maxX = boundaryData.maxX;
@@ -231,11 +220,6 @@
         this.maxY = boundaryData.maxY;
 
         annotation.location.drawingPaths = boundaryData;
-=======
-        const paths = this.pathContainer.getItems();
-
-        annotation.location.drawingPaths = paths.map(DrawingPath.extractDrawingInfo);
->>>>>>> 2889b0d1
         return annotation;
     }
 
@@ -285,10 +269,11 @@
             redo: availableActions.redoCount
         });
     }
-<<<<<<< HEAD
-
-    /**
-     *
+
+    /**
+     * Draw the boundary on a drawing thread
+     *
+     * @return {void}
      */
     drawBoundary() {
         const l1 = annotatorUtil.createLocation(this.minX, this.minY, this.location.dimensions);
@@ -312,8 +297,6 @@
             bottomRight: l2
         };
     }
-=======
->>>>>>> 2889b0d1
 }
 
 export default DrawingThread;