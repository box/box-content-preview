import AnnotationModeController from '../../AnnotationModeController';
import DrawingModeController from '../DrawingModeController';
import * as annotatorUtil from '../../annotatorUtil';

let drawingModeController;
let stubs;
const sandbox = sinon.sandbox.create();

describe('lib/annotations/drawing/DrawingModeController', () => {
    beforeEach(() => {
        drawingModeController = new DrawingModeController();
        stubs = {};
    });

    afterEach(() => {
        sandbox.verifyAndRestore();
        stubs = null;
        drawingModeController = null;
    });

    describe('registerAnnotator()', () => {
        it('should use the annotator to get button elements', () => {
            const annotator = {
                getAnnotateButton: sandbox.stub()
            };
            annotator.getAnnotateButton.onCall(0).returns('postButton');
            annotator.getAnnotateButton.onCall(1).returns('undoButton');
            annotator.getAnnotateButton.onCall(2).returns('redoButton');

            expect(drawingModeController.postButtonEl).to.be.undefined;
            expect(drawingModeController.undoButtonEl).to.be.undefined;
            expect(drawingModeController.redoButtonEl).to.be.undefined;

            drawingModeController.registerAnnotator(annotator);
            expect(drawingModeController.postButtonEl).to.equal('postButton');
            expect(drawingModeController.redoButtonEl).to.equal('redoButton');
            expect(drawingModeController.undoButtonEl).to.equal('undoButton');
        });
    });

    describe('registerThread()', () => {
        it('should internally keep track of the registered thread', () => {
            const thread = {
                minX: 10,
                minY: 10,
                maxX: 20,
                maxY: 20,
                location: {
                    page: 1
                },
                info: 'I am a thread'
            }

            expect(drawingModeController.threads.search(thread)).to.deep.equal([]);

            drawingModeController.registerThread(thread);
            expect(drawingModeController.threads.search(thread).includes(thread)).to.be.truthy;
        });
    });

    describe('unregisterThread()', () => {
        it('should internally keep track of the registered thread', () => {
            const thread = {
                minX: 10,
                minY: 10,
                maxX: 20,
                maxY: 20,
                location: {
                    page: 1
                },
                info: 'I am a thread'
            }

            drawingModeController.threads.insert(thread);
            expect(drawingModeController.threads.search(thread).includes(thread)).to.be.truthy;

            drawingModeController.unregisterThread(thread);
            expect(drawingModeController.threads.search(thread)).to.deep.equal([]);
        });
    });


    describe('bindCustomListenersOnThread()', () => {
        beforeEach(() => {
            Object.defineProperty(AnnotationModeController.prototype, 'bindCustomListenersOnThread', { value: sandbox.stub() })
            stubs.super = AnnotationModeController.prototype.bindCustomListenersOnThread;
        });

        it('should do nothing when the input is empty', () => {
            drawingModeController.bindCustomListenersOnThread(undefined);
            expect(stubs.super).to.not.be.called;
        });

        it('should bind custom listeners on thread', () => {
            const thread = {
                addListener: sandbox.stub()
            };

            drawingModeController.bindCustomListenersOnThread(thread);
            expect(stubs.super).to.be.called;
            expect(thread.addListener).to.be.called.twice;
        });
    });

    describe('setupHandlers()', () => {
        beforeEach(() => {
            drawingModeController.annotator = {
                createAnnotationThread: sandbox.stub(),
                getLocationFromEvent: sandbox.stub(),
                annotatedElement: {}
            };
            stubs.createThread = drawingModeController.annotator.createAnnotationThread;
            stubs.getLocation = drawingModeController.annotator.getLocationFromEvent;
            stubs.bindCustomListenersOnThread = sandbox.stub(drawingModeController, 'bindCustomListenersOnThread');

            stubs.createThread.returns({
                saveAnnotation: () => {},
                undo: () => {},
                redo: () => {},
                handleMove: () => {},
                handleStart: () => {},
                handleStop: () => {}
            });
        });

        it('should successfully contain draw mode handlers if undo and redo buttons do not exist', () => {
            drawingModeController.postButtonEl = 'not undefined';
            drawingModeController.undoButtonEl = undefined;
            drawingModeController.redoButtonEl = undefined;

            drawingModeController.setupHandlers();
            expect(stubs.createThread).to.be.called;
            expect(stubs.bindCustomListenersOnThread).to.be.called;
            expect(drawingModeController.handlers.length).to.equal(4);
        });

        it('should successfully contain draw mode handlers if undo and redo buttons exist', () => {
            drawingModeController.postButtonEl = 'not undefined';
            drawingModeController.undoButtonEl = 'also not undefined';
            drawingModeController.redoButtonEl = 'additionally not undefined';

            drawingModeController.setupHandlers();
            expect(stubs.createThread).to.be.called;
            expect(stubs.bindCustomListenersOnThread).to.be.called;
            expect(drawingModeController.handlers.length).to.equal(6);
        });
    });

    describe('unbindModeListeners()', () => {
        it('should disable undo and redo buttons', () => {
            sandbox.stub(annotatorUtil, 'disableElement');

            drawingModeController.undoButtonEl = 'test1';
            drawingModeController.redoButtonEl = 'test2';
            drawingModeController.unbindModeListeners();
            expect(annotatorUtil.disableElement).to.be.calledWith(drawingModeController.undoButtonEl);
            expect(annotatorUtil.disableElement).to.be.calledWith(drawingModeController.redoButtonEl);
        });
    });

    describe('handleAnnotationEvent()', () => {
        it('should add thread to map on locationassigned', () => {
            const thread = 'obj';
            drawingModeController.annotator = {
                addThreadToMap: sandbox.stub()
            };

            drawingModeController.handleAnnotationEvent(thread, {
                type: 'locationassigned'
            });
            expect(drawingModeController.annotator.addThreadToMap).to.be.called;
        });

        it('should restart mode listeners from the thread on softcommit', () => {
            const thread = {
                saveAnnotation: sandbox.stub(),
                handleStart: sandbox.stub()
            };

            sandbox.stub(drawingModeController, 'unbindModeListeners');
            sandbox.stub(drawingModeController, 'bindModeListeners');
            drawingModeController.handleAnnotationEvent(thread, {
                type: 'softcommit'
            });
            expect(drawingModeController.unbindModeListeners).to.be.called;
            expect(drawingModeController.bindModeListeners).to.be.called;
            expect(thread.saveAnnotation).to.be.called;
            expect(thread.handleStart).to.not.be.called;
        });

        it('should start a new thread on pagechanged', () => {
            const thread1 = {
                saveAnnotation: sandbox.stub()
            };
            const thread2 = {
                handleStart: sandbox.stub()
            };
            const data = {
                type: 'softcommit',
                location: 'not empty'
            };
            sandbox.stub(drawingModeController, 'unbindModeListeners');
            sandbox.stub(drawingModeController, 'bindModeListeners', () => {
                drawingModeController.currentThread = thread2;
            });

            drawingModeController.handleAnnotationEvent(thread1, data);
            expect(thread1.saveAnnotation).to.be.called;
            expect(drawingModeController.unbindModeListeners).to.be.called;
            expect(drawingModeController.bindModeListeners).to.be.called;
            expect(thread2.handleStart).to.be.calledWith(data.location);
        });

        it('should update undo and redo buttons on availableactions', () => {
            const thread = 'thread';
            sandbox.stub(drawingModeController, 'updateUndoRedoButtonEls');

            drawingModeController.handleAnnotationEvent(thread, {
                type: 'availableactions',
                undo: 1,
                redo: 2
            });
            expect(drawingModeController.updateUndoRedoButtonEls).to.be.calledWith(1, 2);
        });

        it('should soft delete a pending thread and restart mode listeners', () => {
            const thread = {
                state: 'pending',
                destroy: sandbox.stub()
            };

            sandbox.stub(drawingModeController, 'unbindModeListeners');
            sandbox.stub(drawingModeController, 'bindModeListeners');
            drawingModeController.handleAnnotationEvent(thread, {
                type: 'dialogdelete'
            });
            expect(thread.destroy).to.be.called;
            expect(drawingModeController.unbindModeListeners).to.be.called;
            expect(drawingModeController.bindModeListeners).to.be.called;
        });

        it('should delete a non-pending thread', () => {
            const thread = {
                state: 'idle',
                deleteThread: sandbox.stub()
            };
            drawingModeController.threads = {
                search: sandbox.stub().returns([])
            };

            drawingModeController.handleAnnotationEvent(thread, {
                type: 'dialogdelete'
            });
            expect(thread.deleteThread).to.be.called;
            expect(drawingModeController.threads.search).to.be.called;
        });
    });

    describe('handleSelection()', () => {
        beforeEach(() => {
            drawingModeController.annotator = {
                getLocationFromEvent: sandbox.stub()
            }
            stubs.getLoc = drawingModeController.annotator.getLocationFromEvent;
        });

        it('should do nothing with an empty event', () => {
            drawingModeController.handleSelection();
            expect(stubs.getLoc).to.not.be.called;
        })

        it('should call select on an thread found in the data store', () => {
            stubs.select = sandbox.stub(drawingModeController, 'select');
<<<<<<< HEAD
            stubs.clean = sandbox.stub(drawingModeController, 'cleanSelector');
=======
            stubs.clean = sandbox.stub(drawingModeController, 'removeSelection');
>>>>>>> c867fc7b
            stubs.getLoc.returns({
                x: 5,
                y: 5
            });

            const filteredObject = 'a';
            const filterObjects = {
                filter: sandbox.stub().returns([filteredObject])
            };
            drawingModeController.threads = {
                search: sandbox.stub().returns(filterObjects)
            };

            drawingModeController.handleSelection('event');
            expect(drawingModeController.threads.search).to.be.called;
            expect(filterObjects.filter).to.be.called;
            expect(stubs.clean).to.be.called;
            expect(stubs.select).to.be.calledWith(filteredObject);
        });
    });

<<<<<<< HEAD
    describe('cleanSelector()', () => {
=======
    describe('removeSelection()', () => {
>>>>>>> c867fc7b
        it('should clean a selected thread boundary', () => {
            const thread = {
                clearBoundary: sandbox.stub()
            };
            drawingModeController.selectedThread = thread;

<<<<<<< HEAD
            drawingModeController.cleanSelector();
=======
            drawingModeController.removeSelection();
>>>>>>> c867fc7b
            expect(thread.clearBoundary).to.be.called;
            expect(drawingModeController.selectedThread).to.be.undefined;
        });
    });

    describe('select()', () => {
        it('should draw the boundary', () => {
            const thread = {
                drawBoundary: sandbox.stub()
            }

            expect(drawingModeController.selectedThread).to.not.deep.equal(thread);
            drawingModeController.select(thread);
            expect(thread.drawBoundary).to.be.called;
            expect(drawingModeController.selectedThread).to.deep.equal(thread);
        });
    });

    describe('updateUndoRedoButtonEls()', () => {
        beforeEach(() => {
            drawingModeController.undoButtonEl = 'undo';
            drawingModeController.redoButtonEl = 'redo';
            stubs.enable = sandbox.stub(annotatorUtil, 'enableElement');
            stubs.disable = sandbox.stub(annotatorUtil, 'disableElement');
        });

        it('should disable both when the counts are 0', () => {
            drawingModeController.updateUndoRedoButtonEls(0, 0);
            expect(stubs.disable).be.calledWith(drawingModeController.undoButtonEl);
            expect(stubs.disable).be.calledWith(drawingModeController.redoButtonEl);
            expect(stubs.enable).to.not.be.called;
        });

        it('should enable both when the counts are 1', () => {
            drawingModeController.updateUndoRedoButtonEls(1, 1);
            expect(stubs.enable).be.calledWith(drawingModeController.undoButtonEl);
            expect(stubs.enable).be.calledWith(drawingModeController.redoButtonEl);
            expect(stubs.disable).to.not.be.called;
        });

        it('should enable undo and do nothing for redo', () => {
            drawingModeController.updateUndoRedoButtonEls(1, 2);
            expect(stubs.enable).be.calledWith(drawingModeController.undoButtonEl).once;
            expect(stubs.disable).to.not.be.called;
        });
    });
});<|MERGE_RESOLUTION|>--- conflicted
+++ resolved
@@ -271,11 +271,7 @@
 
         it('should call select on an thread found in the data store', () => {
             stubs.select = sandbox.stub(drawingModeController, 'select');
-<<<<<<< HEAD
-            stubs.clean = sandbox.stub(drawingModeController, 'cleanSelector');
-=======
             stubs.clean = sandbox.stub(drawingModeController, 'removeSelection');
->>>>>>> c867fc7b
             stubs.getLoc.returns({
                 x: 5,
                 y: 5
@@ -297,22 +293,14 @@
         });
     });
 
-<<<<<<< HEAD
-    describe('cleanSelector()', () => {
-=======
     describe('removeSelection()', () => {
->>>>>>> c867fc7b
         it('should clean a selected thread boundary', () => {
             const thread = {
                 clearBoundary: sandbox.stub()
             };
             drawingModeController.selectedThread = thread;
 
-<<<<<<< HEAD
-            drawingModeController.cleanSelector();
-=======
             drawingModeController.removeSelection();
->>>>>>> c867fc7b
             expect(thread.clearBoundary).to.be.called;
             expect(drawingModeController.selectedThread).to.be.undefined;
         });
