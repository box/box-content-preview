--- conflicted
+++ resolved
@@ -633,7 +633,7 @@
             annotator.permissions.canAnnotate = true;
             annotator.isMobile = true;
             annotator.hasTouch = true;
-            
+
             const docListen = sandbox.spy(document, 'addEventListener');
             const annotatedElementListen = sandbox.spy(annotator.annotatedElement, 'addEventListener');
 
@@ -695,20 +695,12 @@
             annotator.permissions.canAnnotate = true;
             annotator.modeControllers = {
                 'test': {
-<<<<<<< HEAD
-                    cleanSelector: sandbox.stub()
-=======
                     removeSelection: sandbox.stub()
->>>>>>> c867fc7b
                 }
             };
 
             annotator.unbindDOMListeners();
-<<<<<<< HEAD
-            expect(annotator.modeControllers['test'].cleanSelector).to.be.called;
-=======
             expect(annotator.modeControllers['test'].removeSelection).to.be.called;
->>>>>>> c867fc7b
         });
     });
 
