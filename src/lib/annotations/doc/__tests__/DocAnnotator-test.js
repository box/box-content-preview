--- conflicted
+++ resolved
@@ -680,16 +680,13 @@
             stubs.elMock = sandbox.mock(annotator.annotatedElement);
 
             annotator.permissions.canAnnotate = true;
-<<<<<<< HEAD
             annotator.plainHighlightEnabled = true;
+            annotator.drawEnabled = true;
         });
 
         afterEach(() => {
             Object.defineProperty(Annotator.prototype, 'bindDOMListeners', { value: bindFunc });
         });
-=======
-            annotator.drawEnabled = true;
->>>>>>> ec908bac
 
         it('should bind DOM listeners if user can annotate and highlight', () => {
             stubs.elMock.expects('addEventListener').withArgs('mouseup', sinon.match.func);
