/* eslint-disable no-unused-expressions */
import rangy from 'rangy';
import Annotator from '../../Annotator';
import Annotation from '../../Annotation';
import AnnotationThread from '../../AnnotationThread';
import DocAnnotator from '../DocAnnotator';
import DocHighlightThread from '../DocHighlightThread';
import DocDrawingThread from '../DocDrawingThread';
import DocPointThread from '../DocPointThread';
import * as annotatorUtil from '../../annotatorUtil';
import * as docAnnotatorUtil from '../docAnnotatorUtil';
import {
    STATES,
    TYPES,
    DATA_TYPE_ANNOTATION_DIALOG
} from '../../annotationConstants';

let annotator;
let stubs = {};
const sandbox = sinon.sandbox.create();

const CLASS_DEFAULT_CURSOR = 'bp-use-default-cursor';

describe('lib/annotations/doc/DocAnnotator', () => {
    before(() => {
        fixture.setBase('src/lib');
    });

    beforeEach(() => {
        fixture.load('annotations/doc/__tests__/DocAnnotator-test.html');

<<<<<<< HEAD
        const previewUI = {
            getAnnotateButton: sandbox.stub()
        }
        sandbox.stub(Browser, 'isMobile').returns(false);

=======
>>>>>>> a02f3fef
        annotator = new DocAnnotator({
            canAnnotate: true,
            container: document,
            annotationService: {},
            fileVersionId: 1,
            isMobile: false,
            options: {},
            previewUI
        });
        annotator.annotatedElement = annotator.getAnnotatedEl(document);
        annotator.annotationService = {};

        stubs.getPageInfo = sandbox.stub(annotatorUtil, 'getPageInfo');
    });

    afterEach(() => {
        sandbox.verifyAndRestore();
        if (typeof annotator.destroy === 'function') {
            annotator.destroy();
            annotator = null;
        }
        stubs = {};
    });

    describe('getAnnotatedEl()', () => {
        it('should return the annotated element as the document', () => {
            expect(annotator.annotatedElement).to.not.be.null;
        });
    });

    describe('getLocationFromEvent()', () => {
        const x = 100;
        const y = 200;
        const dimensions = { x, y };
        const quadPoints = [[1, 2, 3, 4, 5, 6, 7, 8], [2, 3, 4, 5, 6, 7, 8, 9]];
        let page = 3;

        beforeEach(() => {
            stubs.event = {
                clientX: x,
                clientY: y,
                target: annotator.annotatedEl
            };
            annotator.isMobile = false;

            stubs.selection = sandbox.stub(docAnnotatorUtil, 'isSelectionPresent').returns(true);
            stubs.pageEl = {
                getBoundingClientRect: sandbox.stub().returns({
                    width: dimensions.x,
                    height: dimensions.y + 30, // 15px padding top and bottom,
                    top: 0,
                    left: 0
                })
            };
            stubs.getPageInfo.returns({ pageEl: stubs.pageEl, page });

            stubs.getHighlights = sandbox.stub(docAnnotatorUtil, 'getHighlightAndHighlightEls').returns({
                highlight: {},
                highlightEls: []
            });

            stubs.findClosest = sandbox.stub(annotatorUtil, 'findClosestDataType').returns(DATA_TYPE_ANNOTATION_DIALOG);
            stubs.scale = sandbox.stub(annotatorUtil, 'getScale').returns(1);

            // stub highlight methods
            stubs.points = sandbox.stub(docAnnotatorUtil, 'getQuadPoints');
            stubs.getSel = sandbox.stub(window, 'getSelection').returns({});
            stubs.saveSel = sandbox.stub(rangy, 'saveSelection');
            stubs.removeRangy = sandbox.stub(annotator, 'removeRangyHighlight');
            stubs.restoreSel = sandbox.stub(rangy, 'restoreSelection');
        });

        it('should not return a location if no touch event is available and user is on a mobile device', () => {
            annotator.isMobile = true;
            expect(annotator.getLocationFromEvent({ targetTouches: [] }, TYPES.point)).to.be.null;
        });

        it('should replace event with mobile touch event if user is on a mobile device', () => {
            annotator.isMobile = true;
            stubs.event = {
                targetTouches: [{
                    clientX: x,
                    clientY: y,
                    target: annotator.annotatedEl
                }]
            };
            annotator.getLocationFromEvent(stubs.event, TYPES.point);
        });

        it('should not return a location if there are no touch event and the user is on a mobile device', () => {
            annotator.isMobile = true;
            expect(annotator.getLocationFromEvent(stubs.event, TYPES.point)).to.be.null;

            stubs.event = {
                targetTouches: [{
                    target: annotator.annotatedEl
                }]
            };
            annotator
            expect(annotator.getLocationFromEvent(stubs.event, TYPES.point)).to.be.null;
        });

        it('should not return a location if click isn\'t on page', () => {
            stubs.selection.returns(false);
            stubs.getPageInfo.returns({ pageEl: null, page: -1 });
            expect(annotator.getLocationFromEvent(stubs.event, TYPES.point)).to.be.null;
        });

        describe(TYPES.point, () => {
            it('should not return a location if there is a selection present', () => {
                expect(annotator.getLocationFromEvent(stubs.event, TYPES.point)).to.be.null;
            });

            it('should not return a location if click is on dialog', () => {
                stubs.selection.returns(false);
                stubs.getPageInfo.returns({
                    pageEl: document.querySelector('.annotated-element'),
                    page: 1
                });
                expect(annotator.getLocationFromEvent(stubs.event, TYPES.point)).to.be.null;
            });

            it('should not return a location if click event does not have coordinates', () => {
                stubs.selection.returns(false);
                stubs.findClosest.returns('not-a-dialog');
                sandbox.stub(docAnnotatorUtil, 'convertDOMSpaceToPDFSpace');

                expect(annotator.getLocationFromEvent({}, TYPES.point)).to.be.null;
                expect(docAnnotatorUtil.convertDOMSpaceToPDFSpace).to.not.be.called;
            });

            it('should return a valid point location if click is valid', () => {
                stubs.selection.returns(false);
                stubs.findClosest.returns('not-a-dialog');
                sandbox.stub(docAnnotatorUtil, 'convertDOMSpaceToPDFSpace').returns([x, y]);

                const location = annotator.getLocationFromEvent(stubs.event, TYPES.point);
                expect(location).to.deep.equal({ x, y, page, dimensions });
            });
        });

        describe(TYPES.highlight, () => {
            beforeEach(() => {
                annotator.setupAnnotations();
                stubs.highlighter = sandbox.mock(annotator.highlighter);
            });

            it('should not return a location if there is no selection present', () => {
                expect(annotator.getLocationFromEvent(stubs.event, TYPES.highlight)).to.be.null;
            });

            it('should infer page from selection if it cannot be inferred from event', () => {
                annotator.highlighter.highlights = [{}, {}];
                stubs.getPageInfo.returns({ pageEl: null, page: -1 });

                annotator.getLocationFromEvent(stubs.event, TYPES.highlight);
                expect(stubs.getPageInfo).to.be.called;
            });

            it('should not return a valid highlight location if no highlights exist', () => {
                expect(annotator.getLocationFromEvent(stubs.event, TYPES.highlight)).to.deep.equal(null);
            });

            it('should return a valid highlight location if selection is valid', () => {
                annotator.highlighter.highlights = [{}];
                stubs.points.onFirstCall().returns(quadPoints[0]);
                stubs.points.onSecondCall().returns(quadPoints[1]);

                stubs.getHighlights.returns({ highlight: {}, highlightEls: [{}, {}] });

                const location = annotator.getLocationFromEvent(stubs.event, TYPES.highlight);
                expect(location).to.deep.equal({ page, quadPoints, dimensions });
            });
        });

        describe(TYPES.highlight_comment, () => {
            beforeEach(() => {
                annotator.setupAnnotations();
                stubs.highlighter = sandbox.mock(annotator.highlighter);
            });

            it('should not return a location if there is no selection present', () => {
                expect(annotator.getLocationFromEvent(stubs.event, TYPES.highlight_comment)).to.be.null;
            });

            it('should infer page from selection if it cannot be inferred from event', () => {
                annotator.highlighter.highlights = [{}, {}];
                stubs.getPageInfo.returns({ pageEl: null, page: -1 });

                annotator.getLocationFromEvent(stubs.event, TYPES.highlight_comment);
                expect(stubs.getPageInfo).to.be.called;
            });

            it('should not return a valid highlight location if no highlights exist', () => {
                annotator.highlighter.highlights = [{}];
                expect(annotator.getLocationFromEvent(stubs.event, TYPES.highlight_comment)).to.deep.equal(null);
            });

            it('should return a valid highlight location if selection is valid', () => {
                annotator.highlighter.highlights = [{}];
                stubs.points.onFirstCall().returns(quadPoints[0]);
                stubs.points.onSecondCall().returns(quadPoints[1]);
                stubs.getHighlights.returns({ highlight: {}, highlightEls: [{}, {}] });

                const location = annotator.getLocationFromEvent(stubs.event, TYPES.highlight_comment);
                expect(location).to.deep.equal({ page, quadPoints, dimensions });
            });
        });
    });

    describe('createAnnotationThread()', () => {
        beforeEach(() => {
            stubs.addThread = sandbox.stub(annotator, 'addThreadToMap');
            stubs.setupFunc = AnnotationThread.prototype.setup;
            stubs.validateThread = sandbox.stub(annotatorUtil, 'validateThreadParams').returns(true);
            sandbox.stub(annotator, 'handleValidationError');
            annotator.notification = {
                show: sandbox.stub()
            };
        });

        afterEach(() => {
            Object.defineProperty(AnnotationThread.prototype, 'setup', { value: stubs.setupFunc });
        });

        it('should create, add highlight thread to internal map, and return it', () => {
            const thread = annotator.createAnnotationThread([], {}, TYPES.highlight);
            expect(stubs.addThread).to.have.been.called;
            expect(thread instanceof DocHighlightThread).to.be.true;
            expect(annotator.handleValidationError).to.not.be.called;
        });

        it('should create, add highlight comment thread to internal map, and return it', () => {
            const thread = annotator.createAnnotationThread([], {}, TYPES.highlight_comment);
            expect(stubs.addThread).to.have.been.called;
            expect(thread instanceof DocHighlightThread).to.be.true;
            expect(annotator.handleValidationError).to.not.be.called;
        });

        it('should create, add point thread to internal map, and return it', () => {
            const thread = annotator.createAnnotationThread([], {}, TYPES.point);
            expect(stubs.addThread).to.have.been.called;
            expect(thread instanceof DocPointThread).to.be.true;
            expect(annotator.handleValidationError).to.not.be.called;
        });

        it('should create, add highlight thread to internal map with appropriate parameters', () => {
            Object.defineProperty(AnnotationThread.prototype, 'setup', { value: sandbox.mock() });
            const annotation = new Annotation({
                fileVersionId: 2,
                threadID: '1',
                type: TYPES.point,
                threadNumber: '1',
                text: 'blah',
                location: { x: 0, y: 0 }
            });
            const thread = annotator.createAnnotationThread([annotation], {}, TYPES.highlight);

            expect(stubs.addThread).to.have.been.called;
            expect(thread.threadID).to.equal(annotation.threadID);
            expect(thread.threadNumber).to.equal(annotation.threadNumber);
            expect(thread instanceof DocHighlightThread).to.be.true;
            expect(annotator.handleValidationError).to.not.be.called;
        });

        it('should create, add drawing thread to internal map, and return it', () => {
            annotator.previewUI.getAnnotateButton.returns('commit drawing button');
            const thread = annotator.createAnnotationThread([], {}, TYPES.draw);
            expect(stubs.addThread).to.have.been.called;
            expect(thread instanceof DocDrawingThread).to.be.true;
            expect(annotator.handleValidationError).to.not.be.called;
        });

        it('should emit error and return undefined if thread params are invalid', () => {
            stubs.validateThread.returns(false);
            const thread = annotator.createAnnotationThread([], {}, TYPES.highlight);
            expect(thread instanceof DocHighlightThread).to.be.false;
            expect(thread).to.be.empty;
            expect(annotator.handleValidationError).to.be.called;
        });
    });

    describe('createPlainHighlight()', () => {
        beforeEach(() => {
            sandbox.stub(annotator, 'highlightCurrentSelection');
            sandbox.stub(annotator, 'createHighlightThread');
            annotator.createPlainHighlight();
        });

        it('should invoke highlightCurrentSelection()', () => {
            expect(annotator.highlightCurrentSelection).to.be.called;
        });

        it('should invoke createHighlightThread()', () => {
            expect(annotator.createHighlightThread).to.be.called;
        });
    });

    describe('createHighlightThread()', () => {
        let thread;
        let dialog;
        beforeEach(() => {
            stubs.hideDialog = sandbox.stub(annotator.createHighlightDialog, 'hide');
            stubs.getLocationFromEvent = sandbox.stub(annotator, 'getLocationFromEvent');
            stubs.createAnnotationThread = sandbox.stub(annotator, 'createAnnotationThread');
            stubs.bindCustomListenersOnThread = sandbox.stub(annotator, 'bindCustomListenersOnThread');
            stubs.renderAnnotationsOnPage = sandbox.stub(annotator, 'renderAnnotationsOnPage');

            dialog = {
                hasComments: false,
                drawAnnotation: sandbox.stub(),
                postAnnotation: sandbox.stub()
            };

            thread = {
                dialog,
                show: sandbox.stub()
            };
        });

        it('should do nothing and return null if empty string passed in', () => {
            annotator.lastHighlightEvent = {};

            annotator.createHighlightThread('');
            expect(stubs.hideDialog).to.not.be.called;
        });

        it('should do nothing and return null if there was no highlight event on the previous action', () => {
            annotator.lastHighlightEvent = null;

            annotator.createHighlightThread('some text');
            expect(stubs.hideDialog).to.not.be.called;
        });

        it('should do nothing and return null if not a valid annotation location', () => {
            annotator.lastHighlightEvent = {};
            stubs.getLocationFromEvent.returns(null);

            annotator.createHighlightThread('some text');
            expect(stubs.createAnnotationThread).to.not.be.called;
        });

        it('should create an annotation thread off of the highlight selection by invoking createAnnotationThread() with correct type', () => {
            annotator.lastHighlightEvent = {};
            const location = { page: 1 };
            stubs.getLocationFromEvent.returns(location);
            stubs.createAnnotationThread.returns(thread);

            annotator.createHighlightThread('some text with severe passive agression');
            expect(stubs.createAnnotationThread).to.be.calledWith([], location, TYPES.highlight);
        });

        it('should bail out of making an annotation if thread is null', () => {
            annotator.lastHighlightEvent = {};
            const location = { page: 1 };
            stubs.getLocationFromEvent.returns(location);
            stubs.createAnnotationThread.returns(null);

            annotator.createHighlightThread('some text');
            expect(stubs.bindCustomListenersOnThread).to.not.be.called;
        });

        it('should render the annotation thread dialog if it is a basic annotation type', () => {
            annotator.lastHighlightEvent = {};
            const location = { page: 1 };
            stubs.getLocationFromEvent.returns(location);
            stubs.createAnnotationThread.returns(thread);

            annotator.createHighlightThread();
            expect(dialog.drawAnnotation).to.be.called;
        });

        it('should set the dialog to have comments if it is a comment-highlight', () => {
            annotator.lastHighlightEvent = {};
            const location = { page: 1 };
            stubs.getLocationFromEvent.returns(location);
            stubs.createAnnotationThread.returns(thread);

            annotator.createHighlightThread('I think this document should be more better');
            expect(dialog.hasComments).to.be.true;
        });

        it('should show the annotation', () => {
            annotator.lastHighlightEvent = {};
            const location = { page: 1 };
            stubs.getLocationFromEvent.returns(location);
            stubs.createAnnotationThread.returns(thread);

            annotator.createHighlightThread();
            expect(thread.show).to.be.called;
        });

        it('should post the annotation via the dialog', () => {
            annotator.lastHighlightEvent = {};
            const location = { page: 1 };
            stubs.getLocationFromEvent.returns(location);
            stubs.createAnnotationThread.returns(thread);
            const text = 'This is an annotation pointing out a mistake in the document!';

            annotator.createHighlightThread(text);
            expect(dialog.postAnnotation).to.be.calledWith(text);
        });

        it('should bind event listeners by invoking bindCustomListenersOnThread()', () => {
            annotator.lastHighlightEvent = {};
            const location = { page: 1 };
            stubs.getLocationFromEvent.returns(location);
            stubs.createAnnotationThread.returns(thread);

            annotator.createHighlightThread();
            expect(stubs.bindCustomListenersOnThread).to.be.calledWith(thread);
        });

        it('should return an annotation thread', () => {
            annotator.lastHighlightEvent = {};
            const page = 999999999;
            const location = { page };
            stubs.getLocationFromEvent.returns(location);
            stubs.createAnnotationThread.returns(thread);

            expect(annotator.createHighlightThread()).to.deep.equal(thread);
        });
    });

    describe('renderAnnotationsOnPage()', () => {
        const renderFunc = Annotator.prototype.renderAnnotationsOnPage;

        afterEach(() => {
            Object.defineProperty(Annotator.prototype, 'renderAnnotationsOnPage', { value: renderFunc });
        });

        it('should destroy any pending highlight annotations on the page', () => {
            const pendingThread = { state: 'pending', destroy: () => {} };
            stubs.pendingMock = sandbox.mock(pendingThread);
            stubs.pendingMock.expects('destroy');

            const inactiveThread = { state: 'inactive', destroy: () => {} };
            stubs.inactiveMock = sandbox.mock(inactiveThread);
            stubs.inactiveMock.expects('destroy').never();

            const threads = [pendingThread, inactiveThread];
            sandbox.stub(annotator, 'getHighlightThreadsOnPage').returns(threads);
            Object.defineProperty(Annotator.prototype, 'renderAnnotationsOnPage', { value: sandbox.mock() });
            annotator.renderAnnotationsOnPage(1);
        });
    });

    describe('setupAnnotations()', () => {
        it('should call parent to setup annotations and initialize highlighter', () => {
            stubs.highlighter = { addClassApplier: sandbox.stub() };
            sandbox.stub(rangy, 'createHighlighter').returns(stubs.highlighter);

            annotator.setupAnnotations();

            expect(rangy.createHighlighter).to.have.been.called;
            expect(stubs.highlighter.addClassApplier).to.have.been.called;
        });
    });

    describe('bindDOMListeners()', () => {
        beforeEach(() => {
            annotator.annotatedElement = {
                addEventListener: () => {},
                removeEventListener: () => {}
            };
            stubs.elMock = sandbox.mock(annotator.annotatedElement);
        });

        it('shouldn\'t bind DOM listeners if user cannot annotate except mouseup', () => {
            annotator.annotationService.canAnnotate = false;

            stubs.elMock.expects('addEventListener').withArgs('mouseup', sinon.match.func);
            stubs.elMock.expects('addEventListener').withArgs('dblclick', sinon.match.func).never();
            stubs.elMock.expects('addEventListener').withArgs('mousedown', sinon.match.func).never();
            stubs.elMock.expects('addEventListener').withArgs('contextmenu', sinon.match.func).never();
            stubs.elMock.expects('addEventListener').withArgs('mousemove', sinon.match.func).never();
            annotator.bindDOMListeners();
        });

        it('should bind DOM listeners if user can annotate', () => {
            annotator.annotationService.canAnnotate = true;

            stubs.elMock.expects('addEventListener').withArgs('mouseup', sinon.match.func);
            stubs.elMock.expects('addEventListener').withArgs('dblclick', sinon.match.func);
            stubs.elMock.expects('addEventListener').withArgs('mousedown', sinon.match.func);
            stubs.elMock.expects('addEventListener').withArgs('contextmenu', sinon.match.func);
            stubs.elMock.expects('addEventListener').withArgs('mousemove', sinon.match.func);
            annotator.bindDOMListeners();
        });
    });

    describe('unbindDOMListeners()', () => {
        beforeEach(() => {
            annotator.annotatedElement = {
                removeEventListener: () => {}
            };
            stubs.elMock = sandbox.mock(annotator.annotatedElement);
        });

        it('should not unbind DOM listeners if user cannot annotate except mouseup', () => {
            annotator.annotationService.canAnnotate = false;

            stubs.elMock.expects('removeEventListener').withArgs('mouseup', sinon.match.func);
            stubs.elMock.expects('removeEventListener').withArgs('mousedown', sinon.match.func).never();
            stubs.elMock.expects('removeEventListener').withArgs('contextmenu', sinon.match.func).never();
            stubs.elMock.expects('removeEventListener').withArgs('mousemove', sinon.match.func).never();
            stubs.elMock.expects('removeEventListener').withArgs('dblclick', sinon.match.func).never();
            annotator.unbindDOMListeners();
        });

        it('should unbind DOM listeners if user can annotate', () => {
            annotator.annotationService.canAnnotate = true;

            stubs.elMock.expects('removeEventListener').withArgs('mouseup', sinon.match.func);
            stubs.elMock.expects('removeEventListener').withArgs('mousedown', sinon.match.func);
            stubs.elMock.expects('removeEventListener').withArgs('contextmenu', sinon.match.func);
            stubs.elMock.expects('removeEventListener').withArgs('mousemove', sinon.match.func);
            stubs.elMock.expects('removeEventListener').withArgs('dblclick', sinon.match.func);
            annotator.unbindDOMListeners();
        });

        it('should stop and destroy the requestAnimationFrame handle created by getHighlightMousemoveHandler()', () => {
            const rafHandle = 12; // RAF handles are integers
            annotator.annotationService.canAnnotate = true;
            annotator.highlightThrottleHandle = rafHandle;
            sandbox.stub(annotator, 'getHighlightMouseMoveHandler').returns(sandbox.stub());

            const cancelRAFStub = sandbox.stub(window, 'cancelAnimationFrame');
            annotator.unbindDOMListeners();

            expect(cancelRAFStub).to.be.calledWith(rafHandle);
            expect(annotator.highlightThrottleHandle).to.not.exist;
        });
    });

    describe('bindCustomListenersOnThread()', () => {
        const bindFunc = Annotator.prototype.bindCustomListenersOnThread;

        afterEach(() => {
            Object.defineProperty(Annotator.prototype, 'bindCustomListenersOnThread', { value: bindFunc });
        });

        it('should call parent to bind custom listeners and also bind on threaddeleted', () => {
            const thread = { addListener: () => {} };
            stubs.threadMock = sandbox.mock(thread);
            stubs.threadMock.expects('addListener').withArgs('threaddeleted', sinon.match.func);

            Object.defineProperty(Annotator.prototype, 'bindCustomListenersOnThread', { value: sandbox.mock() });

            annotator.bindCustomListenersOnThread(thread);
        });
    });

    describe('isInDialogOnPage()', () => {
        beforeEach(() => {
            const threads = [{ dialog: { element: {} } }];
            sandbox.stub(annotator, 'getThreadsOnPage').returns(threads);
            stubs.inDialog = sandbox.stub(docAnnotatorUtil, 'isInDialog');
        });

        it('should return true if mouse is hovering over an open dialog', () => {
            stubs.inDialog.returns(true);
            expect(annotator.isInDialogOnPage({}, 1)).to.be.true;
        });

        it('should return false if mouse is NOT hovering over an open dialog', () => {
            stubs.inDialog.returns(false);
            expect(annotator.isInDialogOnPage({}, 1)).to.be.false;
        });
    });

    describe('highlightCurrentSelection()', () => {
        beforeEach(() => {
            annotator.setupAnnotations();
        });

        it('should do nothing if no highlighter reference', () => {
            const highlightSelection = sandbox.stub(annotator.highlighter, 'highlightSelection');
            annotator.highlighter = null;

            annotator.highlightCurrentSelection();

            expect(highlightSelection).to.not.be.called;
        });

        it('should invoke highlighter.highlightSelection()', () => {
            const highlightSelection = sandbox.stub(annotator.highlighter, 'highlightSelection');

            annotator.highlightCurrentSelection();

            expect(highlightSelection).to.be.called;
        });

        it('should invoke highlighter.highlightSelection() with the annotated element\'s id', () => {
            const highlightSelection = sandbox.stub(annotator.highlighter, 'highlightSelection');

            annotator.highlightCurrentSelection();

            expect(highlightSelection).to.be.calledWith('rangy-highlight', { containerElementId: 'doc-annotator-el' });
        });
    });

    describe('getThreadsOnPage()', () => {
        it('should return empty array if no page number provided', () => {
            const threads = annotator.getThreadsOnPage(-1);
            expect(threads.length).to.equal(0);
        });
    });

    describe('highlightMousedownHandler()', () => {
        const bindFunc = Annotator.prototype.bindCustomListenersOnThread;

        afterEach(() => {
            Object.defineProperty(Annotator.prototype, 'bindCustomListenersOnThread', { value: bindFunc });
        });

        it('should get highlights on page and call their onMouse down method', () => {
            const thread = {
                onMousedown: () => {},
                unbindCustomListenersOnThread: () => {},
                removeAllListeners: () => {}
            };
            stubs.threadMock = sandbox.mock(thread);
            stubs.threadMock.expects('onMousedown');
            stubs.highlights = sandbox.stub(annotator, 'getHighlightThreadsOnPage').returns([thread]);
            annotator.threads = { 1: [thread] };

            annotator.highlightMousedownHandler({ clientX: 1, clientY: 1 });
            expect(stubs.highlights).to.be.called;
        });
    });

    describe('getHighlightMouseMoveHandler()', () => {
        beforeEach(() => {
            annotator.highlightMousemoveHandler = false;

            // Request animation frame stub
            stubs.RAF = sandbox.stub(window, 'requestAnimationFrame');
        });

        it('should do nothing if the highlightMousemoveHandler already exists', () => {
            annotator.highlightMousemoveHandler = true;
            const result = annotator.getHighlightMouseMoveHandler();

            expect(stubs.RAF).to.not.be.called;
            expect(result).to.be.true;
        });
    });

    describe('onHighlightMouseMove()', () => {
        it('should set didMouseMove to true if the mouse was moved enough', () => {
            annotator.mouseX = 0;
            annotator.mouseY = 0;

            annotator.onHighlightMouseMove({ clientX: 10, clientY: 10 });

            expect(annotator.didMouseMove).to.equal(true);
        });

        it('should not set didMouseMove to true if the mouse was not moved enough', () => {
            annotator.mouseX = 0;
            annotator.mouseY = 0;

            annotator.onHighlightMouseMove({ clientX: 3, clientY: 3 });

            expect(annotator.didMouseMove).to.equal(undefined);
        });

        it('should assign the mouseMoveEvent if the annotator is highlighting', () => {
            const moveEvent = { clientX: 10, clientY: 10 };
            annotator.mouseX = 0;
            annotator.mouseY = 0;

            annotator.onHighlightMouseMove(moveEvent);

            expect(annotator.mouseMoveEvent).to.deep.equal(moveEvent);
        });

        it('should not assign the mouseMoveEvent if the annotator is highlighting', () => {
            const moveEvent = { clientX: 10, clientY: 10 };
            annotator.mouseX = 0;
            annotator.mouseY = 0;
            annotator.isCreatingHighlight = true;

            annotator.onHighlightMouseMove(moveEvent);

            expect(annotator.mouseMoveEvent).to.not.deep.equal(moveEvent);
        });
    });

    describe('onHighlightCheck()', () => {
        beforeEach(() => {
            stubs.thread = {
                onMousemove: () => {},
                show: () => {}
            };
            stubs.threadMock = sandbox.mock(stubs.thread);

            stubs.delayThread = {
                onMousemove: () => {},
                hideDialog: () => {},
                show: () => {},
                state: STATES.hover
            };
            stubs.delayMock = sandbox.mock(stubs.delayThread);

            stubs.getPageInfo = stubs.getPageInfo.returns({ pageEl: {}, page: 1 });
            stubs.getThreads = sandbox.stub(annotator, 'getHighlightThreadsOnPage');
            stubs.clock = sinon.useFakeTimers();
            stubs.isDialog = sandbox.stub(docAnnotatorUtil, 'isDialogDataType');

            let timer = 0;
            window.performance = window.performance || { now: () => {} };
            sandbox.stub(window.performance, 'now', () => {
                return (timer += 500);
            });

            annotator.isCreatingHighlight = false;
        });

        afterEach(() => {
            stubs.clock.restore();
        });

        it('should not do anything if user is creating a highlight', () => {
            stubs.threadMock.expects('onMousemove').returns(false).never();
            stubs.delayMock.expects('onMousemove').returns(true).never();
            stubs.getThreads.returns([stubs.thread, stubs.delayThread]);
            annotator.isCreatingHighlight = true;

            annotator.mouseMoveEvent = { clientX: 3, clientY: 3 };
            annotator.onHighlightCheck();
            expect(stubs.isDialog).to.not.be.called;
        });

        it('should not add any delayThreads if there are no threads on the current page', () => {
            stubs.threadMock.expects('onMousemove').returns(false).never();
            stubs.delayMock.expects('onMousemove').returns(true).never();
            stubs.getThreads.returns([]);

            annotator.mouseMoveEvent = { clientX: 3, clientY: 3 };
            annotator.onHighlightCheck();
        });

        it('should add delayThreads and hide innactive threads if the page is found', () => {
            stubs.getThreads.returns([stubs.thread, stubs.delayThread]);
            stubs.threadMock.expects('onMousemove').returns(false);
            stubs.delayMock.expects('onMousemove').returns(true);
            stubs.threadMock.expects('show').never();
            stubs.delayMock.expects('show');

            annotator.mouseMoveEvent = { clientX: 3, clientY: 3 };
            annotator.onHighlightCheck();
        });

        it('should not trigger other highlights if user is creating a new highlight', () => {
            stubs.getThreads.returns([]);
            annotator.isCreatingHighlight = true;
            stubs.delayMock.expects('show').never();
            stubs.delayMock.expects('hideDialog').never();

            annotator.mouseMoveEvent = { clientX: 3, clientY: 3 };
            annotator.onHighlightCheck();
        });

        it('should switch to the text cursor if mouse is no longer hovering over a highlight', () => {
            stubs.delayMock.expects('onMousemove').returns(false);
            stubs.getThreads.returns([stubs.delayThread]);
            sandbox.stub(annotator, 'removeDefaultCursor');

            annotator.mouseMoveEvent = { clientX: 3, clientY: 3 };
            annotator.onHighlightCheck();

            expect(annotator.removeDefaultCursor).to.not.be.called;

            stubs.clock.tick(75);
            expect(annotator.removeDefaultCursor).to.be.called;
        });

        it('should switch to the hand cursor if mouse is hovering over a highlight', () => {
            stubs.delayMock.expects('onMousemove').returns(true);
            stubs.getThreads.returns([stubs.delayThread]);
            sandbox.stub(annotator, 'useDefaultCursor');

            stubs.delayThread.state = STATES.hover;

            annotator.mouseMoveEvent = { clientX: 3, clientY: 3 };
            annotator.onHighlightCheck();

            expect(annotator.useDefaultCursor).to.be.called;
        });

        it('should show the top-most delayed thread, and hide all others', () => {
            stubs.getThreads.returns([stubs.delayThread, stubs.delayThread]);
            stubs.delayMock.expects('onMousemove').returns(true).twice();
            stubs.delayMock.expects('show');
            stubs.delayMock.expects('hideDialog');

            annotator.mouseMoveEvent = { clientX: 3, clientY: 3 };
            annotator.onHighlightCheck();
        });

        it('should do nothing if there are pending, pending-active, active, or active hover highlight threads', () => {
            stubs.thread.state = STATES.pending;
            stubs.threadMock.expects('onMousemove').returns(false).never();
            stubs.getThreads.returns([stubs.thread]);

            annotator.mouseMoveEvent = { clientX: 3, clientY: 3 };
            annotator.onHighlightCheck();

            expect(stubs.getThreads).to.be.called;
        });
    });

    describe('highlightMouseupHandler()', () => {
        beforeEach(() => {
            stubs.create = sandbox.stub(annotator, 'highlightCreateHandler');
            stubs.click = sandbox.stub(annotator, 'highlightClickHandler');
        });

        it('should call highlightCreateHandler if not on mobile, and the user double clicked', () => {
            annotator.highlightMouseupHandler({ type: 'dblclick' });
            expect(stubs.create).to.be.called;
            expect(stubs.click).to.not.be.called;
            expect(annotator.isCreatingHighlight).to.be.false;
        });

        it('should call highlightClickHandler if not on mobile, and the mouse did not move', () => {
            annotator.highlightMouseupHandler({ x: 0, y: 0 });
            expect(stubs.create).to.not.be.called;
            expect(stubs.click).to.be.called;
            expect(annotator.isCreatingHighlight).to.be.false;
        });

        it('should call highlighter.removeAllHighlghts', () => {
            annotator.setupAnnotations();
            const removeAll = sandbox.stub(annotator.highlighter, 'removeAllHighlights');
            annotator.highlightMouseupHandler({ x: 0, y: 0 });
            expect(removeAll).to.be.called;
        });
    });

    describe('highlightCreateHandler()', () => {
        let selection;
        let createDialog;
        let pageInfo;
        beforeEach(() => {
            stubs.thread = {
                reset: () => {},
                show: () => {}
            };
            stubs.threadMock = sandbox.mock(stubs.thread);
            selection = {
                rangeCount: 0
            };
            pageInfo = { pageEl: {}, page: 1 };

            stubs.getPageInfo = stubs.getPageInfo.returns(pageInfo);
            stubs.hasActiveDialog = sandbox.stub(docAnnotatorUtil, 'hasActiveDialog').returns(false);
            stubs.getThreads = sandbox.stub(annotator, 'getHighlightThreadsOnPage').returns([]);
            stubs.getLocation = sandbox.stub(annotator, 'getLocationFromEvent').returns(undefined);
            stubs.createThread = sandbox.stub(annotator, 'createAnnotationThread');
            stubs.bindListeners = sandbox.stub(annotator, 'bindCustomListenersOnThread');
            stubs.getSel = sandbox.stub(window, 'getSelection');

            stubs.event = new Event({ x: 1, y: 1 });
            stubs.stopEvent = sandbox.stub(stubs.event, 'stopPropagation');
            stubs.getSel.returns(selection);

            createDialog = sandbox.mock(annotator.createHighlightDialog);
        });

        afterEach(() => {
            stubs.thread.state = 'inactive';
        });

        it('should stop event propogation', () => {
            annotator.highlightCreateHandler(stubs.event);
            expect(stubs.stopEvent).to.be.called;
        });

        it('should do nothing if there are no selections present', () => {
            selection.rangeCount = 0;
            stubs.threadMock.expects('reset').never();
        });

        it('should do nothing if the selection is collapsed', () => {
            selection.rangeCount = 1;
            selection.isCollapsed = true;
            stubs.threadMock.expects('reset').never();
        });

        it('should show the create highlight dialog', () => {
            const pageRect = {
                top: 0,
                left: 0
            };
            const rect = {
                right: 10,
                bottom: 10
            };
            pageInfo.pageEl.getBoundingClientRect = sandbox.stub().returns(pageRect);
            selection.rangeCount = 1;
            selection.getRangeAt = sandbox.stub().returns({
                getClientRects: sandbox.stub().returns([rect])
            });

            createDialog.expects('show').withArgs(pageInfo.pageEl);
            createDialog.expects('setPosition');

            annotator.highlightCreateHandler(stubs.event);
        });

        it('should position the create highlight dialog, if not on mobile', () => {
            const pageRect = {
                top: 0,
                left: 0
            };
            const rect = {
                right: 50,
                bottom: 50
            };
            pageInfo.pageEl.getBoundingClientRect = sandbox.stub().returns(pageRect);
            selection.rangeCount = 1;
            selection.getRangeAt = sandbox.stub().returns({
                getClientRects: sandbox.stub().returns([rect])
            });
            annotator.isMobile = false;

            createDialog.expects('show');
            createDialog.expects('setPosition').withArgs(50, 35); // 35 with page padding

            annotator.highlightCreateHandler(stubs.event);
        });
    });

    describe('highlightClickHandler()', () => {
        beforeEach(() => {
            stubs.event = { x: 1, y: 1 };
            stubs.thread = {
                cancelFirstComment: () => {},
                onClick: () => {},
                show: () => {},
                destroy: () => {}
            };
            stubs.threadMock = sandbox.mock(stubs.thread);

            stubs.getPageInfo = stubs.getPageInfo.returns({ pageEl: {}, page: 1 });
            stubs.getAllThreads = sandbox.stub(annotator, 'getThreadsWithStates').returns([]);
            stubs.getThreads = sandbox.stub(annotator, 'getHighlightThreadsOnPage').returns([stubs.thread]);
        });

        afterEach(() => {
            stubs.thread.state = 'invalid';
        });

        it('should cancel the first comment of pending threads', () => {
            stubs.thread.state = STATES.pending;
            stubs.getAllThreads.returns([stubs.thread]);

            // Point annotation
            stubs.thread.type = TYPES.point;
            stubs.threadMock.expects('destroy');
            annotator.highlightClickHandler(stubs.event);

            // Highlight annotation
            stubs.thread.type = TYPES.highlight;
            stubs.threadMock.expects('cancelFirstComment');
            annotator.highlightClickHandler(stubs.event);
        });

        it('should not show a thread if it is not active', () => {
            stubs.threadMock.expects('onClick').withArgs(stubs.event, false).returns(false);
            stubs.threadMock.expects('cancelFirstComment').never();
            stubs.threadMock.expects('show').never();
            annotator.highlightClickHandler(stubs.event);
        });

        it('should show an active thread on the page', () => {
            stubs.threadMock.expects('onClick').withArgs(stubs.event, false).returns(true);
            stubs.threadMock.expects('cancelFirstComment').never();
            stubs.threadMock.expects('show');
            annotator.highlightClickHandler(stubs.event);
        });
    });

    describe('getThreadsWithStates()', () => {
        it('return all of the threads in the specified state', () => {
            const thread1 = {
                type: TYPES.highlight,
                state: STATES.hover,
                unbindCustomListenersOnThread: sandbox.stub(),
                removeAllListeners: sandbox.stub()
            };
            const thread2 = {
                type: TYPES.point,
                state: STATES.hover,
                unbindCustomListenersOnThread: sandbox.stub(),
                removeAllListeners: sandbox.stub()
            };
            const thread3 = {
                type: TYPES.highlight,
                state: STATES.pending,
                unbindCustomListenersOnThread: sandbox.stub(),
                removeAllListeners: sandbox.stub()
            };
            annotator.threads = { 0: [thread1, thread2], 1: [thread3] };

            const threads = annotator.getThreadsWithStates(STATES.hover);
            expect(threads).to.deep.equal([thread1, thread2]);
        });
    });

    describe('useDefaultCursor()', () => {
        it('should use the default cursor instead of the text cursor', () => {
            annotator.useDefaultCursor();
            expect(annotator.annotatedElement).to.have.class(CLASS_DEFAULT_CURSOR);
        });
    });

    describe('removeDefaultCursor()', () => {
        it('should use the text cursor instead of the default cursor', () => {
            annotator.removeDefaultCursor();
            expect(annotator.annotatedElement).to.not.have.class(CLASS_DEFAULT_CURSOR);
        });
    });

    describe('getHighlightThreadsOnPage()', () => {
        it('return the highlight threads on that page', () => {
            const thread = {
                type: TYPES.highlight,
                unbindCustomListenersOnThread: sandbox.stub(),
                removeAllListeners: sandbox.stub()
            };
            annotator.threads = { 0: [thread] };
            stubs.isHighlight = sandbox.stub(annotatorUtil, 'isHighlightAnnotation').returns(thread);

            const threads = annotator.getHighlightThreadsOnPage(0);
            expect(stubs.isHighlight).to.be.calledWith(TYPES.highlight);
            expect(threads).to.deep.equal([thread]);
        });
    });

    describe('showHighlightsOnPage()', () => {
        beforeEach(() => {
            stubs.getContext = sandbox.stub();
            stubs.clearRect = sandbox.stub();

            annotator.annotatedElement = {
                querySelector: () => {},
                getContext: () => {},
                clearRect: () => {}
            };
            stubs.mock = sandbox.mock(annotator.annotatedElement);
        });

        afterEach(() => {
            annotator.annotatedElement = document.querySelector('.annotated-element');
        });

        it('should not call clearRect or getContext if there is already an annotationLayerEl', () => {
            stubs.mock.expects('querySelector').returns({ querySelector: () => {} });
            stubs.mock.expects('clearRect').never();
            stubs.mock.expects('getContext').never();
            stubs.pageThreads = sandbox.stub(annotator, 'getHighlightThreadsOnPage').returns([]);

            annotator.showHighlightsOnPage(0);
            expect(stubs.pageThreads).to.be.called;
        });

        it('should not call clearRect or getContext if there is not an annotationLayerEl', () => {
            stubs.mock.expects('querySelector').returns(annotator.annotatedElement);
            stubs.mock.expects('querySelector').returns(undefined);
            stubs.mock.expects('clearRect').never();
            stubs.mock.expects('getContext').never();
            const threadsOnPageStub = sandbox.stub(annotator, 'getHighlightThreadsOnPage').returns([]);

            annotator.showHighlightsOnPage(0);
            expect(threadsOnPageStub).to.be.called;
        });

        it('should call clearRect or getContext if there is an annotationLayerEl', () => {
            stubs.mock.expects('querySelector').returns(annotator.annotatedElement);
            stubs.mock.expects('querySelector').returns(annotator.annotatedElement);
            stubs.mock.expects('getContext').returns(annotator.annotatedElement);
            stubs.mock.expects('clearRect');
            const threadsOnPageStub = sandbox.stub(annotator, 'getHighlightThreadsOnPage').returns([]);

            annotator.showHighlightsOnPage(0);
            expect(threadsOnPageStub).to.be.called;
        });

        it('show all the highlights on the page after clearing', () => {
            stubs.mock.expects('querySelector').returns(annotator.annotatedElement);
            stubs.mock.expects('querySelector').returns(annotator.annotatedElement);
            stubs.mock.expects('getContext').returns(annotator.annotatedElement);
            stubs.mock.expects('clearRect');

            const thread = { show: () => {} };
            stubs.threadMock = sandbox.mock(thread);
            const threadsOnPageStub = sandbox
                .stub(annotator, 'getHighlightThreadsOnPage')
                .returns([thread, thread, thread]);
            stubs.threadMock.expects('show').thrice();

            annotator.showHighlightsOnPage(0);
            expect(threadsOnPageStub).to.be.called;
        });
    });

    describe('removeRangyHighlight()', () => {
        it('should do nothing if there is not an array of highlights', () => {
            annotator.highlighter = {
                highlights: [{ id: 1 }, { id: 2 }, { id: 3 }],
                filter: () => {},
                removeHighlights: () => {}
            };
            stubs.highlighterMock = sandbox.mock(annotator.highlighter);
            stubs.highlighterMock.expects('filter').never();
            stubs.highlighterMock.expects('removeHighlights').never();
            sandbox.stub(Array, 'isArray').returns(false);

            annotator.removeRangyHighlight({ id: 1 });
        });

        it('should call removeHighlights on any matching highlight ids', () => {
            annotator.highlighter = {
                highlights: {
                    filter: () => {},
                    ids: [1, 2, 3, 4]
                },
                filter: () => {},
                removeHighlights: () => {}
            };
            stubs.highlighterMock = sandbox.mock(annotator.highlighter);
            stubs.highlighterMock.expects('removeHighlights').withArgs(annotator.highlighter.highlights.ids[0]);

            stubs.highlightMock = sandbox.mock(annotator.highlighter.highlights);
            stubs.highlightMock.expects('filter').returns(annotator.highlighter.highlights.ids[0]);

            sandbox.stub(Array, 'isArray').returns(true);

            annotator.removeRangyHighlight({ id: 1 });
        });
    });
});<|MERGE_RESOLUTION|>--- conflicted
+++ resolved
@@ -29,14 +29,10 @@
     beforeEach(() => {
         fixture.load('annotations/doc/__tests__/DocAnnotator-test.html');
 
-<<<<<<< HEAD
         const previewUI = {
             getAnnotateButton: sandbox.stub()
-        }
-        sandbox.stub(Browser, 'isMobile').returns(false);
-
-=======
->>>>>>> a02f3fef
+        };
+
         annotator = new DocAnnotator({
             canAnnotate: true,
             container: document,
