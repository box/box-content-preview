import * as docAnnotatorUtil from '../docAnnotatorUtil';
import * as annotatorUtil from '../../annotatorUtil';
import DocDrawingThread from '../DocDrawingThread';
import AnnotationThread from '../../AnnotationThread';
import DrawingPath from '../../drawing/DrawingPath';
import {
    DRAW_STATES
} from '../../annotationConstants';

let docDrawingThread;
let stubs;
const sandbox = sinon.sandbox.create();

describe('lib/annotations/doc/DocDrawingThread', () => {
    before(() => {
        fixture.setBase('src/lib');
    });

    beforeEach(() => {
        fixture.load('annotations/doc/__tests__/DocDrawingThread-test.html');
        docDrawingThread = new DocDrawingThread({});
        docDrawingThread.location = {
            x: 0,
            y: 0,
            page: docDrawingThread.page
        };
<<<<<<< HEAD
        stubs = {};
=======
>>>>>>> 2fd06555
    });

    afterEach(() => {
        sandbox.verifyAndRestore();
        docDrawingThread.destroy();
        docDrawingThread = null;
    });

    describe('handleMove()', () => {
        beforeEach(() => {
            docDrawingThread.pageEl = document.querySelector('.page-element');
            docDrawingThread.page = docDrawingThread.pageEl.getAttribute('page');
            docDrawingThread.pendingPath = {
                addCoordinate: sandbox.stub(),
                isEmpty: sandbox.stub()
            };

            sandbox.stub(docAnnotatorUtil, 'getPageEl')
                   .returns(docDrawingThread.pageEl);
            sandbox.stub(docAnnotatorUtil, 'getBrowserCoordinatesFromLocation')
                   .returns([location.x, location.y]);
        });

        it("should not add a coordinate when the state is not 'draw'", () => {
            docDrawingThread.drawingFlag = DRAW_STATES.idle;
            docDrawingThread.handleMove(docDrawingThread.location);

            expect(docDrawingThread.pendingPath.addCoordinate).to.not.be.called;
        });

        it("should add a coordinate frame when the state is 'draw'", () => {
            docDrawingThread.drawingFlag = DRAW_STATES.drawing;
            docDrawingThread.handleMove(docDrawingThread.location);

            expect(docDrawingThread.pendingPath.addCoordinate).to.be.called;
        });
    });


    describe('handleStart()', () => {
        it('should set the drawingFlag, pendingPath, and context if they do not exist', () => {
            const context = "I'm a real context";

            sandbox.stub(window, 'requestAnimationFrame');
            sandbox.stub(docDrawingThread, 'checkAndHandleScaleUpdate');
            sandbox.stub(docDrawingThread, 'hasPageChanged').returns(false);
            sandbox.stub(docAnnotatorUtil, 'getPageEl')
                   .returns(context);

            docDrawingThread.drawingFlag = DRAW_STATES.idle;
            docDrawingThread.pendingPath = undefined;
            docDrawingThread.handleStart(docDrawingThread.location);

            expect(window.requestAnimationFrame).to.be.called;
            expect(docDrawingThread.drawingFlag).to.equal(DRAW_STATES.drawing);
            expect(docDrawingThread.hasPageChanged).to.be.called;
            expect(docDrawingThread.pendingPath).to.be.an.instanceof(DrawingPath);
        });

        it('should commit the thread when the page changes', () => {
            sandbox.stub(docDrawingThread, 'hasPageChanged').returns(true);
            sandbox.stub(docDrawingThread, 'checkAndHandleScaleUpdate');
<<<<<<< HEAD
            sandbox.stub(docDrawingThread, 'onPageChange');
            sandbox.stub(docDrawingThread, 'saveAnnotation');

=======
            sandbox.stub(docDrawingThread, 'handleStop');
            sandbox.stub(docDrawingThread, 'saveAnnotation');

            docDrawingThread.drawingFlag = DRAW_STATES.idle;
>>>>>>> 2fd06555
            docDrawingThread.pendingPath = undefined;
            docDrawingThread.handleStart(docDrawingThread.location);
            docDrawingThread.location = {};

            expect(docDrawingThread.hasPageChanged).to.be.called;
<<<<<<< HEAD
            expect(docDrawingThread.onPageChange).to.be.called;
            expect(docDrawingThread.checkAndHandleScaleUpdate).to.not.be.called;
=======
            expect(docDrawingThread.handleStop).to.be.called;
            expect(docDrawingThread.saveAnnotation).to.be.called;
            expect(docDrawingThread.checkAndHandleScaleUpdate).to.not.be.called;
            expect(docDrawingThread.drawingFlag).to.equal(DRAW_STATES.idle);
>>>>>>> 2fd06555
        });
    });

    describe('handleStop()', () => {
        it("should set the state to 'idle' and clear the pendingPath", () => {
<<<<<<< HEAD
            sandbox.stub(docDrawingThread, 'emitAvailableActions');
=======
>>>>>>> 2fd06555
            docDrawingThread.drawingFlag = DRAW_STATES.drawing;
            docDrawingThread.pendingPath = {
                isEmpty: () => false
            };
            docDrawingThread.pathContainer = {
                insert: sandbox.stub()
            }

            docDrawingThread.handleStop();

<<<<<<< HEAD
            expect(docDrawingThread.emitAvailableActions).to.be.called;
=======
>>>>>>> 2fd06555
            expect(docDrawingThread.drawingFlag).to.equal(DRAW_STATES.idle);
            expect(docDrawingThread.pendingPath).to.be.null;
        });
    });

<<<<<<< HEAD
    describe('onPageChange()', () => {
        it('should emit an annotationevent of type pagechanged and stop a pending drawing', (done) =>{
            sandbox.stub(docDrawingThread, 'handleStop');
            docDrawingThread.addListener('annotationevent', (data) => {
                expect(docDrawingThread.handleStop).to.be.called;
                expect(data.type).to.equal('pagechanged');
                done();
            });

            docDrawingThread.onPageChange();
        });
    });

    describe('checkAndHandleScaleUpdate()', () => {
        it('should update the drawing information when the scale has changed', () => {
=======
    describe('checkAndHandleScaleUpdate()', () => {
        it('should update the scale factor when the scale has changed', () => {
>>>>>>> 2fd06555
            sandbox.stub(docDrawingThread, 'setContextStyles');
            sandbox.stub(annotatorUtil, 'getScale').returns(1.4);
            sandbox.stub(docAnnotatorUtil, 'getPageEl');
            sandbox.stub(docAnnotatorUtil, 'getContext');
            docDrawingThread.lastScaleFactor = 1.1;
            docDrawingThread.location = {
                page: 1
            };
            docDrawingThread.checkAndHandleScaleUpdate();
            expect(docDrawingThread.lastScaleFactor).to.equal(1.4);
            expect(annotatorUtil.getScale).to.be.called;
            expect(docAnnotatorUtil.getPageEl).to.be.called;
            expect(docAnnotatorUtil.getContext).to.be.called;
            expect(docDrawingThread.setContextStyles).to.be.called;
        });

        it('should do nothing when the scale has not changed', () => {
            sandbox.stub(annotatorUtil, 'getScale').returns(1.4);
            sandbox.stub(docAnnotatorUtil, 'getPageEl');
            docDrawingThread.lastScaleFactor = 1.4;
            docDrawingThread.checkAndHandleScaleUpdate();
            expect(annotatorUtil.getScale).to.be.called;
            expect(docAnnotatorUtil.getPageEl).to.not.be.called;
        });
    });

    describe('reconstructBrowserCoordFromLocation()', () => {
        it('should return a browser coordinate when the DocDrawingThread has been assigned a page', () => {
            docDrawingThread.pageEl = 'has been set';
            docDrawingThread.location = {
                dimensions: 'has been set'
            };
            const documentLocation = {
                x: 1,
                y: 2
            };

            sandbox.stub(docAnnotatorUtil, 'getBrowserCoordinatesFromLocation').returns([3,4]);
            const returnValue = docDrawingThread.reconstructBrowserCoordFromLocation(documentLocation);

            expect(returnValue).to.deep.equal({
                x: 3,
                y: 4
            });
        })
    });
<<<<<<< HEAD

    describe('saveAnnotation()', () => {
        const resetValue = AnnotationThread.prototype.saveAnnotation;

        beforeEach(() => {
            Object.defineProperty(AnnotationThread.prototype, 'saveAnnotation', { value: sandbox.stub() });
        });

        afterEach(() => {
            Object.defineProperty(AnnotationThread.prototype, 'saveAnnotation', { value: resetValue });
        });

        it('should clean up without committing when there are no paths to be saved', () => {
            sandbox.stub(docDrawingThread.pathContainer, 'getNumberOfItems').returns({
                undo: 0,
                redo: 1
            });

            docDrawingThread.saveAnnotation('draw');
            expect(docDrawingThread.pathContainer.getNumberOfItems).to.be.called;
            expect(AnnotationThread.prototype.saveAnnotation).to.not.be.called;
        });

        it('should clean up and commit in-progress drawings when there are paths to be saved', () => {
            docDrawingThread.drawingContext = {
                canvas: {
                    style: {
                        width: 10,
                        height: 15
                    }
                },
                width: 20,
                height: 30,
                clearRect: sandbox.stub()
            };
            const context = {
                drawImage: sandbox.stub()
            };

            sandbox.stub(docAnnotatorUtil, 'getContext').returns(context);
            sandbox.stub(docDrawingThread.pathContainer, 'getNumberOfItems').returns({
                undo: 1,
                redo: 0
            });

            docDrawingThread.saveAnnotation('draw');
            expect(docAnnotatorUtil.getContext).to.be.called;
            expect(docDrawingThread.pathContainer.getNumberOfItems).to.be.called;
            expect(docDrawingThread.drawingContext.clearRect).to.be.called;
            expect(context.drawImage).to.be.called;
            expect(AnnotationThread.prototype.saveAnnotation).to.be.called;
        });
    });

    describe('hasPageChanged()', () => {
        it('should return false when there is no location', () => {
            const value = docDrawingThread.hasPageChanged(undefined);
            expect(value).to.be.falsy;
        });

        it('should return false when there is a location but no page', () => {
            const location = {
                page: undefined
            };
            const value = docDrawingThread.hasPageChanged(location);
            expect(value).to.be.falsy;
        });

        it('should return false when the given location page is the same as the thread location', () => {
            docDrawingThread.location = {
                page: 2
            };
            const location = {
                page: docDrawingThread.location.page
            };
            const value = docDrawingThread.hasPageChanged(location);
            expect(value).to.be.falsy;
        });

        it('should return true when the given location page is different from the thread location', () => {
            docDrawingThread.location = {
                page: 2
            };
            const location = {
                page: (docDrawingThread.location.page + 1)
            };
            const value = docDrawingThread.hasPageChanged(location);
            expect(value).to.be.true;
        });
    });

    describe('show()', () => {

    });
=======
>>>>>>> 2fd06555
});<|MERGE_RESOLUTION|>--- conflicted
+++ resolved
@@ -8,7 +8,6 @@
 } from '../../annotationConstants';
 
 let docDrawingThread;
-let stubs;
 const sandbox = sinon.sandbox.create();
 
 describe('lib/annotations/doc/DocDrawingThread', () => {
@@ -24,10 +23,6 @@
             y: 0,
             page: docDrawingThread.page
         };
-<<<<<<< HEAD
-        stubs = {};
-=======
->>>>>>> 2fd06555
     });
 
     afterEach(() => {
@@ -90,39 +85,22 @@
         it('should commit the thread when the page changes', () => {
             sandbox.stub(docDrawingThread, 'hasPageChanged').returns(true);
             sandbox.stub(docDrawingThread, 'checkAndHandleScaleUpdate');
-<<<<<<< HEAD
             sandbox.stub(docDrawingThread, 'onPageChange');
             sandbox.stub(docDrawingThread, 'saveAnnotation');
 
-=======
-            sandbox.stub(docDrawingThread, 'handleStop');
-            sandbox.stub(docDrawingThread, 'saveAnnotation');
-
-            docDrawingThread.drawingFlag = DRAW_STATES.idle;
->>>>>>> 2fd06555
             docDrawingThread.pendingPath = undefined;
             docDrawingThread.handleStart(docDrawingThread.location);
             docDrawingThread.location = {};
 
             expect(docDrawingThread.hasPageChanged).to.be.called;
-<<<<<<< HEAD
             expect(docDrawingThread.onPageChange).to.be.called;
             expect(docDrawingThread.checkAndHandleScaleUpdate).to.not.be.called;
-=======
-            expect(docDrawingThread.handleStop).to.be.called;
-            expect(docDrawingThread.saveAnnotation).to.be.called;
-            expect(docDrawingThread.checkAndHandleScaleUpdate).to.not.be.called;
-            expect(docDrawingThread.drawingFlag).to.equal(DRAW_STATES.idle);
->>>>>>> 2fd06555
         });
     });
 
     describe('handleStop()', () => {
         it("should set the state to 'idle' and clear the pendingPath", () => {
-<<<<<<< HEAD
             sandbox.stub(docDrawingThread, 'emitAvailableActions');
-=======
->>>>>>> 2fd06555
             docDrawingThread.drawingFlag = DRAW_STATES.drawing;
             docDrawingThread.pendingPath = {
                 isEmpty: () => false
@@ -133,16 +111,12 @@
 
             docDrawingThread.handleStop();
 
-<<<<<<< HEAD
             expect(docDrawingThread.emitAvailableActions).to.be.called;
-=======
->>>>>>> 2fd06555
             expect(docDrawingThread.drawingFlag).to.equal(DRAW_STATES.idle);
             expect(docDrawingThread.pendingPath).to.be.null;
         });
     });
 
-<<<<<<< HEAD
     describe('onPageChange()', () => {
         it('should emit an annotationevent of type pagechanged and stop a pending drawing', (done) =>{
             sandbox.stub(docDrawingThread, 'handleStop');
@@ -158,10 +132,6 @@
 
     describe('checkAndHandleScaleUpdate()', () => {
         it('should update the drawing information when the scale has changed', () => {
-=======
-    describe('checkAndHandleScaleUpdate()', () => {
-        it('should update the scale factor when the scale has changed', () => {
->>>>>>> 2fd06555
             sandbox.stub(docDrawingThread, 'setContextStyles');
             sandbox.stub(annotatorUtil, 'getScale').returns(1.4);
             sandbox.stub(docAnnotatorUtil, 'getPageEl');
@@ -208,7 +178,6 @@
             });
         })
     });
-<<<<<<< HEAD
 
     describe('saveAnnotation()', () => {
         const resetValue = AnnotationThread.prototype.saveAnnotation;
@@ -303,6 +272,4 @@
     describe('show()', () => {
 
     });
-=======
->>>>>>> 2fd06555
 });