--- conflicted
+++ resolved
@@ -236,10 +236,10 @@
 
         it('should clean up without committing when there are no paths to be saved', () => {
             sandbox.stub(docDrawingThread, 'reset');
-            sandbox.stub(docDrawingThread.pathContainer, 'isUndoEmpty').returns(true);
+            sandbox.stub(docDrawingThread.pathContainer, 'isEmpty').returns(true);
 
             docDrawingThread.saveAnnotation('draw');
-            expect(docDrawingThread.pathContainer.isUndoEmpty).to.be.called;
+            expect(docDrawingThread.pathContainer.isEmpty).to.be.called;
             expect(AnnotationThread.prototype.saveAnnotation).to.not.be.called;
             expect(docDrawingThread.reset).to.be.called;
             expect(stubs.show).to.not.be.called;
@@ -259,10 +259,10 @@
                 clearRect: sandbox.stub()
             };
 
-            sandbox.stub(docDrawingThread.pathContainer, 'isUndoEmpty').returns(false);
+            sandbox.stub(docDrawingThread.pathContainer, 'isEmpty').returns(false);
 
             docDrawingThread.saveAnnotation('draw');
-            expect(docDrawingThread.pathContainer.isUndoEmpty).to.be.called;
+            expect(docDrawingThread.pathContainer.isEmpty).to.be.called;
             expect(docDrawingThread.drawingContext.clearRect).to.be.called;
             expect(AnnotationThread.prototype.saveAnnotation).to.be.called;
             expect(stubs.show).to.be.called;
@@ -345,21 +345,14 @@
                 isVisible: sandbox.stub().returns(true),
                 destroy: () => {},
                 removeAllListeners: () => {},
-<<<<<<< HEAD
                 hide: () => {},
                 show: sandbox.stub()
-=======
-                hide: () => {}
->>>>>>> c867fc7b
             }
 
             docDrawingThread.show();
             expect(docDrawingThread.dialog.isVisible).to.be.called;
             expect(docDrawingThread.drawBoundary).to.be.called;
-<<<<<<< HEAD
             expect(docDrawingThread.dialog.show).to.be.called;
-=======
->>>>>>> c867fc7b
         })
     });
 
