--- conflicted
+++ resolved
@@ -311,11 +311,7 @@
         }
 
         if (!thread && this.notification) {
-<<<<<<< HEAD
-            this.notification.show(__('annotations_create_error'));
-=======
             this.emit('annotationerror', __('annotations_create_error'));
->>>>>>> e44a151e
         } else if (thread) {
             this.addThreadToMap(thread);
         }
