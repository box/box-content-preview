import rangy from 'rangy';
/* eslint-disable no-unused-vars */
// Workaround for rangy npm issue: https://github.com/timdown/rangy/issues/342
import rangyClassApplier from 'rangy/lib/rangy-classapplier';
import rangyHighlight from 'rangy/lib/rangy-highlighter';
import rangySaveRestore from 'rangy/lib/rangy-selectionsaverestore';
/* eslint-enable no-unused-vars */
import autobind from 'autobind-decorator';
import Annotator from '../Annotator';
import DocHighlightThread from './DocHighlightThread';
import DocPointThread from './DocPointThread';
import DocDrawingThread from './DocDrawingThread';
import CreateHighlightDialog, { CreateEvents } from './CreateHighlightDialog';
import * as annotatorUtil from '../annotatorUtil';
import * as docAnnotatorUtil from './docAnnotatorUtil';
import {
    STATES,
    TYPES,
    DATA_TYPE_ANNOTATION_DIALOG,
    DATA_TYPE_ANNOTATION_INDICATOR,
    PAGE_PADDING_TOP,
    PAGE_PADDING_BOTTOM,
    CLASS_ANNOTATION_LAYER_HIGHLIGHT,
    CLASS_ANNOTATION_LAYER_DRAW,
<<<<<<< HEAD
    POINT_ANNOTATION_ICON_HEIGHT
=======
    THREAD_EVENT,
    ANNOTATOR_EVENT
>>>>>>> bef23dbb
} from '../annotationConstants';

const MOUSEMOVE_THROTTLE_MS = 50;
const HOVER_TIMEOUT_MS = 75;
const MOUSE_MOVE_MIN_DISTANCE = 5;
const CLASS_RANGY_HIGHLIGHT = 'rangy-highlight';

const SELECTOR_PREVIEW_DOC = '.bp-doc';
const CLASS_DEFAULT_CURSOR = 'bp-use-default-cursor';

// Required by rangy highlighter
const ID_ANNOTATED_ELEMENT = 'bp-rangy-annotated-element';

const ANNOTATION_LAYER_CLASSES = [CLASS_ANNOTATION_LAYER_HIGHLIGHT, CLASS_ANNOTATION_LAYER_DRAW];

/**
 * For filtering out and only showing the first thread in a list of threads.
 *
 * @param {Object} thread - The annotation thread to either hide or show
 * @param {number} index - The index of the annotation thread
 * @return {void}
 */
function showFirstDialogFilter(thread, index) {
    if (index === 0) {
        thread.show(this.plainHighlightEnabled, this.commentHighlightEnabled); // TODO(@jholdstock): remove flags on refactor.
    } else {
        thread.hideDialog();
    }
}

/**
 * Check if a thread is in a hover state.
 *
 * @param {Object} thread - The thread to check the state of
 * @return {boolean} True if the thread is in a state of hover
 */
function isThreadInHoverState(thread) {
    return thread.state === STATES.hover;
}

@autobind
class DocAnnotator extends Annotator {
    /** @property {Event} - For tracking the most recent event fired by mouse move event. */
    mouseMoveEvent;

    /** @property {Function} - Event callback for mouse move events with for highlight annotations. */
    highlightMousemoveHandler;

    /** @property {Function} - Handle to RAF used to throttle highlight collision checks. */
    highlightThrottleHandle;

    /** @property {number} - Timer used to throttle highlight event process. */
    throttleTimer = 0;

    /** @property {CreateHighlightDialog} - UI used to create new highlight annotations. */
    createHighlightDialog;

    /** @property {Event} - For delaying creation of highlight quad points and dialog. Tracks the
     * current selection event, made in a previous event. */
    lastHighlightEvent;

    /** @property {Selection} - For tracking diffs in text selection, for mobile highlights creation. */
    lastSelection;

    /** @property {boolean} - True if regular highlights are allowed to be read/written */
    plainHighlightEnabled;

    /** @property {boolean} - True if comment highlights are allowed to be read/written */
    commentHighlightEnabled;

    /** @property {Function} - Reference to filter function that has been bound TODO(@jholdstock): remove on refactor. */
    showFirstDialogFilter;

    /**
     * Creates and mananges plain highlight and comment highlight and point annotations
     * on document files.
     *
     * [constructor]
     *
     * @inheritdoc
     * @return {DocAnnotator} DocAnnotator instance
     */
    constructor(data) {
        super(data);

        this.plainHighlightEnabled = this.isModeAnnotatable(TYPES.highlight);
        this.commentHighlightEnabled = this.isModeAnnotatable(TYPES.highlight_comment);

        // Don't bind to highlight specific handlers if we cannot highlight
        if (!this.plainHighlightEnabled && !this.commentHighlightEnabled) {
            return;
        }

        // Explicit scoping
        this.highlightCreateHandler = this.highlightCreateHandler.bind(this);
        this.drawingSelectionHandler = this.drawingSelectionHandler.bind(this);
        this.showFirstDialogFilter = showFirstDialogFilter.bind(this);

        this.createHighlightDialog = new CreateHighlightDialog(this.container, {
            isMobile: this.isMobile,
            hasTouch: this.hasTouch,
            allowComment: this.commentHighlightEnabled,
            allowHighlight: this.plainHighlightEnabled
        });

        if (this.commentHighlightEnabled) {
            this.highlightCurrentSelection = this.highlightCurrentSelection.bind(this);
            this.createHighlightDialog.addListener(CreateEvents.comment, this.highlightCurrentSelection);

            this.createHighlightThread = this.createHighlightThread.bind(this);
            this.createHighlightDialog.addListener(CreateEvents.commentPost, this.createHighlightThread);
        }

        if (this.plainHighlightEnabled) {
            this.createPlainHighlight = this.createPlainHighlight.bind(this);
            this.createHighlightDialog.addListener(CreateEvents.plain, this.createPlainHighlight);
        }
    }

    /**
     * [destructor]
     *
     * @return {void}
     */
    destroy() {
        super.destroy();
        if (!this.createHighlightDialog) {
            return;
        }

        if (this.commentHighlightEnabled) {
            this.createHighlightDialog.removeListener(CreateEvents.comment, this.highlightCurrentSelection);
            this.createHighlightDialog.removeListener(CreateEvents.commentPost, this.createHighlightThread);
        }

        if (this.plainHighlightEnabled) {
            this.createHighlightDialog.removeListener(CreateEvents.plain, this.createPlainHighlight);
        }

        this.createHighlightDialog.destroy();
        this.createHighlightDialog = null;
    }

    /** @inheritdoc */
    init(initialScale) {
        super.init(initialScale);

        // Allow rangy to highlight this
        this.annotatedElement.id = ID_ANNOTATED_ELEMENT;

        if (!this.createHighlightDialog) {
            return;
        }

        this.createHighlightDialog.addListener(CreateEvents.init, () =>
            this.emit(THREAD_EVENT.pending, TYPES.highlight)
        );
    }

    //--------------------------------------------------------------------------
    // Abstract Implementations
    //--------------------------------------------------------------------------

    /**
     * Determines the annotated element in the viewer
     *
     * @param {HTMLElement} containerEl - Container element for the viewer
     * @return {HTMLElement} Annotated element in the viewer
     */
    getAnnotatedEl(containerEl) {
        return containerEl.querySelector(SELECTOR_PREVIEW_DOC);
    }

    /**
     * Returns an annotation location on a document from the DOM event or null
     * if no correct annotation location can be inferred from the event. For
     * point annotations, we return the (x, y) coordinates and page the
     * point is on in PDF units with the lower left corner of the document as
     * the origin. For highlight annotations, we return the PDF quad points
     * as defined by the PDF spec and page the highlight is on.
     *
     * @override
     * @param {Event} event - DOM event
     * @param {string} annotationType - Type of annotation
     * @return {Object|null} Location object
     */
    getLocationFromEvent(event, annotationType) {
        let location = null;
        const zoomScale = annotatorUtil.getScale(this.annotatedElement);

        if (annotationType === TYPES.point) {
            let clientEvent = event;
            if (this.isMobile) {
                if (!event.targetTouches || event.targetTouches.length === 0) {
                    return location;
                }
                clientEvent = event.targetTouches[0];
            }

            // If click isn't on a page, ignore
            const eventTarget = clientEvent.target;
            const { pageEl, page } = annotatorUtil.getPageInfo(eventTarget);
            if (!pageEl) {
                return location;
            }

            // If there is a selection, ignore
            if (docAnnotatorUtil.isSelectionPresent()) {
                return location;
            }

            // If click is inside an annotation dialog, ignore
            const dataType = annotatorUtil.findClosestDataType(eventTarget);
            if (dataType === DATA_TYPE_ANNOTATION_DIALOG || dataType === DATA_TYPE_ANNOTATION_INDICATOR) {
                return location;
            }

            // Store coordinates at 100% scale in PDF space in PDF units
            const pageDimensions = pageEl.getBoundingClientRect();
            const pageWidth = pageDimensions.width;
            const pageHeight = pageDimensions.height - PAGE_PADDING_TOP - PAGE_PADDING_BOTTOM;
            const browserCoordinates = [
                clientEvent.clientX - pageDimensions.left,
                clientEvent.clientY - pageDimensions.top - PAGE_PADDING_TOP + POINT_ANNOTATION_ICON_HEIGHT / 2
            ];
            let [x, y] = browserCoordinates;

            // Do not create annotation if event doesn't have coordinates
            if (isNaN(x) || isNaN(y)) {
                this.emit(ANNOTATOR_EVENT.error, __('annotations_create_error'));
                return location;
            }

            const pdfCoordinates = docAnnotatorUtil.convertDOMSpaceToPDFSpace(
                browserCoordinates,
                pageHeight,
                zoomScale
            );
            [x, y] = pdfCoordinates;

            // We save the dimensions of the annotated element scaled to 100%
            // so we can compare to the annotated element during render time
            // and scale if needed (in case the representation changes size)
            const dimensions = {
                x: pageWidth / zoomScale,
                y: pageHeight / zoomScale
            };

            location = { x, y, page, dimensions };
        } else if (annotatorUtil.isHighlightAnnotation(annotationType)) {
            if (!this.highlighter || !this.highlighter.highlights.length) {
                return location;
            }

            // Get correct page
            let { pageEl, page } = annotatorUtil.getPageInfo(window.getSelection().anchorNode);
            if (!pageEl) {
                // The ( .. ) around assignment is required syntax
                ({ pageEl, page } = annotatorUtil.getPageInfo(
                    this.annotatedElement.querySelector(`.${CLASS_RANGY_HIGHLIGHT}`)
                ));
            }

            // Use highlight module to calculate quad points
            const { highlightEls } = docAnnotatorUtil.getHighlightAndHighlightEls(this.highlighter, pageEl);

            // Do not create highlight annotation if no highlights are detected
            if (highlightEls.length === 0) {
                return location;
            }

            const quadPoints = [];
            highlightEls.forEach((element) => {
                quadPoints.push(docAnnotatorUtil.getQuadPoints(element, pageEl, zoomScale));
            });

            // We save the dimensions of the annotated element scaled to 100%
            // so we can compare to the annotated element during render time
            // and scale if needed (in case the representation changes size)
            const pageDimensions = pageEl.getBoundingClientRect();
            const pageWidth = pageDimensions.width;
            const pageHeight = pageDimensions.height - PAGE_PADDING_TOP - PAGE_PADDING_BOTTOM;
            const dimensions = {
                x: pageWidth / zoomScale,
                y: pageHeight / zoomScale
            };

            location = { page, quadPoints, dimensions };
        }

        return location;
    }

    /**
     * Creates the proper type of thread, adds it to in-memory map, and returns it.
     *
     * @override
     * @param {Annotation[]} annotations - Annotations in thread
     * @param {Object} location - Location object
     * @param {string} [type] - Optional annotation type
     * @return {AnnotationThread} Created annotation thread
     */
    createAnnotationThread(annotations, location, type) {
        let thread;
        const threadParams = {
            annotatedElement: this.annotatedElement,
            annotations,
            annotationService: this.annotationService,
            container: this.container,
            fileVersionId: this.fileVersionId,
            isMobile: this.isMobile,
            hasTouch: this.hasTouch,
            locale: this.locale,
            location,
            type,
            permissions: this.permissions
        };

        // Set existing thread ID if created with annotations
        if (annotations.length > 0) {
            threadParams.threadID = annotations[0].threadID;
            threadParams.threadNumber = annotations[0].threadNumber;
        }

        if (!annotatorUtil.validateThreadParams(threadParams)) {
            this.handleValidationError();
            return thread;
        }

        if (annotatorUtil.isHighlightAnnotation(type)) {
            thread = new DocHighlightThread(threadParams);
        } else if (type === TYPES.draw) {
            thread = new DocDrawingThread(threadParams);
        } else if (type === TYPES.point) {
            thread = new DocPointThread(threadParams);
        }

        if (!thread && this.notification) {
            this.emit(ANNOTATOR_EVENT.error, __('annotations_create_error'));
        } else if (thread && (type !== TYPES.draw || location.page)) {
            this.addThreadToMap(thread);
        }

        return thread;
    }

    /**
     * Creates a plain highlight annotation.
     *
     * @private
     * @return {void}
     */
    createPlainHighlight() {
        this.highlightCurrentSelection();
        this.createHighlightThread();
    }

    /**
     * Creates an highlight annotation thread, adds it to in-memory map, and returns it.
     *
     * @override
     * @param {string} [commentText] - If provided, this will save a highlight comment annotation, with commentText
     * being the text as the first comment in the thread.
     * @return {DocHighlightThread} Created doc highlight annotation thread
     */
    createHighlightThread(commentText) {
        // Empty string will be passed in if no text submitted in comment
        if (commentText === '' || !this.lastHighlightEvent) {
            return null;
        }

        if (this.createHighlightDialog) {
            this.createHighlightDialog.hide();
        }

        this.isCreatingHighlight = false;

        const highlightType = commentText ? TYPES.highlight_comment : TYPES.highlight;
        const location = this.getLocationFromEvent(this.lastHighlightEvent, highlightType);
        this.highlighter.removeAllHighlights();
        if (!location) {
            return null;
        }

        const annotations = [];
        const thread = this.createAnnotationThread(annotations, location, highlightType);
        this.lastHighlightEvent = null;
        this.lastSelection = null;

        if (!thread) {
            return null;
        }

        if (!commentText) {
            thread.dialog.drawAnnotation();
        } else {
            thread.dialog.hasComments = true;
        }

        thread.state = STATES.hover;
        thread.show(this.plainHighlightEnabled, this.commentHighlightEnabled);
        thread.dialog.postAnnotation(commentText);

        this.bindCustomListenersOnThread(thread);

        this.emit(THREAD_EVENT.threadSave, thread.getThreadEventData());
        return thread;
    }

    /**
     * Override to factor in highlight types being filtered out, if disabled. Also scales annotation canvases.
     *
     * @override
     * @param {number} pageNum - Page number
     * @return {void}
     */
    renderAnnotationsOnPage(pageNum) {
        // Scale existing canvases on re-render
        this.scaleAnnotationCanvases(pageNum);

        if (!this.threads) {
            return;
        }

        // TODO (@jholdstock|@spramod) remove this if statement, and make super call, upon refactor.
        const pageThreads = this.getThreadsOnPage(pageNum);
        Object.keys(pageThreads).forEach((threadID) => {
            const thread = pageThreads[threadID];
            if (!this.isModeAnnotatable(thread.type)) {
                return;
            }

            thread.show(this.plainHighlightEnabled, this.commentHighlightEnabled);
        });

        // Destroy current pending highlight annotation
        const highlightThreads = this.getHighlightThreadsOnPage(pageNum);
        highlightThreads.forEach((thread) => {
            if (annotatorUtil.isPending(thread.state)) {
                thread.destroy();
            }
        });
    }

    /**
     * Scales all annotation canvases for a specified page.
     *
     * @override
     * @param {number} pageNum - Page number
     * @return {void}
     */
    scaleAnnotationCanvases(pageNum) {
        const pageEl = this.annotatedElement.querySelector(`[data-page-number="${pageNum}"]`);

        ANNOTATION_LAYER_CLASSES.forEach((annotationLayerClass) => {
            const annotationLayerEl = pageEl.querySelector(`.${annotationLayerClass}`);
            if (annotationLayerEl) {
                docAnnotatorUtil.scaleCanvas(pageEl, annotationLayerEl);
            }
        });
    }

    //--------------------------------------------------------------------------
    // Protected
    //--------------------------------------------------------------------------

    /**
     * Annotations setup.
     *
     * @protected
     * @override
     * @return {void}
     */
    setupAnnotations() {
        super.setupAnnotations();

        if (!this.plainHighlightEnabled && !this.commentHighlightEnabled) {
            return;
        }

        // Init rangy and rangy highlight
        this.highlighter = rangy.createHighlighter();
        this.highlighter.addClassApplier(
            rangy.createClassApplier(CLASS_RANGY_HIGHLIGHT, {
                ignoreWhiteSpace: true,
                tagNames: ['span', 'a']
            })
        );
    }

    /**
     * Binds DOM event listeners.
     *
     * @protected
     * @override
     * @return {void}
     */
    bindDOMListeners() {
        super.bindDOMListeners();

        this.annotatedElement.addEventListener('mouseup', this.highlightMouseupHandler);

        // Prevent all forms of highlight annotations if annotating (or plain AND comment highlights) is disabled
        if (!this.permissions.canAnnotate || (!this.plainHighlightEnabled && !this.commentHighlightEnabled)) {
            return;
        }

        if (this.hasTouch && this.isMobile) {
            document.addEventListener('selectionchange', this.onSelectionChange);
            this.annotatedElement.addEventListener('touchstart', this.drawingSelectionHandler);
        } else {
            this.annotatedElement.addEventListener('click', this.drawingSelectionHandler);
            this.annotatedElement.addEventListener('dblclick', this.highlightMouseupHandler);
            this.annotatedElement.addEventListener('mousedown', this.highlightMousedownHandler);
            this.annotatedElement.addEventListener('contextmenu', this.highlightMousedownHandler);
            this.annotatedElement.addEventListener('mousemove', this.getHighlightMouseMoveHandler());
        }
    }

    /**
     * Unbinds DOM event listeners.
     *
     * @protected
     * @override
     * @return {void}
     */
    unbindDOMListeners() {
        super.unbindDOMListeners();

        this.annotatedElement.removeEventListener('mouseup', this.highlightMouseupHandler);

        if (this.highlightThrottleHandle) {
            cancelAnimationFrame(this.highlightThrottleHandle);
            this.highlightThrottleHandle = null;
        }

        Object.keys(this.modeControllers).forEach((mode) => {
            const controller = this.modeControllers[mode];
            controller.removeSelection();
        });

        if (this.hasTouch && this.isMobile) {
            document.removeEventListener('selectionchange', this.onSelectionChange);
            this.annotatedElement.removeEventListener('touchstart', this.drawingSelectionHandler);
        } else {
            this.annotatedElement.removeEventListener('click', this.drawingSelectionHandler);
            this.annotatedElement.removeEventListener('dblclick', this.highlightMouseupHandler);
            this.annotatedElement.removeEventListener('mousedown', this.highlightMousedownHandler);
            this.annotatedElement.removeEventListener('contextmenu', this.highlightMousedownHandler);
            this.annotatedElement.removeEventListener('mousemove', this.highlightMousemoveHandler);
            this.highlightMousemoveHandler = null;
        }
    }

    //--------------------------------------------------------------------------
    // Private
    //--------------------------------------------------------------------------

    /**
     * Handles changes in text selection. Used for mobile highlight creation.
     *
     * @param {Event} event - The DOM event coming from interacting with the element.
     * @return {void}
     */
    onSelectionChange(event) {
        // Do nothing if in a text area
        if (document.activeElement.nodeName.toLowerCase() === 'textarea') {
            return;
        }

        const selection = window.getSelection();

        // If we're creating a new selection, make sure to clear out to avoid
        // incorrect text being selected
        if (!this.lastSelection || (this.lastSelection && selection.anchorNode !== this.lastSelection.anchorNode)) {
            this.highlighter.removeAllHighlights();
        }

        // Bail if mid highlight and tapping on the screen
        if (!docAnnotatorUtil.isValidSelection(selection)) {
            this.lastSelection = null;
            this.lastHighlightEvent = null;
            this.createHighlightDialog.hide();
            this.highlighter.removeAllHighlights();
            return;
        }

        if (!this.createHighlightDialog.isVisble) {
            this.createHighlightDialog.show(this.container);
        }

        // Set all annotations that are in the 'hover' state to 'inactive'
        Object.keys(this.threads).forEach((page) => {
            const pageThreads = this.getThreadsOnPage(page);
            const highlightThreads = this.getHighlightThreadsOnPage(pageThreads);
            highlightThreads.filter(isThreadInHoverState).forEach((thread) => {
                thread.reset();
            });
        });

        this.lastSelection = selection;
        this.lastHighlightEvent = event;
    }

    /**
     * Highlight the current range of text that has been selected.
     *
     * @private
     * @return {void}
     */
    highlightCurrentSelection() {
        if (!this.highlighter) {
            return;
        }

        this.highlighter.highlightSelection('rangy-highlight', {
            containerElementId: this.annotatedElement.id
        });
    }

    /**
     * Mousedown handler on annotated element. Initializes didDrag to false -
     * this way, on the mouseup handler, we can check if didDrag was set to
     * true by the mousemove handler, and if not, delegate to click handlers
     * for highlight threads. Also delegates to mousedown handler for each
     * thread.
     *
     * @private
     * @param {Event} event - DOM event
     * @return {void}
     */
    highlightMousedownHandler(event) {
        this.didMouseMove = false;
        this.isCreatingHighlight = true;
        this.mouseX = event.clientX;
        this.mouseY = event.clientY;

        Object.keys(this.threads).forEach((page) => {
            const pageThreads = this.getThreadsOnPage(page);
            const highlightThreads = this.getHighlightThreadsOnPage(pageThreads);
            highlightThreads.forEach((thread) => {
                thread.onMousedown();
            });
        });
    }

    /**
     * Throttled mousemove handler over annotated element. Delegates to
     * mousemove handler of highlight threads on the page.
     *
     * @private
     * @return {Function} mousemove handler
     */
    getHighlightMouseMoveHandler() {
        if (this.highlightMousemoveHandler) {
            return this.highlightMousemoveHandler;
        }

        this.highlightMousemoveHandler = this.onHighlightMouseMove.bind(this);

        /**
         * Highlight event loop
         *
         * @return {void}
         */
        const highlightLoop = () => {
            this.highlightThrottleHandle = requestAnimationFrame(highlightLoop);
            this.onHighlightCheck();
        };

        // Kickstart event process loop.
        highlightLoop();

        return this.highlightMousemoveHandler;
    }

    /**
     * Throttled processing of the most recent mouse move event.
     *
     * @return {void}
     */
    onHighlightCheck() {
        const dt = performance.now() - this.throttleTimer;
        // Bail if no mouse events have occurred OR the throttle delay has not been met.
        if (!this.mouseMoveEvent || dt < MOUSEMOVE_THROTTLE_MS) {
            return;
        }

        // Determine if user is in the middle of creating a highlight
        // annotation and ignore hover events of any highlights below
        if (this.isCreatingHighlight) {
            return;
        }

        // Determine if mouse is over any highlight dialog
        // and ignore hover events of any highlights below
        const event = this.mouseMoveEvent;
        if (docAnnotatorUtil.isDialogDataType(event.target)) {
            return;
        }

        this.mouseMoveEvent = null;
        this.throttleTimer = performance.now();
        // Only filter through highlight threads on the current page
        const { page } = annotatorUtil.getPageInfo(event.target);
        const delayThreads = [];
        let hoverActive = false;

        const pageThreads = this.getThreadsOnPage(page);
        Object.keys(pageThreads).forEach((threadID) => {
            const thread = pageThreads[threadID];

            // Determine if any highlight threads on page are pending or active
            // and ignore hover events of any highlights below
            if (!annotatorUtil.isHighlightAnnotation(thread.type) || thread.state === STATES.pending) {
                return;
            }

            // Determine if the mouse is hovering over any highlight threads
            const shouldDelay = thread.onMousemove(event);
            if (shouldDelay) {
                delayThreads.push(thread);

                if (!hoverActive) {
                    hoverActive = isThreadInHoverState(thread);
                }
            }
        });

        // If we are hovering over a highlight, we should use a hand cursor
        if (hoverActive) {
            this.useDefaultCursor();
            clearTimeout(this.cursorTimeout);
        } else {
            // Setting timeout on cursor change so cursor doesn't
            // flicker when hovering on line spacing
            this.cursorTimeout = setTimeout(() => {
                this.removeDefaultCursor();
            }, HOVER_TIMEOUT_MS);
        }

        // Delayed threads (threads that should be in active or hover
        // state) should be drawn last. If multiple highlights are
        // hovered over at the same time, only the top-most highlight
        // dialog will be displayed and the others will be hidden
        // without delay
        delayThreads.forEach(this.showFirstDialogFilter);
    }

    /**
     * Mouse move handler. Paired with throttle mouse move handler to check for annotation highlights.
     *
     * @param {Event} event - DDOM event fired by mouse move event
     * @return {void}
     */
    onHighlightMouseMove(event) {
        if (
            !this.didMouseMove &&
            (Math.abs(event.clientX - this.mouseX) > MOUSE_MOVE_MIN_DISTANCE ||
                Math.abs(event.clientY - this.mouseY) > MOUSE_MOVE_MIN_DISTANCE)
        ) {
            this.didMouseMove = true;
        }

        // Determine if the user is creating a new overlapping highlight
        // and ignore hover events of any highlights below
        if (this.isCreatingHighlight) {
            return;
        }

        this.mouseMoveEvent = event;
    }

    /**
     * Drawing selection handler. Delegates to the drawing controller
     *
     * @private
     * @param {Event} event - DOM event
     * @return {void}
     */
    drawingSelectionHandler(event) {
        if (this.modeControllers[TYPES.draw]) {
            this.modeControllers[TYPES.draw].handleSelection(event);
        }
    }

    /**
     * Mouseup handler. Switches between creating a highlight and delegating
     * to highlight click handlers depending on whether mouse moved since
     * mousedown.
     *
     * @private
     * @param {Event} event - DOM event
     * @return {void}
     */
    highlightMouseupHandler(event) {
        if (this.highlighter) {
            this.highlighter.removeAllHighlights();
        }

        if (this.createHighlightDialog) {
            this.createHighlightDialog.hide();
        }

        this.isCreatingHighlight = false;

        // Creating highlights is disabled on mobile for now since the
        // event we would listen to, selectionchange, fires continuously and
        // is unreliable. If the mouse moved or we double clicked text,
        // we trigger the create handler instead of the click handler
        if (this.createHighlightDialog && (this.didMouseMove || event.type === 'dblclick')) {
            this.highlightCreateHandler(event);
        } else {
            this.highlightClickHandler(event);
        }
    }

    /**
     * Handler for creating a pending highlight thread from the current
     * selection. Default creates highlight threads as ANNOTATION_TYPE_HIGHLIGHT.
     * If the user adds a comment, the type changes to
     * ANNOTATION_TYPE_HIGHLIGHT_COMMENT.
     *
     * @private
     * @param {Event} event - DOM event
     * @return {void}
     */
    highlightCreateHandler(event) {
        event.stopPropagation();

        const selection = window.getSelection();
        if (!docAnnotatorUtil.isValidSelection(selection)) {
            return;
        }

        // Select page of first node selected
        const { pageEl } = annotatorUtil.getPageInfo(selection.anchorNode);

        if (!pageEl) {
            return;
        }

        const lastRange = selection.getRangeAt(selection.rangeCount - 1);
        const rects = lastRange.getClientRects();

        if (rects.length === 0) {
            return;
        }

        const { right, bottom } = rects[rects.length - 1];

        const pageDimensions = pageEl.getBoundingClientRect();
        const pageLeft = pageDimensions.left;
        const pageTop = pageDimensions.top + PAGE_PADDING_TOP;
        const dialogParentEl = this.isMobile ? this.container : pageEl;

        this.createHighlightDialog.show(dialogParentEl);

        if (!this.isMobile) {
            this.createHighlightDialog.setPosition(right - pageLeft, bottom - pageTop);
        }

        this.isCreatingHighlight = true;
        this.lastHighlightEvent = event;
    }

    /**
     * Highlight click handler. Delegates click event to click handlers for
     * threads on the page.
     *
     * @private
     * @param {Event} event - DOM event
     * @return {void}
     */
    highlightClickHandler(event) {
        let consumed = false;
        let activeThread = null;

        const page = annotatorUtil.getPageInfo(event.target).page;
        const pageThreads = this.getThreadsOnPage(page);

        Object.keys(pageThreads).forEach((threadID) => {
            const thread = pageThreads[threadID];

            if (annotatorUtil.isPending(thread.state)) {
                // Destroy any pending highlights on click outside the highlight
                if (thread.type === TYPES.point) {
                    thread.destroy();
                } else {
                    thread.cancelFirstComment();
                }
            } else if (annotatorUtil.isHighlightAnnotation(thread.type)) {
                // We use this to prevent a mousedown from activating two different
                // highlights at the same time - this tracks whether a delegated
                // mousedown activated some highlight, and then informs the other
                // keydown handlers to not activate
                const threadActive = thread.onClick(event, consumed);
                if (threadActive) {
                    activeThread = thread;
                }

                consumed = consumed || threadActive;
            }
        });

        // Show active thread last
        if (activeThread) {
            activeThread.show(this.plainHighlightEnabled, this.commentHighlightEnabled);
        }
    }

    /**
     * Show normal cursor instead of text cursor.
     *
     * @private
     * @return {void}
     */
    useDefaultCursor() {
        this.annotatedElement.classList.add(CLASS_DEFAULT_CURSOR);
    }

    /**
     * Use text cursor.
     *
     * @private
     * @return {void}
     */
    removeDefaultCursor() {
        this.annotatedElement.classList.remove(CLASS_DEFAULT_CURSOR);
    }

    /**
     * Returns the highlight threads on the specified page.
     *
     * @private
     * @param {number} page - Page to get highlight threads for
     * @return {DocHighlightThread[]} Highlight annotation threads
     */
    getHighlightThreadsOnPage(page) {
        const threads = [];
        const pageThreads = this.getThreadsOnPage(page);

        Object.keys(pageThreads).forEach((threadID) => {
            const thread = pageThreads[threadID];
            if (annotatorUtil.isHighlightAnnotation(thread.type)) {
                threads.push(thread);
            }
        });

        return threads;
    }

    /**
     * Shows highlight annotations for the specified page by re-drawing all
     * highlight annotations currently in memory for the specified page.
     *
     * @private
     * @param {number} page - Page to draw annotations for
     * @return {void}
     */
    showHighlightsOnPage(page) {
        // Clear context if needed
        const pageEl = this.annotatedElement.querySelector(`[data-page-number="${page}"]`);
        const annotationLayerEl = pageEl.querySelector(`.${CLASS_ANNOTATION_LAYER_HIGHLIGHT}`);
        if (annotationLayerEl) {
            const context = annotationLayerEl.getContext('2d');
            context.clearRect(0, 0, annotationLayerEl.width, annotationLayerEl.height);
        }

        this.getHighlightThreadsOnPage(page).forEach((thread) => {
            thread.show(this.plainHighlightEnabled, this.commentHighlightEnabled);
        });
    }

    /**
     * Helper to remove a Rangy highlight by deleting the highlight in the
     * internal highlighter list that has a matching ID. We can't directly use
     * the highlighter's removeHighlights since the highlight could possibly
     * not be a true Rangy highlight object.
     *
     * @private
     * @param {Object} highlight - Highlight to delete.
     * @return {void}
     */
    removeRangyHighlight(highlight) {
        const highlights = this.highlighter.highlights;
        if (!Array.isArray(highlights)) {
            return;
        }

        const matchingHighlights = highlights.filter((internalHighlight) => {
            return internalHighlight.id === highlight.id;
        });

        this.highlighter.removeHighlights(matchingHighlights);
    }

    /**
     * Handles annotation thread events and emits them to the viewer
     *
     * @private
     * @param {Object} [data] - Annotation thread event data
     * @param {string} [data.event] - Annotation thread event
     * @param {string} [data.data] - Annotation thread event data
     * @return {void}
     */
    handleAnnotationThreadEvents(data) {
        if (!data.data || !data.data.threadID) {
            return;
        }

        const thread = this.getThreadByID(data.data.threadID);
        if (!thread) {
            return;
        }

        super.handleAnnotationThreadEvents(data);

        switch (data.event) {
            case THREAD_EVENT.threadDelete:
                this.showHighlightsOnPage(thread.location.page);
                break;
            default:
        }
    }
}

export default DocAnnotator;<|MERGE_RESOLUTION|>--- conflicted
+++ resolved
@@ -22,12 +22,9 @@
     PAGE_PADDING_BOTTOM,
     CLASS_ANNOTATION_LAYER_HIGHLIGHT,
     CLASS_ANNOTATION_LAYER_DRAW,
-<<<<<<< HEAD
-    POINT_ANNOTATION_ICON_HEIGHT
-=======
+    POINT_ANNOTATION_ICON_HEIGHT,
     THREAD_EVENT,
     ANNOTATOR_EVENT
->>>>>>> bef23dbb
 } from '../annotationConstants';
 
 const MOUSEMOVE_THROTTLE_MS = 50;
