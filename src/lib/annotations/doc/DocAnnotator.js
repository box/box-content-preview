import rangy from 'rangy';
/* eslint-disable no-unused-vars */
// Workaround for rangy npm issue: https://github.com/timdown/rangy/issues/342
import rangyClassApplier from 'rangy/lib/rangy-classapplier';
import rangyHighlight from 'rangy/lib/rangy-highlighter';
import rangySaveRestore from 'rangy/lib/rangy-selectionsaverestore';
/* eslint-enable no-unused-vars */
import autobind from 'autobind-decorator';
import Annotator from '../Annotator';
import DocHighlightThread from './DocHighlightThread';
import DocPointThread from './DocPointThread';
import DocDrawingThread from './DocDrawingThread';
import CreateHighlightDialog, { CreateEvents } from './CreateHighlightDialog';
import * as annotatorUtil from '../annotatorUtil';
import * as docAnnotatorUtil from './docAnnotatorUtil';
import {
    STATES,
    TYPES,
    DATA_TYPE_ANNOTATION_DIALOG,
    DATA_TYPE_ANNOTATION_INDICATOR,
    PAGE_PADDING_TOP,
    PAGE_PADDING_BOTTOM,
    CLASS_ANNOTATION_LAYER_HIGHLIGHT,
    PENDING_STATES
} from '../annotationConstants';

const MOUSEMOVE_THROTTLE_MS = 50;
const HOVER_TIMEOUT_MS = 75;
const MOUSE_MOVE_MIN_DISTANCE = 5;
const CLASS_RANGY_HIGHLIGHT = 'rangy-highlight';

const SELECTOR_PREVIEW_DOC = '.bp-doc';
const CLASS_DEFAULT_CURSOR = 'bp-use-default-cursor';

// Required by rangy highlighter
const ID_ANNOTATED_ELEMENT = 'bp-rangy-annotated-element';

/**
 * For filtering out and only showing the first thread in a list of threads.
 *
 * @param {Object} thread - The annotation thread to either hide or show
 * @param {number} index - The index of the annotation thread
 * @return {void}
 */
function showFirstDialogFilter(thread, index) {
    if (index === 0) {
        thread.show();
    } else {
        thread.hideDialog();
    }
}

/**
 * Check if a thread is in a hover state.
 *
 * @param {Object} thread - The thread to check the state of
 * @return {boolean} True if the thread is in a state of hover
 */
function isThreadInHoverState(thread) {
    return thread.state === STATES.hover;
}

@autobind
class DocAnnotator extends Annotator {
    /** @property {Event} - For tracking the most recent event fired by mouse move event. */
    mouseMoveEvent;

    /** @property {Function} - Event callback for mouse move events with for highlight annotations. */
    highlightMousemoveHandler;

    /** @property {Function} - Handle to RAF used to throttle highlight collision checks. */
    highlightThrottleHandle;

    /** @property {number} - Timer used to throttle highlight event process. */
    throttleTimer = 0;

    /** @property {CreateHighlightDialog} - UI used to create new highlight annotations. */
    createHighlightDialog;

    /** @property {Event} - For delaying creation of highlight quad points and dialog. Tracks the
     * current selection event, made in a previous event. */
    lastHighlightEvent;

    /** @property {Selection} - For tracking diffs in text selection, for mobile highlights creation. */
    lastSelection;

    /**
     * Creates and mananges plain highlight and comment highlight and point annotations
     * on document files.
     *
     * [constructor]
     *
     * @inheritdoc
     * @return {DocAnnotator} DocAnnotator instance
     */
    constructor(data) {
        super(data);

        // Explicit scoping
        this.highlightCurrentSelection = this.highlightCurrentSelection.bind(this);
        this.createHighlightThread = this.createHighlightThread.bind(this);
        this.createPlainHighlight = this.createPlainHighlight.bind(this);
        this.highlightCreateHandler = this.highlightCreateHandler.bind(this);

        this.createHighlightDialog = new CreateHighlightDialog(this.container, {
            isMobile: this.isMobile,
            hasTouch: this.hasTouch
        });
        this.createHighlightDialog.addListener(CreateEvents.plain, this.createPlainHighlight);
        this.createHighlightDialog.addListener(CreateEvents.comment, this.highlightCurrentSelection);
        this.createHighlightDialog.addListener(CreateEvents.commentPost, this.createHighlightThread);
    }

    /**
     * [destructor]
     *
     * @return {void}
     */
    destroy() {
        super.destroy();

        this.createHighlightDialog.removeListener(CreateEvents.plain, this.createPlainHighlight);
        this.createHighlightDialog.removeListener(CreateEvents.comment, this.highlightCurrentSelection);
        this.createHighlightDialog.removeListener(CreateEvents.commentPost, this.createHighlightThread);
        this.createHighlightDialog.destroy();
        this.createHighlightDialog = null;
    }

    /** @inheritdoc */
    init(initialScale) {
        super.init(initialScale);

        // Allow rangy to highlight this
        this.annotatedElement.id = ID_ANNOTATED_ELEMENT;
    }

    //--------------------------------------------------------------------------
    // Abstract Implementations
    //--------------------------------------------------------------------------

    /**
     * Determines the annotated element in the viewer
     *
     * @param {HTMLElement} containerEl - Container element for the viewer
     * @return {HTMLElement} Annotated element in the viewer
     */
    getAnnotatedEl(containerEl) {
        return containerEl.querySelector(SELECTOR_PREVIEW_DOC);
    }

    /**
     * Returns an annotation location on a document from the DOM event or null
     * if no correct annotation location can be inferred from the event. For
     * point annotations, we return the (x, y) coordinates and page the
     * point is on in PDF units with the lower left corner of the document as
     * the origin. For highlight annotations, we return the PDF quad points
     * as defined by the PDF spec and page the highlight is on.
     *
     * @override
     * @param {Event} event - DOM event
     * @param {string} annotationType - Type of annotation
     * @return {Object|null} Location object
     */
    getLocationFromEvent(event, annotationType) {
        let location = null;
        const zoomScale = annotatorUtil.getScale(this.annotatedElement);

        if (annotationType === TYPES.point) {
            let clientEvent = event;
            if (this.isMobile) {
                if (!event.targetTouches || event.targetTouches.length === 0) {
                    return location;
                }
                clientEvent = event.targetTouches[0];
            }

            // If click isn't on a page, ignore
            const eventTarget = clientEvent.target;
            const { pageEl, page } = annotatorUtil.getPageInfo(eventTarget);
            if (!pageEl) {
                return location;
            }

            // If there is a selection, ignore
            if (docAnnotatorUtil.isSelectionPresent()) {
                return location;
            }

            // If click is inside an annotation dialog, ignore
            const dataType = annotatorUtil.findClosestDataType(eventTarget);
            if (dataType === DATA_TYPE_ANNOTATION_DIALOG || dataType === DATA_TYPE_ANNOTATION_INDICATOR) {
                return location;
            }

            // Store coordinates at 100% scale in PDF space in PDF units
            const pageDimensions = pageEl.getBoundingClientRect();
            const pageWidth = pageDimensions.width;
            const pageHeight = pageDimensions.height - PAGE_PADDING_TOP - PAGE_PADDING_BOTTOM;
            const browserCoordinates = [
                clientEvent.clientX - pageDimensions.left,
                clientEvent.clientY - pageDimensions.top - PAGE_PADDING_TOP
            ];
            let [x, y] = browserCoordinates;

            // Do not create annotation if event doesn't have coordinates
            if (isNaN(x) || isNaN(y)) {
                this.emit('annotationerror', __('annotations_create_error'));
                return location;
            }

            const pdfCoordinates = docAnnotatorUtil.convertDOMSpaceToPDFSpace(
                browserCoordinates,
                pageHeight,
                zoomScale
            );
            [x, y] = pdfCoordinates;

            // We save the dimensions of the annotated element scaled to 100%
            // so we can compare to the annotated element during render time
            // and scale if needed (in case the representation changes size)
            const dimensions = {
                x: pageWidth / zoomScale,
                y: pageHeight / zoomScale
            };

            location = { x, y, page, dimensions };
        } else if (annotatorUtil.isHighlightAnnotation(annotationType)) {
            if (!this.highlighter || !this.highlighter.highlights.length) {
                return location;
            }

            // Get correct page
            let { pageEl, page } = annotatorUtil.getPageInfo(window.getSelection().anchorNode);
            if (!pageEl) {
                // The ( .. ) around assignment is required syntax
                ({ pageEl, page } = annotatorUtil.getPageInfo(
                    this.annotatedElement.querySelector(`.${CLASS_RANGY_HIGHLIGHT}`)
                ));
            }

            // Use highlight module to calculate quad points
            const { highlightEls } = docAnnotatorUtil.getHighlightAndHighlightEls(this.highlighter, pageEl);

            // Do not create highlight annotation if no highlights are detected
            if (highlightEls.length === 0) {
                return location;
            }

            const quadPoints = [];
            highlightEls.forEach((element) => {
                quadPoints.push(docAnnotatorUtil.getQuadPoints(element, pageEl, zoomScale));
            });

            // We save the dimensions of the annotated element scaled to 100%
            // so we can compare to the annotated element during render time
            // and scale if needed (in case the representation changes size)
            const pageDimensions = pageEl.getBoundingClientRect();
            const pageWidth = pageDimensions.width;
            const pageHeight = pageDimensions.height - PAGE_PADDING_TOP - PAGE_PADDING_BOTTOM;
            const dimensions = {
                x: pageWidth / zoomScale,
                y: pageHeight / zoomScale
            };

            location = { page, quadPoints, dimensions };
        }

        return location;
    }

    /**
     * Creates the proper type of thread, adds it to in-memory map, and returns it.
     *
     * @override
     * @param {Annotation[]} annotations - Annotations in thread
     * @param {Object} location - Location object
     * @param {string} [type] - Optional annotation type
     * @return {AnnotationThread} Created annotation thread
     */
    createAnnotationThread(annotations, location, type) {
        let thread;
        const threadParams = {
            annotatedElement: this.annotatedElement,
            annotations,
            annotationService: this.annotationService,
            container: this.container,
            fileVersionId: this.fileVersionId,
            isMobile: this.isMobile,
            locale: this.locale,
            location,
            type
        };

        // Set existing thread ID if created with annotations
        if (annotations.length > 0) {
            threadParams.threadID = annotations[0].threadID;
            threadParams.threadNumber = annotations[0].threadNumber;
        }

        if (!annotatorUtil.validateThreadParams(threadParams)) {
            this.handleValidationError();
            return thread;
        }

        if (annotatorUtil.isHighlightAnnotation(type)) {
            thread = new DocHighlightThread(threadParams);
        } else if (type === TYPES.draw) {
            thread = new DocDrawingThread(threadParams);
        } else if (type === TYPES.point) {
            thread = new DocPointThread(threadParams);
        } else {
            throw new Error(`Unhandled document annotation type: ${type}`);
        }

        this.addThreadToMap(thread);
        return thread;
    }

    /**
     * Creates a plain highlight annotation.
     *
     * @private
     * @return {void}
     */
    createPlainHighlight() {
        this.highlightCurrentSelection();
        this.createHighlightThread();
    }

    /**
     * Creates an highlight annotation thread, adds it to in-memory map, and returns it.
     *
     * @override
     * @param {string} [commentText] - If provided, this will save a highlight comment annotation, with commentText
     * being the text as the first comment in the thread.
     * @return {DocHighlightThread} Created doc highlight annotation thread
     */
    createHighlightThread(commentText) {
        // Empty string will be passed in if no text submitted in comment
        if (commentText === '' || !this.lastHighlightEvent) {
            return null;
        }
        this.createHighlightDialog.hide();
        this.isCreatingHighlight = false;

        const location = this.getLocationFromEvent(this.lastHighlightEvent, TYPES.highlight);
        this.highlighter.removeAllHighlights();
        if (!location) {
            return null;
        }

        const annotations = [];
        const thread = this.createAnnotationThread(annotations, location, TYPES.highlight);
        this.lastHighlightEvent = null;
        this.lastSelection = null;

        if (!thread) {
            return null;
        }

        if (!commentText) {
            thread.dialog.drawAnnotation();
        } else {
            thread.dialog.hasComments = true;
        }

        thread.state = STATES.hover;
        thread.show();
        thread.dialog.postAnnotation(commentText);

        this.bindCustomListenersOnThread(thread);

        return thread;
    }

    /**
     * Renders annotations from memory for a specified page.
     *
     * @override
     * @param {number} pageNum - Page number
     * @return {void}
     */
    renderAnnotationsOnPage(pageNum) {
        super.renderAnnotationsOnPage(pageNum);

        // Destroy current pending highlight annotation
        this.getHighlightThreadsOnPage(pageNum).forEach((thread) => {
            if (annotatorUtil.isPending(thread.state)) {
                thread.destroy();
            }
        });
    }

    //--------------------------------------------------------------------------
    // Protected
    //--------------------------------------------------------------------------

    /**
     * Annotations setup.
     *
     * @protected
     * @override
     * @return {void}
     */
    setupAnnotations() {
        super.setupAnnotations();

        // Init rangy and rangy highlight
        this.highlighter = rangy.createHighlighter();
        this.highlighter.addClassApplier(
            rangy.createClassApplier(CLASS_RANGY_HIGHLIGHT, {
                ignoreWhiteSpace: true,
                tagNames: ['span', 'a']
            })
        );
    }

    /**
     * Binds DOM event listeners.
     *
     * @protected
     * @override
     * @return {void}
     */
    bindDOMListeners() {
        super.bindDOMListeners();

        this.annotatedElement.addEventListener('mouseup', this.highlightMouseupHandler);

<<<<<<< HEAD
        if (!this.annotationService.canAnnotate) {
            return;
        }

        this.annotatedElement.addEventListener('dblclick', this.highlightMouseupHandler);
        this.annotatedElement.addEventListener('mousedown', this.highlightMousedownHandler);
        this.annotatedElement.addEventListener('contextmenu', this.highlightMousedownHandler);
        if (this.hasTouch && this.isMobile) {
            document.addEventListener('selectionchange', this.onSelectionChange);
        } else {
=======
        if (this.canAnnotate) {
            this.annotatedElement.addEventListener('dblclick', this.highlightMouseupHandler);
            this.annotatedElement.addEventListener('mousedown', this.highlightMousedownHandler);
            this.annotatedElement.addEventListener('contextmenu', this.highlightMousedownHandler);
>>>>>>> c669375d
            this.annotatedElement.addEventListener('mousemove', this.getHighlightMouseMoveHandler());
        }
    }

    /**
     * Unbinds DOM event listeners.
     *
     * @protected
     * @override
     * @return {void}
     */
    unbindDOMListeners() {
        super.unbindDOMListeners();

        this.annotatedElement.removeEventListener('mouseup', this.highlightMouseupHandler);

<<<<<<< HEAD
        if (this.highlightThrottleHandle) {
            cancelAnimationFrame(this.highlightThrottleHandle);
            this.highlightThrottleHandle = null;
        }
=======
        if (this.canAnnotate) {
            this.annotatedElement.removeEventListener('dblclick', this.highlightMouseupHandler);
            this.annotatedElement.removeEventListener('mousedown', this.highlightMousedownHandler);
            this.annotatedElement.removeEventListener('contextmenu', this.highlightMousedownHandler);
            this.annotatedElement.removeEventListener('mousemove', this.highlightMousemoveHandler);
            this.highlightMousemoveHandler = null;
>>>>>>> c669375d

        if (!this.annotationService.canAnnotate) {
            return;
        }

        this.annotatedElement.removeEventListener('dblclick', this.highlightMouseupHandler);
        this.annotatedElement.removeEventListener('mousedown', this.highlightMousedownHandler);
        this.annotatedElement.removeEventListener('contextmenu', this.highlightMousedownHandler);
        if (this.hasTouch && this.isMobile) {
            document.removeEventListener('selectionchange', this.onSelectionChange);
        } else {
            this.annotatedElement.removeEventListener('mousemove', this.getHighlightMouseMoveHandler());
        }
    }

    /**
     * Binds custom event listeners for a thread.
     *
     * @protected
     * @override
     * @param {AnnotationThread} thread - Thread to bind events to
     * @return {void}
     */
    bindCustomListenersOnThread(thread) {
        super.bindCustomListenersOnThread(thread);

        // We need to redraw highlights on the page if a thread was deleted
        // since deleting 'cuts' out the highlight, which may have been
        // overlapping with another
        thread.addListener('threaddeleted', () => {
            this.showHighlightsOnPage(thread.location.page);
        });
    }

    /**
     * Checks whether mouse is inside any dialog on the current page
     *
     * @protected
     * @param {Event} event - Mouse event
     * @param {number} page - Current page number
     * @return {boolean} Whether or not mouse is inside a dialog on the page
     */
    isInDialogOnPage(event, page) {
        const threads = this.getThreadsOnPage(page);
        let mouseInDialog = false;

        threads.some((thread) => {
            mouseInDialog = docAnnotatorUtil.isInDialog(event, thread.dialog.element);
            return mouseInDialog;
        });
        return mouseInDialog;
    }

    //--------------------------------------------------------------------------
    // Private
    //--------------------------------------------------------------------------

    /**
     * Handles changes in text selection. Used for mobile highlight creation.
     *
     * @param {Event} event - The DOM event coming from interacting with the element.
     * @return {void}
     */
    onSelectionChange(event) {
        // Do nothing if in a text area
        if (document.activeElement.nodeName.toLowerCase() === 'textarea') {
            return;
        }

        const selection = window.getSelection();

        // If we're creating a new selection, make sure to clear out to avoid
        // incorrect text being selected
        if (!this.lastSelection || (this.lastSelection && selection.anchorNode !== this.lastSelection.anchorNode)) {
            this.highlighter.removeAllHighlights();
        }

        // Bail if mid highlight and tapping on the screen
        if (!docAnnotatorUtil.isValidSelection(selection)) {
            this.lastSelection = null;
            this.lastHighlightEvent = null;
            this.createHighlightDialog.hide();
            this.highlighter.removeAllHighlights();
            return;
        }

        if (!this.createHighlightDialog.isVisble) {
            this.createHighlightDialog.show(this.container);
        }

        // Set all annotations that are in the 'hover' state to 'inactive'
        Object.keys(this.threads).forEach((threadPage) => {
            this.getHighlightThreadsOnPage(threadPage).filter(isThreadInHoverState).forEach((thread) => {
                thread.reset();
            });
        });

        this.lastSelection = selection;
        this.lastHighlightEvent = event;
    }

    /**
     * Highlight the current range of text that has been selected.
     *
     * @private
     * @return {void}
     */
    highlightCurrentSelection() {
        if (!this.highlighter) {
            return;
        }

        this.highlighter.highlightSelection('rangy-highlight', {
            containerElementId: this.annotatedElement.id
        });
    }

    /**
     * Gets threads on page
     *
     * @private
     * @param {number} page - Current page number
     * @return {[]} Threads on page
     */
    getThreadsOnPage(page) {
        const threads = this.threads ? this.threads[page] : [];
        return threads;
    }

    /**
     * Mousedown handler on annotated element. Initializes didDrag to false -
     * this way, on the mouseup handler, we can check if didDrag was set to
     * true by the mousemove handler, and if not, delegate to click handlers
     * for highlight threads. Also delegates to mousedown handler for each
     * thread.
     *
     * @private
     * @param {Event} event - DOM event
     * @return {void}
     */
    highlightMousedownHandler(event) {
        this.didMouseMove = false;
        this.isCreatingHighlight = true;
        this.mouseX = event.clientX;
        this.mouseY = event.clientY;

        Object.keys(this.threads).forEach((threadPage) => {
            this.getHighlightThreadsOnPage(threadPage).forEach((thread) => {
                thread.onMousedown();
            });
        });
    }

    /**
     * Throttled mousemove handler over annotated element. Delegates to
     * mousemove handler of highlight threads on the page.
     *
     * @private
     * @return {Function} mousemove handler
     */
    getHighlightMouseMoveHandler() {
        if (this.highlightMousemoveHandler) {
            return this.highlightMousemoveHandler;
        }

        this.highlightMousemoveHandler = this.onHighlightMouseMove.bind(this);

        /**
         * Highlight event loop
         *
         * @return {void}
         */
        const highlightLoop = () => {
            this.highlightThrottleHandle = requestAnimationFrame(highlightLoop);
            this.onHighlightCheck();
        };

        // Kickstart event process loop.
        highlightLoop();

        return this.highlightMousemoveHandler;
    }

    /**
     * Throttled processing of the most recent mouse move event.
     *
     * @return {void}
     */
    onHighlightCheck() {
        const dt = performance.now() - this.throttleTimer;
        // Bail if no mouse events have occurred OR the throttle delay has not been met.
        if (!this.mouseMoveEvent || dt < MOUSEMOVE_THROTTLE_MS) {
            return;
        }

        // Determine if user is in the middle of creating a highlight
        // annotation and ignore hover events of any highlights below
        if (this.isCreatingHighlight) {
            return;
        }

        // Determine if mouse is over any highlight dialog
        // and ignore hover events of any highlights below
        const event = this.mouseMoveEvent;
        if (docAnnotatorUtil.isDialogDataType(event.target)) {
            return;
        }

        this.mouseMoveEvent = null;
        this.throttleTimer = performance.now();
        // Only filter through highlight threads on the current page
        const { page } = annotatorUtil.getPageInfo(event.target);
        const pageThreads = this.getHighlightThreadsOnPage(page);
        const delayThreads = [];
        let hoverActive = false;

        const threadLength = pageThreads.length;
        for (let i = 0; i < threadLength; ++i) {
            const thread = pageThreads[i];
            // Determine if any highlight threads on page are pending or active
            // and ignore hover events of any highlights below
            if (thread.state === STATES.pending) {
                return;
            }

            // Determine if the mouse is hovering over any highlight threads
            const shouldDelay = thread.onMousemove(event);
            if (shouldDelay) {
                delayThreads.push(thread);

                if (!hoverActive) {
                    hoverActive = isThreadInHoverState(thread);
                }
            }
        }

        // If we are hovering over a highlight, we should use a hand cursor
        if (hoverActive) {
            this.useDefaultCursor();
            clearTimeout(this.cursorTimeout);
        } else {
            // Setting timeout on cursor change so cursor doesn't
            // flicker when hovering on line spacing
            this.cursorTimeout = setTimeout(() => {
                this.removeDefaultCursor();
            }, HOVER_TIMEOUT_MS);
        }

        // Delayed threads (threads that should be in active or hover
        // state) should be drawn last. If multiple highlights are
        // hovered over at the same time, only the top-most highlight
        // dialog will be displayed and the others will be hidden
        // without delay
        delayThreads.forEach(showFirstDialogFilter);
    }

    /**
     * Mouse move handler. Paired with throttle mouse move handler to check for annotation highlights.
     *
     * @param {Event} event - DDOM event fired by mouse move event
     * @return {void}
     */
    onHighlightMouseMove(event) {
        if (
            !this.didMouseMove &&
            (Math.abs(event.clientX - this.mouseX) > MOUSE_MOVE_MIN_DISTANCE ||
                Math.abs(event.clientY - this.mouseY) > MOUSE_MOVE_MIN_DISTANCE)
        ) {
            this.didMouseMove = true;
        }

        // Determine if the user is creating a new overlapping highlight
        // and ignore hover events of any highlights below
        if (this.isCreatingHighlight) {
            return;
        }

        this.mouseMoveEvent = event;
    }

    /**
     * Mouseup handler. Switches between creating a highlight and delegating
     * to highlight click handlers depending on whether mouse moved since
     * mousedown.
     *
     * @private
     * @param {Event} event - DOM event
     * @return {void}
     */
    highlightMouseupHandler(event) {
        if (this.highlighter) {
            this.highlighter.removeAllHighlights();
        }

        this.createHighlightDialog.hide();
        this.isCreatingHighlight = false;

        // Creating highlights is disabled on mobile for now since the
        // event we would listen to, selectionchange, fires continuously and
        // is unreliable. If the mouse moved or we double clicked text,
        // we trigger the create handler instead of the click handler
        if (this.didMouseMove || event.type === 'dblclick') {
            this.highlightCreateHandler(event);
        } else {
            this.highlightClickHandler(event);
        }
    }

    /**
     * Handler for creating a pending highlight thread from the current
     * selection. Default creates highlight threads as ANNOTATION_TYPE_HIGHLIGHT.
     * If the user adds a comment, the type changes to
     * ANNOTATION_TYPE_HIGHLIGHT_COMMENT.
     *
     * @private
     * @param {Event} event - DOM event
     * @return {void}
     */
    highlightCreateHandler(event) {
        event.stopPropagation();

        const selection = window.getSelection();
        if (!docAnnotatorUtil.isValidSelection(selection)) {
            return;
        }

        // Select page of first node selected
        const { pageEl } = annotatorUtil.getPageInfo(selection.anchorNode);

        if (!pageEl) {
            return;
        }

        const lastRange = selection.getRangeAt(selection.rangeCount - 1);
        const rects = lastRange.getClientRects();

        if (rects.length === 0) {
            return;
        }

        const { right, bottom } = rects[rects.length - 1];

        const pageDimensions = pageEl.getBoundingClientRect();
        const pageLeft = pageDimensions.left;
        const pageTop = pageDimensions.top + PAGE_PADDING_TOP;
        const dialogParentEl = this.isMobile ? this.container : pageEl;

        this.createHighlightDialog.show(dialogParentEl);

        if (!this.isMobile) {
            this.createHighlightDialog.setPosition(right - pageLeft, bottom - pageTop);
        }
        this.isCreatingHighlight = true;

        this.lastHighlightEvent = event;
    }

    /**
     * Highlight click handler. Delegates click event to click handlers for
     * threads on the page.
     *
     * @private
     * @param {Event} event - DOM event
     * @return {void}
     */
    highlightClickHandler(event) {
        let consumed = false;
        let activeThread = null;

        // Destroy any pending highlights on click outside the highlight
        const pendingThreads = this.getThreadsWithStates(PENDING_STATES);
        pendingThreads.forEach((thread) => {
            if (thread.type === TYPES.point) {
                thread.destroy();
            } else {
                thread.cancelFirstComment();
            }
        });

        // Only filter through highlight threads on the current page
        const page = annotatorUtil.getPageInfo(event.target).page;
        const pageThreads = this.getHighlightThreadsOnPage(page);
        pageThreads.forEach((thread) => {
            // We use this to prevent a mousedown from activating two different
            // highlights at the same time - this tracks whether a delegated
            // mousedown activated some highlight, and then informs the other
            // keydown handlers to not activate
            const threadActive = thread.onClick(event, consumed);
            if (threadActive) {
                activeThread = thread;
            }

            consumed = consumed || threadActive;
        });

        // Show active thread last
        if (activeThread) {
            activeThread.show();
        }
    }
    /**
     * Returns all threads with a state in the specified states.
     *
     * @private
     * @param {...string} states - States of highlight threads to find
     * @return {AnnotationThread[]} threads with the specified states
     * */
    getThreadsWithStates(...states) {
        const threads = [];

        Object.keys(this.threads).forEach((page) => {
            // Concat threads with a matching state to array we're returning
            [].push.apply(
                threads,
                this.threads[page].filter((thread) => {
                    return states.indexOf(thread.state) > -1;
                })
            );
        });

        return threads;
    }

    /**
     * Show normal cursor instead of text cursor.
     *
     * @private
     * @return {void}
     */
    useDefaultCursor() {
        this.annotatedElement.classList.add(CLASS_DEFAULT_CURSOR);
    }

    /**
     * Use text cursor.
     *
     * @private
     * @return {void}
     */
    removeDefaultCursor() {
        this.annotatedElement.classList.remove(CLASS_DEFAULT_CURSOR);
    }

    /**
     * Returns the highlight threads on the specified page.
     *
     * @private
     * @param {number} page - Page to get highlight threads for
     * @return {DocHighlightThread[]} Highlight annotation threads
     */
    getHighlightThreadsOnPage(page) {
        const threads = this.threads[page] || [];
        return threads.filter((thread) => annotatorUtil.isHighlightAnnotation(thread.type));
    }

    /**
     * Shows highlight annotations for the specified page by re-drawing all
     * highlight annotations currently in memory for the specified page.
     *
     * @private
     * @param {number} page - Page to draw annotations for
     * @return {void}
     */
    showHighlightsOnPage(page) {
        // Clear context if needed
        const pageEl = this.annotatedElement.querySelector(`[data-page-number="${page}"]`);
        const annotationLayerEl = pageEl.querySelector(`.${CLASS_ANNOTATION_LAYER_HIGHLIGHT}`);
        if (annotationLayerEl) {
            const context = annotationLayerEl.getContext('2d');
            context.clearRect(0, 0, annotationLayerEl.width, annotationLayerEl.height);
        }

        this.getHighlightThreadsOnPage(page).forEach((thread) => {
            thread.show();
        });
    }

    /**
     * Helper to remove a Rangy highlight by deleting the highlight in the
     * internal highlighter list that has a matching ID. We can't directly use
     * the highlighter's removeHighlights since the highlight could possibly
     * not be a true Rangy highlight object.
     *
     * @private
     * @param {Object} highlight - Highlight to delete.
     * @return {void}
     */
    removeRangyHighlight(highlight) {
        const highlights = this.highlighter.highlights;
        if (!Array.isArray(highlights)) {
            return;
        }

        const matchingHighlights = highlights.filter((internalHighlight) => {
            return internalHighlight.id === highlight.id;
        });

        this.highlighter.removeHighlights(matchingHighlights);
    }
}

export default DocAnnotator;<|MERGE_RESOLUTION|>--- conflicted
+++ resolved
@@ -427,23 +427,16 @@
 
         this.annotatedElement.addEventListener('mouseup', this.highlightMouseupHandler);
 
-<<<<<<< HEAD
-        if (!this.annotationService.canAnnotate) {
-            return;
-        }
-
-        this.annotatedElement.addEventListener('dblclick', this.highlightMouseupHandler);
-        this.annotatedElement.addEventListener('mousedown', this.highlightMousedownHandler);
-        this.annotatedElement.addEventListener('contextmenu', this.highlightMousedownHandler);
+        if (!this.canAnnotate) {
+            return;
+        }
+
         if (this.hasTouch && this.isMobile) {
             document.addEventListener('selectionchange', this.onSelectionChange);
         } else {
-=======
-        if (this.canAnnotate) {
             this.annotatedElement.addEventListener('dblclick', this.highlightMouseupHandler);
             this.annotatedElement.addEventListener('mousedown', this.highlightMousedownHandler);
             this.annotatedElement.addEventListener('contextmenu', this.highlightMousedownHandler);
->>>>>>> c669375d
             this.annotatedElement.addEventListener('mousemove', this.getHighlightMouseMoveHandler());
         }
     }
@@ -460,31 +453,23 @@
 
         this.annotatedElement.removeEventListener('mouseup', this.highlightMouseupHandler);
 
-<<<<<<< HEAD
         if (this.highlightThrottleHandle) {
             cancelAnimationFrame(this.highlightThrottleHandle);
             this.highlightThrottleHandle = null;
         }
-=======
-        if (this.canAnnotate) {
+
+        if (!this.canAnnotate) {
+            return;
+        }
+
+        if (this.hasTouch && this.isMobile) {
+            document.removeEventListener('selectionchange', this.onSelectionChange);
+        } else {
             this.annotatedElement.removeEventListener('dblclick', this.highlightMouseupHandler);
             this.annotatedElement.removeEventListener('mousedown', this.highlightMousedownHandler);
             this.annotatedElement.removeEventListener('contextmenu', this.highlightMousedownHandler);
             this.annotatedElement.removeEventListener('mousemove', this.highlightMousemoveHandler);
             this.highlightMousemoveHandler = null;
->>>>>>> c669375d
-
-        if (!this.annotationService.canAnnotate) {
-            return;
-        }
-
-        this.annotatedElement.removeEventListener('dblclick', this.highlightMouseupHandler);
-        this.annotatedElement.removeEventListener('mousedown', this.highlightMousedownHandler);
-        this.annotatedElement.removeEventListener('contextmenu', this.highlightMousedownHandler);
-        if (this.hasTouch && this.isMobile) {
-            document.removeEventListener('selectionchange', this.onSelectionChange);
-        } else {
-            this.annotatedElement.removeEventListener('mousemove', this.getHighlightMouseMoveHandler());
         }
     }
 
