import DrawingPath from '../drawing/DrawingPath';
import DrawingThread from '../drawing/DrawingThread';
import {
    STATES,
    DRAW_STATES,
    CLASS_ANNOTATION_LAYER_DRAW,
    CLASS_ANNOTATION_LAYER_DRAW_IN_PROGRESS
} from '../annotationConstants';
import { getBrowserCoordinatesFromLocation, getContext, getPageEl } from './docAnnotatorUtil';
import { createLocation, getScale } from '../annotatorUtil';

class DocDrawingThread extends DrawingThread {
    /** @property {HTMLElement} - Page element being observed */
    pageEl;

    //--------------------------------------------------------------------------
    // Public
    //--------------------------------------------------------------------------
    /**
     * [constructor]
     *
     * @inheritdoc
     * @param {AnnotationThreadData} data - Data for constructing thread
     * @return {DocDrawingThread} Drawing annotation thread instance
     */
    constructor(data) {
        super(data);

        this.onPageChange = this.onPageChange.bind(this);
        this.reconstructBrowserCoordFromLocation = this.reconstructBrowserCoordFromLocation.bind(this);
    }
    /**
     * Handle a pointer movement
     *
     * @public
     * @param {Object} location - The location information of the pointer
     * @return {void}
     */
    handleMove(location) {
        if (this.drawingFlag !== DRAW_STATES.drawing || !location) {
            return;
        } else if (this.hasPageChanged(location)) {
            this.onPageChange(location);
            return;
        }

        const [x, y] = getBrowserCoordinatesFromLocation(location, this.pageEl);
        const browserLocation = createLocation(x, y);

        if (this.pendingPath) {
            this.pendingPath.addCoordinate(location, browserLocation);
        }
    }

    /**
     * Start a drawing stroke
     *
     * @public
     * @param {Object} location - The location information of the pointer
     * @return {void}
     */
    handleStart(location) {
        const pageChanged = this.hasPageChanged(location);
        if (pageChanged) {
            this.onPageChange(location);
            return;
        }

        // Assign a location and dimension to the annotation thread
        if ((!this.location || !this.location.page) && location.page) {
            this.location = {
                page: location.page,
                dimensions: location.dimensions
            };
            this.checkAndHandleScaleUpdate();
            this.emit('annotationevent', {
                type: 'locationassigned'
            });
        }

        this.drawingFlag = DRAW_STATES.drawing;
        if (!this.pendingPath) {
            this.pendingPath = new DrawingPath();
        }

        // Start drawing rendering
        this.lastAnimationRequestId = window.requestAnimationFrame(this.render);
    }

    /**
     * End a drawing stroke
     *
     * @public
     * @return {void}
     */
    handleStop() {
        this.drawingFlag = DRAW_STATES.idle;

        if (this.pendingPath && !this.pendingPath.isEmpty()) {
            this.pathContainer.insert(this.pendingPath);
            this.emitAvailableActions();
            this.pendingPath = null;
        }
    }

    /**
     * Determine if the drawing in progress if a drawing goes to a different page
     *
     * @public
     * @param {Object} location - The current event location information
     * @return {boolean} Whether or not the thread page has changed
     */
    hasPageChanged(location) {
        return location && !!this.location && !!this.location.page && this.location.page !== location.page;
    }

    /**
     * Saves a drawing annotation to the drawing annotation layer canvas.
     *
     * @public
     * @param {string} type - Type of annotation
     * @param {string} text - Text of annotation to save
     * @return {void}
     */
    saveAnnotation(type, text) {
        this.emit('annotationevent', {
            type: 'drawcommit'
        });
        this.reset();

        // Only make save request to server if there exist paths to save
        const { undoCount } = this.pathContainer.getNumberOfItems();
        if (undoCount === 0) {
            return;
        }

        super.saveAnnotation(type, text);
        this.setBoundary();

<<<<<<< HEAD
        this.concreteContext = getContext(
            this.pageEl,
            CLASS_ANNOTATION_LAYER_DRAW,
            PAGE_PADDING_TOP,
            PAGE_PADDING_BOTTOM
        );

        if (this.concreteContext) {
            // Move the in-progress drawing to the concrete context
=======
        const drawingAnnotationLayerContext = docAnnotatorUtil.getContext(this.pageEl, CLASS_ANNOTATION_LAYER_DRAW);
        if (drawingAnnotationLayerContext) {
>>>>>>> cd8b1af7
            const inProgressCanvas = this.drawingContext.canvas;
            const width = parseInt(inProgressCanvas.style.width, 10);
            const height = parseInt(inProgressCanvas.style.height, 10);
            this.concreteContext.drawImage(inProgressCanvas, 0, 0, width, height);
            this.drawingContext.clearRect(0, 0, inProgressCanvas.width, inProgressCanvas.height);
        }
    }

    /**
     * Display the document drawing thread. Will set the drawing context if the scale has changed since the last show.
     *
     * @public
     * @return {void}
     */
    show() {
        if (!this.annotatedElement || !this.location) {
            return;
        }

        // Get the annotation layer context to draw with
<<<<<<< HEAD
        const context = this.selectContext();
=======
        let context;
        if (this.state === STATES.pending) {
            context = this.drawingContext;
        } else {
            const config = { scale: this.lastScaleFactor };
            this.pageEl = docAnnotatorUtil.getPageEl(this.annotatedElement, this.location.page);
            context = docAnnotatorUtil.getContext(this.pageEl, CLASS_ANNOTATION_LAYER_DRAW);
            this.setContextStyles(config, context);
        }
>>>>>>> cd8b1af7

        // Generate the paths and draw to the annotation layer canvas
        this.pathContainer.applyToItems((drawing) =>
            drawing.generateBrowserPath(this.reconstructBrowserCoordFromLocation)
        );

        if (this.pendingPath && !this.pendingPath.isEmpty()) {
            this.pendingPath.generateBrowserPath(this.reconstructBrowserCoordFromLocation);
        }

        this.draw(context, false);
    }

    /**
     * Prepare the pending drawing canvas if the scale factor has changed since the last render. Will do nothing if
     * the thread has not been assigned a page.
     *
     * @private
     * @return {void}
     */
    checkAndHandleScaleUpdate() {
        const scale = getScale(this.annotatedElement);
        if (this.lastScaleFactor === scale || (!this.location || !this.location.page)) {
            return;
        }

        // Set the scale and in-memory context for the pending thread
        this.lastScaleFactor = scale;
<<<<<<< HEAD
        this.pageEl = getPageEl(this.annotatedElement, this.location.page);
        this.drawingContext = getContext(
            this.pageEl,
            CLASS_ANNOTATION_LAYER_DRAW_IN_PROGRESS,
            PAGE_PADDING_TOP,
            PAGE_PADDING_BOTTOM
        );
=======
        this.pageEl = docAnnotatorUtil.getPageEl(this.annotatedElement, this.location.page);
        this.drawingContext = docAnnotatorUtil.getContext(this.pageEl, CLASS_ANNOTATION_LAYER_DRAW_IN_PROGRESS);
>>>>>>> cd8b1af7

        const config = { scale };
        this.setContextStyles(config);
    }

    /**
     * End the current drawing and emit a page changed event
     *
     * @private
     * @param {Object} location - The location information indicating the page has changed.
     * @return {void}
     */
    onPageChange(location) {
        this.handleStop();
        this.emit('annotationevent', {
            type: 'pagechanged',
            location
        });
    }

    /**
     * Requires a DocDrawingThread to have been started with DocDrawingThread.start(). Reconstructs a browserCoordinate
     * relative to the dimensions of the DocDrawingThread page element.
     *
     * @private
     * @param {Location} documentLocation - The location coordinate relative to the document
     * @return {Location} The location coordinate relative to the browser
     */
    reconstructBrowserCoordFromLocation(documentLocation) {
        const reconstructedLocation = createLocation(documentLocation.x, documentLocation.y, this.location.dimensions);
        const [xNew, yNew] = getBrowserCoordinatesFromLocation(reconstructedLocation, this.pageEl);
        return createLocation(xNew, yNew);
    }

    /**
     * Choose the context to draw on. If the state of the thread is pending, select the in-progress context,
     * otherwise select the concrete context.
     *
     * @private
     * @return {void}
     */
    selectContext() {
        this.checkAndHandleScaleUpdate();

        if (this.state === STATES.pending) {
            return this.drawingContext;
        }

        const config = { scale: this.lastScaleFactor };
        this.concreteContext = getContext(
            this.pageEl,
            CLASS_ANNOTATION_LAYER_DRAW,
            PAGE_PADDING_TOP,
            PAGE_PADDING_BOTTOM
        );

        this.setContextStyles(config, this.concreteContext);

        return this.concreteContext;
    }

    /**
     * Retrieve the rectangle upper left coordinate along with its width and height
     *
     * @private
     * @return {Array|null} The an array of length 4 with the first item being the x coordinate, the second item
     *                      being the y coordinate, and the 3rd/4th items respectively being the width and height
     */
    getRectangularBoundary() {
        if (!this.location || !this.location.dimensions || !this.pageEl) {
            return null;
        }

        const l1 = createLocation(this.minX, this.minY, this.location.dimensions);
        const l2 = createLocation(this.maxX, this.maxY, this.location.dimensions);
        const [x1, y1] = getBrowserCoordinatesFromLocation(l1, this.pageEl);
        const [x2, y2] = getBrowserCoordinatesFromLocation(l2, this.pageEl);
        const width = x2 - x1;
        const height = y2 - y1;

        return [x1, y1, width, height];
    }
}

export default DocDrawingThread;<|MERGE_RESOLUTION|>--- conflicted
+++ resolved
@@ -137,20 +137,9 @@
         super.saveAnnotation(type, text);
         this.setBoundary();
 
-<<<<<<< HEAD
-        this.concreteContext = getContext(
-            this.pageEl,
-            CLASS_ANNOTATION_LAYER_DRAW,
-            PAGE_PADDING_TOP,
-            PAGE_PADDING_BOTTOM
-        );
-
+        this.concreteContext = getContext(this.pageEl, CLASS_ANNOTATION_LAYER_DRAW);
         if (this.concreteContext) {
             // Move the in-progress drawing to the concrete context
-=======
-        const drawingAnnotationLayerContext = docAnnotatorUtil.getContext(this.pageEl, CLASS_ANNOTATION_LAYER_DRAW);
-        if (drawingAnnotationLayerContext) {
->>>>>>> cd8b1af7
             const inProgressCanvas = this.drawingContext.canvas;
             const width = parseInt(inProgressCanvas.style.width, 10);
             const height = parseInt(inProgressCanvas.style.height, 10);
@@ -171,19 +160,7 @@
         }
 
         // Get the annotation layer context to draw with
-<<<<<<< HEAD
         const context = this.selectContext();
-=======
-        let context;
-        if (this.state === STATES.pending) {
-            context = this.drawingContext;
-        } else {
-            const config = { scale: this.lastScaleFactor };
-            this.pageEl = docAnnotatorUtil.getPageEl(this.annotatedElement, this.location.page);
-            context = docAnnotatorUtil.getContext(this.pageEl, CLASS_ANNOTATION_LAYER_DRAW);
-            this.setContextStyles(config, context);
-        }
->>>>>>> cd8b1af7
 
         // Generate the paths and draw to the annotation layer canvas
         this.pathContainer.applyToItems((drawing) =>
@@ -212,18 +189,8 @@
 
         // Set the scale and in-memory context for the pending thread
         this.lastScaleFactor = scale;
-<<<<<<< HEAD
         this.pageEl = getPageEl(this.annotatedElement, this.location.page);
-        this.drawingContext = getContext(
-            this.pageEl,
-            CLASS_ANNOTATION_LAYER_DRAW_IN_PROGRESS,
-            PAGE_PADDING_TOP,
-            PAGE_PADDING_BOTTOM
-        );
-=======
-        this.pageEl = docAnnotatorUtil.getPageEl(this.annotatedElement, this.location.page);
-        this.drawingContext = docAnnotatorUtil.getContext(this.pageEl, CLASS_ANNOTATION_LAYER_DRAW_IN_PROGRESS);
->>>>>>> cd8b1af7
+        this.drawingContext = getContext(this.pageEl, CLASS_ANNOTATION_LAYER_DRAW_IN_PROGRESS);
 
         const config = { scale };
         this.setContextStyles(config);
@@ -273,12 +240,7 @@
         }
 
         const config = { scale: this.lastScaleFactor };
-        this.concreteContext = getContext(
-            this.pageEl,
-            CLASS_ANNOTATION_LAYER_DRAW,
-            PAGE_PADDING_TOP,
-            PAGE_PADDING_BOTTOM
-        );
+        this.concreteContext = getContext(this.pageEl, CLASS_ANNOTATION_LAYER_DRAW);
 
         this.setContextStyles(config, this.concreteContext);
 
