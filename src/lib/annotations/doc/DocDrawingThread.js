--- conflicted
+++ resolved
@@ -1,10 +1,6 @@
 import {
     STATES,
-<<<<<<< HEAD
-    STATES_DRAW,
-=======
     DRAW_STATES,
->>>>>>> e44a151e
     PAGE_PADDING_TOP,
     PAGE_PADDING_BOTTOM,
     CLASS_ANNOTATION_LAYER_DRAW,
@@ -15,11 +11,6 @@
 import * as docAnnotatorUtil from './docAnnotatorUtil';
 import * as annotatorUtil from '../annotatorUtil';
 
-<<<<<<< HEAD
-const CLASS_ANNOTATION_LAYER_DRAW_MEMORY = `${CLASS_ANNOTATION_LAYER_DRAW}-mem`;
-
-=======
->>>>>>> e44a151e
 class DocDrawingThread extends DrawingThread {
     /** @property {HTMLElement} - Page element being observed */
     pageEl;
@@ -50,15 +41,10 @@
      * @return {void}
      */
     handleMove(location) {
-<<<<<<< HEAD
-        if (this.drawingFlag !== STATES_DRAW.draw) {
+        if (this.drawingFlag !== DRAW_STATES.drawing) {
             return;
         } else if (this.hasPageChanged(location)) {
             this.handlePageChange();
-=======
-        const pageChanged = this.hasPageChanged(location);
-        if (this.drawingFlag !== DRAW_STATES.drawing || pageChanged) {
->>>>>>> e44a151e
             return;
         }
 
@@ -76,7 +62,6 @@
     handleStart(location) {
         const pageChanged = this.hasPageChanged(location);
         if (pageChanged) {
-<<<<<<< HEAD
             this.handlePageChange();
             return;
         }
@@ -90,25 +75,7 @@
             this.checkAndHandleScaleUpdate();
         }
 
-        this.drawingFlag = STATES_DRAW.draw;
-=======
-            this.handleStop();
-            this.saveAnnotation();
-            this.emit('drawthreadcommited');
-            return;
-        }
-
-        // Assign a location and dimension to the annotation thread
-        if (!this.location || (this.location && !this.location.page)) {
-            this.location = {
-                page: location.page,
-                dimensions: location.dimensions
-            };
-            this.checkAndHandleScaleUpdate();
-        }
-
         this.drawingFlag = DRAW_STATES.drawing;
->>>>>>> e44a151e
         if (!this.pendingPath) {
             this.pendingPath = new DrawingPath();
         }
@@ -139,11 +106,7 @@
      * @return {boolean} Whether or not the thread page has changed
      */
     hasPageChanged(location) {
-<<<<<<< HEAD
         return !!this.location && !!this.location.page && this.location.page !== location.page;
-=======
-        return this.location && this.location.page && this.location.page !== location.page;
->>>>>>> e44a151e
     }
 
     /**
@@ -154,7 +117,6 @@
      * @return {void}
      */
     saveAnnotation(type, text) {
-<<<<<<< HEAD
         const availableActions = this.pathContainer.getNumberOfAvailableActions();
         if (availableActions.undo === 0) {
             return;
@@ -164,9 +126,6 @@
         this.emit('annotationevent', {
             type: 'unbind'
         });
-=======
-        super.saveAnnotation(type, text);
->>>>>>> e44a151e
         this.reset();
 
         const drawingAnnotationLayerContext = docAnnotatorUtil.getContext(
@@ -177,15 +136,9 @@
         );
 
         if (drawingAnnotationLayerContext) {
-<<<<<<< HEAD
-            const memoryCanvas = this.drawingContext.canvas;
-            drawingAnnotationLayerContext.drawImage(memoryCanvas, 0, 0);
-            this.drawingContext.clearRect(0, 0, memoryCanvas.width, memoryCanvas.height);
-=======
             const inProgressCanvas = this.drawingContext.canvas;
             drawingAnnotationLayerContext.drawImage(inProgressCanvas, 0, 0);
             this.drawingContext.clearRect(0, 0, inProgressCanvas.width, inProgressCanvas.height);
->>>>>>> e44a151e
         }
     }
 
@@ -199,30 +152,15 @@
             return;
         }
 
-<<<<<<< HEAD
         this.checkAndHandleScaleUpdate();
-=======
-        // Get DrawingPath objects to be shown
-        const drawings = this.getDrawings();
-        if (this.pendingPath && !this.pendingPath.isEmpty()) {
-            drawings.push(this.pendingPath);
-        }
-
-        this.checkAndHandleScaleUpdate();
-
->>>>>>> e44a151e
+
         // Get the annotation layer context to draw with
         let context;
         if (this.state === STATES.pending) {
             context = this.drawingContext;
         } else {
-<<<<<<< HEAD
             const config = { scale: this.lastScaleFactor };
             this.pageEl = docAnnotatorUtil.getPageEl(this.annotatedElement, this.location.page);
-=======
-            this.pageEl = docAnnotatorUtil.getPageEl(this.annotatedElement, this.location.page);
-            const config = { scale: this.lastScaleFactor };
->>>>>>> e44a151e
             context = docAnnotatorUtil.getContext(
                 this.pageEl,
                 CLASS_ANNOTATION_LAYER_DRAW,
@@ -232,7 +170,6 @@
             this.setContextStyles(config, context);
         }
 
-<<<<<<< HEAD
         const drawings = this.pathContainer.getAll();
         if (this.pendingPath && !this.pendingPath.isEmpty()) {
             drawings.push(this.pendingPath);
@@ -241,17 +178,6 @@
         // Draw the paths to the annotation layer canvas
         drawings.forEach((drawing) => drawing.generateBrowserPath(this.reconstructBrowserCoordFromLocation));
         this.draw(context, false);
-=======
-        // Draw the paths to the annotation layer canvas
-        if (context) {
-            context.beginPath();
-            drawings.forEach((drawing) => {
-                drawing.generateBrowserPath(this.reconstructBrowserCoordFromLocation);
-                drawing.drawPath(context);
-            });
-            context.stroke();
-        }
->>>>>>> e44a151e
     }
 
     /**
@@ -271,11 +197,7 @@
         this.pageEl = docAnnotatorUtil.getPageEl(this.annotatedElement, this.location.page);
         this.drawingContext = docAnnotatorUtil.getContext(
             this.pageEl,
-<<<<<<< HEAD
-            CLASS_ANNOTATION_LAYER_DRAW_MEMORY,
-=======
             CLASS_ANNOTATION_LAYER_DRAW_IN_PROGRESS,
->>>>>>> e44a151e
             PAGE_PADDING_TOP,
             PAGE_PADDING_BOTTOM
         );
@@ -284,7 +206,6 @@
         this.setContextStyles(config);
     }
 
-<<<<<<< HEAD
     handlePageChange() {
         this.handleStop();
         this.emit('annotationevent', {
@@ -292,8 +213,6 @@
         });
     }
 
-=======
->>>>>>> e44a151e
     /**
      * Requires a DocDrawingThread to have been started with DocDrawingThread.start(). Reconstructs a browserCoordinate
      * relative to the dimensions of the DocDrawingThread page element.
