--- conflicted
+++ resolved
@@ -9,24 +9,14 @@
 const PAGE_PADDING_TOP = 15;
 const HOVER_TIMEOUT_MS = 75;
 
-<<<<<<< HEAD
-@autobind
-class DocHighlightThread extends AnnotationThread {
-
-    /**
-     * An annotation thread for highlights.
-     *
-     * [constructor]
-     */
-    constructor(data) {
-        super(data);
-        // caching page element
-        this.pageEl = undefined;
-    }
-
-=======
 @autobind class DocHighlightThread extends AnnotationThread {
->>>>>>> 2cd6fede
+    /**
+     * Cached page element for the document.
+     *
+     * @property {HTMLElement}
+     */
+    pageEl;
+
     //--------------------------------------------------------------------------
     // Public
     //--------------------------------------------------------------------------
@@ -496,22 +486,16 @@
 
             const [x1, y1, x2, y2, x3, y3, x4, y4] = browserQuadPoint;
 
-<<<<<<< HEAD
-            eventOccurredInHighlight = docAnnotatorUtil.isPointInPolyOpt([
-                [x1, y1],
-                [x2, y2],
-                [x3, y3],
-                [x4, y4]
-            ], x, y);
+            eventOccurredInHighlight = docAnnotatorUtil.isPointInPolyOpt(
+                [[x1, y1], [x2, y2], [x3, y3], [x4, y4]],
+                x,
+                y
+            );
 
             index += 1;
         }
 
         return eventOccurredInHighlight;
-=======
-            return docAnnotatorUtil.isPointInPolyOpt([[x1, y1], [x2, y2], [x3, y3], [x4, y4]], x, y);
-        });
->>>>>>> 2cd6fede
     }
 
     /**
