/* eslint-disable no-unused-expressions */
import {
    findClosestElWithClass,
    findClosestDataType,
    getPageInfo,
    showElement,
    hideElement,
    showInvisibleElement,
    hideElementVisibility,
    resetTextarea,
    isElementInViewport,
    getAvatarHtml,
    getScale,
    isPlainHighlight,
    isHighlightAnnotation,
    getDimensionScale,
    htmlEscape,
    repositionCaret,
    isPending,
    validateThreadParams,
    eventToLocationHandler,
<<<<<<< HEAD
    createLocation
=======
    decodeKeydown,
    getHeaders,
    replacePlaceholders
>>>>>>> 249e9f1c
} from '../annotatorUtil';
import {
    STATES,
    TYPES,
    SELECTOR_ANNOTATION_DIALOG,
    SELECTOR_ANNOTATION_CARET
} from '../annotationConstants';

const DIALOG_WIDTH = 81;

describe('lib/annotations/annotatorUtil', () => {
    let childEl;
    let parentEl;

    before(() => {
        fixture.setBase('src/lib');
    });

    beforeEach(() => {
        fixture.load('annotations/__tests__/annotatorUtil-test.html');

        childEl = document.querySelector('.child');
        parentEl = document.querySelector('.parent');
    });

    afterEach(() => {
        fixture.cleanup();
    });

    describe('findClosestElWithClass()', () => {
        it('should return closest ancestor element with the specified class', () => {
            assert.equal(findClosestElWithClass(childEl, 'parent'), parentEl);
        });

        it('should return null if no matching ancestor is found', () => {
            assert.equal(findClosestElWithClass(childEl, 'otherParent'), null);
        });
    });

    describe('findClosestDataType()', () => {
        it('should return the data type of the closest ancestor with a data type when no attributeName is provided', () => {
            assert.equal(findClosestDataType(childEl), 'someType');
        });

        it('should return the attribute name of the closest ancestor with the specified attributeName', () => {
            assert.equal(findClosestDataType(childEl, 'data-name'), 'someName');
        });

        it('should return empty string if no matching ancestor is found', () => {
            assert.equal(findClosestDataType(childEl, 'data-foo'), '');
        });
    });

    describe('getPageInfo()', () => {
        it('should return page element and page number that the specified element is on', () => {
            const fooEl = document.querySelector('.foo');
            const pageEl = document.querySelector('.page');
            const result = getPageInfo(fooEl);
            assert.equal(result.pageEl, pageEl, 'Page element should be equal');
            assert.equal(result.page, 2, 'Page number should be equal');
        });

        it('should return no page element and -1 page number if no page is found', () => {
            const barEl = document.querySelector('.bar');
            const result = getPageInfo(barEl);
            assert.equal(result.pageEl, null, 'Page element should be null');
            assert.equal(result.page, 1, 'Page number should be 1');
        });
    });

    describe('showElement()', () => {
        it('should remove hidden class from element with matching selector', () => {
            // Hide element before testing show function
            childEl.classList.add('bp-is-hidden');
            showElement('.child');
            assert.ok(!childEl.classList.contains('bp-is-hidden'));
        });

        it('should remove hidden class from provided element', () => {
            // Hide element before testing show function
            childEl.classList.add('bp-is-hidden');
            showElement(childEl);
            assert.ok(!childEl.classList.contains('bp-is-hidden'));
        });
    });

    describe('hideElement()', () => {
        it('should add hidden class to matching element', () => {
            hideElement('.child');
            assert.ok(childEl.classList.contains('bp-is-hidden'));
        });

        it('should add hidden class to provided element', () => {
            hideElement(childEl);
            assert.ok(childEl.classList.contains('bp-is-hidden'));
        });
    });

    describe('showInvisibleElement()', () => {
        it('should remove invisible class from element with matching selector', () => {
            // Hide element before testing show function
            childEl.classList.add('bp-is-invisible');
            showInvisibleElement('.child');
            expect(childEl.classList.contains('bp-is-invisible')).to.be.false;
        });

        it('should remove invisible class from provided element', () => {
            // Hide element before testing show function
            childEl.classList.add('bp-is-invisible');
            showInvisibleElement(childEl);
            expect(childEl.classList.contains('bp-is-invisible')).to.be.false;
        });
    });

    describe('hideElementVisibility()', () => {
        it('should add invisible class to matching element', () => {
            hideElementVisibility('.child');
            expect(childEl.classList.contains('bp-is-invisible')).to.be.true;
        });

        it('should add invisible class to provided element', () => {
            hideElementVisibility(childEl);
            expect(childEl.classList.contains('bp-is-invisible')).to.be.true;
        });
    });

    describe('resetTextarea()', () => {
        it('should reset text area', () => {
            const textAreaEl = document.querySelector('.textarea');

            // Fake making text area 'active'
            textAreaEl.classList.add('bp-is-active');
            textAreaEl.value = 'test';
            textAreaEl.style.width = '10px';
            textAreaEl.style.height = '10px';

            resetTextarea(textAreaEl);

            assert.ok(!textAreaEl.classList.contains('bp-is-active'), 'Should be inactive');
            assert.equal(textAreaEl.value, 'test', 'Value should NOT be reset');
            assert.equal(textAreaEl.style.width, '', 'Width should be reset');
            assert.equal(textAreaEl.style.height, '', 'Height should be reset');
        });

        it('should reset text area', () => {
            const textAreaEl = document.querySelector('.textarea');

            // Fake making text area 'active'
            textAreaEl.classList.add('bp-is-active');
            textAreaEl.value = 'test';
            textAreaEl.style.width = '10px';
            textAreaEl.style.height = '10px';

            resetTextarea(textAreaEl, true);

            assert.ok(!textAreaEl.classList.contains('bp-is-active'), 'Should be inactive');
            assert.equal(textAreaEl.value, '', 'Value should be reset');
            assert.equal(textAreaEl.style.width, '', 'Width should be reset');
            assert.equal(textAreaEl.style.height, '', 'Height should be reset');
        });
    });

    describe('isElementInViewport()', () => {
        it('should return true for an element fully in the viewport', () => {
            assert.ok(isElementInViewport(childEl));
        });

        it('should return false for an element not fully in the viewport', () => {
            // Fake child element not being in viewport
            childEl.style.position = 'absolute';
            childEl.style.left = '-10px';
            assert.ok(!isElementInViewport(childEl));
        });
    });

    describe('getAvatarHtml()', () => {
        it('should return avatar HTML with img if avatarUrl is provided', () => {
            const expectedHtml = '<img src="https://example.com" alt="Avatar">';
            assert.equal(getAvatarHtml('https://example.com', '1', 'Some Name'), expectedHtml);
        });

        it('should return avatar HTML initials if no avatarUrl is provided', () => {
            const expectedHtml = '<div class="bp-annotation-profile avatar-color-1">SN</div>'.trim();
            assert.equal(getAvatarHtml('', '1', 'Some Name'), expectedHtml);
        });
    });

    describe('getScale()', () => {
        it('should return the zoom scale stored in the data-zoom attribute for the element', () => {
            childEl.setAttribute('data-scale', 3);
            assert.equal(getScale(childEl), 3);
        });

        it('should return a zoom scale of 1 if no stored zoom is found on the element', () => {
            assert.equal(getScale(childEl), 1);
        });
    });

    describe('isPlainHighlight()', () => {
        it('should return true if highlight annotation is a plain highlight', () => {
            const annotations = [{ text: '' }];

            expect(isPlainHighlight(annotations)).to.be.true;
        });

        it('should return false if a plain highlight annotation had comments added to it', () => {
            const annotations = [{ text: '' }, { text: 'bleh' }];

            expect(isPlainHighlight(annotations)).to.be.false;
        });

        it('should return false if highlight annotation has comments', () => {
            const annotations = [{ text: 'bleh' }];

            expect(isPlainHighlight(annotations)).to.be.false;
        });
    });

    describe('isHighlightAnnotation()', () => {
        it('should return true if annotation is a plain highlight annotation', () => {
            assert.ok(isHighlightAnnotation(TYPES.highlight));
        });

        it('should return true if annotation is a highlight comment annotation', () => {
            assert.ok(isHighlightAnnotation(TYPES.highlight_comment));
        });

        it('should return false if annotation is a point annotation', () => {
            assert.ok(!isHighlightAnnotation(TYPES.point));
        });
    });

    describe('getDimensionScale()', () => {
        it('should return null if no dimension scaling is needed', () => {
            const dimensions = {
                x: 100,
                y: 100
            };
            const pageDimensions = {
                width: 100,
                height: 130
            };

            const HEIGHT_PADDING = 30;
            const result = getDimensionScale(dimensions, pageDimensions, 1, HEIGHT_PADDING);
            expect(result).to.be.null;
        });

        it('should return dimension scaling factor if dimension scaling is needed', () => {
            const dimensions = {
                x: 100,
                y: 100
            };
            const pageDimensions = {
                width: 200,
                height: 230
            };

            const HEIGHT_PADDING = 30;
            const result = getDimensionScale(dimensions, pageDimensions, 1, HEIGHT_PADDING);
            expect(result.x).to.equal(2);
            expect(result.y).to.equal(2);
        });
    });

    describe('htmlEscape()', () => {
        it('should return HTML-escaped text', () => {
            assert.equal(htmlEscape('test&file=what'), 'test&amp;file=what', 'Should escape and symbol');
            assert.equal(htmlEscape('<script>'), '&lt;script&gt;', 'Should escape brackets');
            assert.equal(htmlEscape('"string"'), '&quot;string&quot;', 'Should escape double quote');
            assert.equal(htmlEscape('\'string\''), '&#39;string&#39;', 'Should escape single quote');
            assert.equal(htmlEscape('`string`'), '&#96;string&#96;', 'Should escape back tick');
        });
    });

    describe('repositionCaret()', () => {
        it('should position the dialog on the left edge of the page and adjust caret location accordingly', () => {
            const browserX = 1;
            const pageWidth = 100;
            const initX = browserX - DIALOG_WIDTH / 2;
            const dialogEl = document.querySelector(SELECTOR_ANNOTATION_DIALOG);

            const dialogX = repositionCaret(dialogEl, initX, DIALOG_WIDTH, browserX, pageWidth);

            const annotationCaretEl = dialogEl.querySelector(SELECTOR_ANNOTATION_CARET);
            expect(dialogX).to.equal(0); // dialog aligned to the left
            expect(annotationCaretEl.style.left).to.equal('10px'); // caret aligned to the left
        });

        it('should position the dialog on the right edge of the page and adjust caret location accordingly', () => {
            const browserX = 400;
            const pageWidth = 100;
            const initX = browserX - DIALOG_WIDTH / 2;
            const dialogEl = document.querySelector(SELECTOR_ANNOTATION_DIALOG);

            const dialogX = repositionCaret(dialogEl, initX, DIALOG_WIDTH, browserX, pageWidth);

            const annotationCaretEl = dialogEl.querySelector(SELECTOR_ANNOTATION_CARET);
            expect(dialogX).to.equal(19); // dialog aligned to the right
            expect(annotationCaretEl.style.left).to.equal('71px'); // caret aligned to the right
        });

        it('should position the caret in the center of the dialog and return top left corner coordinate', () => {
            const browserX = 100;
            const pageWidth = 1000;
            const initX = browserX - DIALOG_WIDTH / 2;
            const dialogEl = document.querySelector(SELECTOR_ANNOTATION_DIALOG);

            const dialogX = repositionCaret(dialogEl, initX, DIALOG_WIDTH, browserX, pageWidth);

            const annotationCaretEl = dialogEl.querySelector(SELECTOR_ANNOTATION_CARET);
            expect(dialogX).to.equal(initX); // dialog x unchanged
            expect(annotationCaretEl.style.left).to.equal('50%'); // caret centered with dialog
        });
    });

    describe('isPending()', () => {
        it('should return true if thread is pending or pending-active', () => {
            expect(isPending(STATES.pending)).to.be.true;
            expect(isPending(STATES.pending_active)).to.be.true;
        });

        it('should return false if thread is notpending', () => {
            expect(isPending(STATES.hover)).to.be.false;
            expect(isPending(STATES.inactive)).to.be.false;
        });
    });

    describe('validateThreadParams()', () => {
        it('should return false if the thread is null or missing any expected params', () => {
            expect(validateThreadParams(null)).to.be.false;
            expect(validateThreadParams({ fileVersionId: 123 })).to.be.false;
        });

        it('should return true if the thread is has all expected params', () => {
            const threadParams = {
                annotatedElement: {},
                annotations: [],
                annotationService: {},
                fileVersionId: 123,
                location: {},
                locale: 'en-US',
                type: 'point'
            };
            expect(validateThreadParams(threadParams)).to.be.true;
        });
    });

    describe('eventToLocationHandler()', () => {
        it('should not call the callback when the location is valid', () => {
            const annotator = {
                isChanged: false
            }
            const getLocation = ((event) => 'location');
            const callback = ((location) => {
                annotator.isChanged = true
            });
            const locationHandler = eventToLocationHandler(getLocation, callback);

            locationHandler(undefined);
            expect(annotator.isChanged).to.be.false;
        });

        it('should call the callback when the location is valid', () => {
            const annotator = {
                isChanged: false
            }
            const getLocation = ((event) => 'location');
            const callback = ((location) => {
                annotator.isChanged = true
            });
            const locationHandler = eventToLocationHandler(getLocation, callback);
            const event = {
                preventDefault: () => {},
                stopPropagation: () => {}
            };

            locationHandler(event);
            expect(annotator.isChanged).to.be.true;
        });
    });

<<<<<<< HEAD
    describe('createLocation()', () => {
        it('should create a location object without dimensions', () => {
            const location = createLocation(1,2, undefined);
            expect(location).to.deep.equal({
                x: 1,
                y: 2
            });
        });

        it('should create a location object with dimensions', () => {
            const dimensionalObj = 'dimensional object';
            const location = createLocation(1,2, dimensionalObj);
            expect(location).to.deep.equal({
                x: 1,
                y: 2,
                dimensions: dimensionalObj
            });
=======
    describe('decodeKeydown()', () => {
        it('should return empty when no key', () => {
            assert.equal(
                decodeKeydown({
                    key: ''
                }),
                ''
            );
        });
        it('should return empty when modifier and key are same', () => {
            assert.equal(
                decodeKeydown({
                    key: 'Control',
                    ctrlKey: true
                }),
                ''
            );
        });
        it('should return correct with ctrl modifier', () => {
            assert.equal(
                decodeKeydown({
                    key: '1',
                    ctrlKey: true
                }),
                'Control+1'
            );
        });
        it('should return correct with shift modifier', () => {
            assert.equal(
                decodeKeydown({
                    key: '1',
                    shiftKey: true
                }),
                'Shift+1'
            );
        });
        it('should return correct with meta modifier', () => {
            assert.equal(
                decodeKeydown({
                    key: '1',
                    metaKey: true
                }),
                'Meta+1'
            );
        });
        it('should return space key', () => {
            assert.equal(
                decodeKeydown({
                    key: ' '
                }),
                'Space'
            );
        });
        it('should return right arrow key', () => {
            assert.equal(
                decodeKeydown({
                    key: 'Right'
                }),
                'ArrowRight'
            );
        });
        it('should return left arrow key', () => {
            assert.equal(
                decodeKeydown({
                    key: 'Left'
                }),
                'ArrowLeft'
            );
        });
        it('should return up arrow key', () => {
            assert.equal(
                decodeKeydown({
                    key: 'Up'
                }),
                'ArrowUp'
            );
        });
        it('should return down arrow key', () => {
            assert.equal(
                decodeKeydown({
                    key: 'Down'
                }),
                'ArrowDown'
            );
        });
        it('should return esc key', () => {
            assert.equal(
                decodeKeydown({
                    key: 'U+001B'
                }),
                'Escape'
            );
        });
        it('should decode correct UTF8 key', () => {
            assert.equal(
                decodeKeydown({
                    key: 'U+0041'
                }),
                'A'
            );
        });
    });

    /* eslint-disable no-undef */
    describe('getHeaders()', () => {
        it('should return correct headers', () => {
            const sharedLink = 'https://sharename';
            const fooHeader = 'bar';
            const token = 'someToken';
            const headers = getHeaders({ foo: fooHeader }, token, sharedLink);
            expect(headers.foo).to.equal(fooHeader);
            expect(headers.Authorization).to.equal(`Bearer ${token}`);
            expect(headers.BoxApi).to.equal(`shared_link=${sharedLink}`);
            expect(headers['X-Box-Client-Name']).to.equal(__NAME__);
            expect(headers['X-Box-Client-Version']).to.equal(__VERSION__);
        });

        it('should return correct headers with password', () => {
            const headers = getHeaders({ foo: 'bar' }, 'token', 'https://sharename', 'password');
            assert.equal(headers.foo, 'bar');
            assert.equal(headers.Authorization, 'Bearer token');
            assert.equal(headers.BoxApi, 'shared_link=https://sharename&shared_link_password=password');
            assert.equal(headers['X-Box-Client-Name'], __NAME__);
            assert.equal(headers['X-Box-Client-Version'], __VERSION__);
        });
    });

    describe('replacePlaceholders()', () => {
        it('should replace only the placeholder with the custom value in the given string', () => {
            expect(replacePlaceholders('{1} highlighted', ['Bob'])).to.equal('Bob highlighted');
        });

        it('should replace all placeholders with the custom value in the given string', () => {
            expect(replacePlaceholders('{1} highlighted {2}', ['Bob', 'Suzy'])).to.equal('Bob highlighted Suzy');
        });

        it('should replace only placeholders that have custom value in the given string', () => {
            expect(replacePlaceholders('{1} highlighted {2}', ['Bob'])).to.equal('Bob highlighted {2}');
        });

        it('should respect the order of placeholders when given an arbitrary order', () => {
            expect(replacePlaceholders('{2} highlighted {1}', ['Bob', 'Suzy'])).to.equal('Suzy highlighted Bob');
        });

        it('should replace with the same value if the placeholder is repeated', () => {
            expect(replacePlaceholders('{2} highlighted {2}', ['Bob', 'Suzy'])).to.equal('Suzy highlighted Suzy');
>>>>>>> 249e9f1c
        });
    });
});<|MERGE_RESOLUTION|>--- conflicted
+++ resolved
@@ -19,13 +19,10 @@
     isPending,
     validateThreadParams,
     eventToLocationHandler,
-<<<<<<< HEAD
-    createLocation
-=======
     decodeKeydown,
     getHeaders,
-    replacePlaceholders
->>>>>>> 249e9f1c
+    replacePlaceholders,
+    createLocation
 } from '../annotatorUtil';
 import {
     STATES,
@@ -408,7 +405,6 @@
         });
     });
 
-<<<<<<< HEAD
     describe('createLocation()', () => {
         it('should create a location object without dimensions', () => {
             const location = createLocation(1,2, undefined);
@@ -426,7 +422,9 @@
                 y: 2,
                 dimensions: dimensionalObj
             });
-=======
+        });
+    });
+
     describe('decodeKeydown()', () => {
         it('should return empty when no key', () => {
             assert.equal(
@@ -573,7 +571,6 @@
 
         it('should replace with the same value if the placeholder is repeated', () => {
             expect(replacePlaceholders('{2} highlighted {2}', ['Bob', 'Suzy'])).to.equal('Suzy highlighted Suzy');
->>>>>>> 249e9f1c
         });
     });
 });