/* eslint-disable no-unused-expressions */
import EventEmitter from 'events';
import Annotator from '../Annotator';
import * as annotatorUtil from '../annotatorUtil';
import AnnotationService from '../AnnotationService';
import {
    STATES,
    TYPES,
    CLASS_ANNOTATION_DRAW_MODE,
    CLASS_HIDDEN
} from '../annotationConstants';

let annotator;
let stubs = {};
const sandbox = sinon.sandbox.create();

const MODE_ENTER = 'annotationmodeenter';
const MODE_EXIT= 'annotationmodeexit';

describe('lib/annotations/Annotator', () => {
    before(() => {
        fixture.setBase('src/lib');
    });

    beforeEach(() => {
        fixture.load('annotations/__tests__/Annotator-test.html');

        const options = {
            annotator: {
                NAME: 'name'
            }
        };
        annotator = new Annotator({
            canAnnotate: true,
            container: document,
            annotationService: {},
            fileVersionId: 1,
            isMobile: false,
            options,
            previewUI: {
                getAnnotateButton: () => {}
            },
            modeButtons: {}
        });

        stubs.thread = {
            show: () => {},
            hide: () => {},
            addListener: () => {},
            unbindCustomListenersOnThread: () => {},
            removeAllListeners: () => {},
            type: 'type'
        };
        stubs.threadMock = sandbox.mock(stubs.thread);

        stubs.thread2 = {
            show: () => {},
            hide: () => {},
            addListener: () => {},
            unbindCustomListenersOnThread: () => {},
            removeAllListeners: () => {},
            type: 'type'
        };
        stubs.threadMock2 = sandbox.mock(stubs.thread2);

        stubs.thread3 = {
            show: () => {},
            hide: () => {},
            addListener: () => {},
            unbindCustomListenersOnThread: () => {},
            removeAllListeners: () => {},
            type: 'type'
        };
        stubs.threadMock3 = sandbox.mock(stubs.thread3);
    });

    afterEach(() => {
        sandbox.verifyAndRestore();
        if (typeof annotator.destroy === 'function') {
            annotator.destroy();
            annotator = null;
        }

        stubs = {};
    });

    describe('destroy()', () => {
        it('should unbind custom listeners on thread and unbind DOM listeners', () => {
            annotator.threads = {
                1: [stubs.thread]
            };

            const unbindCustomStub = sandbox.stub(annotator, 'unbindCustomListenersOnThread');
            const unbindDOMStub = sandbox.stub(annotator, 'unbindDOMListeners');
            const unbindCustomListenersOnService = sandbox.stub(annotator, 'unbindCustomListenersOnService');
            const unbindListener = sandbox.stub(annotator, 'removeListener');

            annotator.destroy();

            expect(unbindCustomStub).to.be.calledWith(stubs.thread);
            expect(unbindDOMStub).to.be.called;
            expect(unbindCustomListenersOnService).to.be.called;
            expect(unbindListener).to.be.calledWith('scaleAnnotations', sinon.match.func);
            expect(unbindListener).to.be.calledWith('toggleannotationmode', sinon.match.func);
        });
    });

    describe('init()', () => {
        beforeEach(() => {
            const annotatedEl = document.querySelector('.annotated-element');
            sandbox.stub(annotator, 'getAnnotatedEl').returns(annotatedEl);
            annotator.annotatedElement = annotatedEl;

            stubs.scale = sandbox.stub(annotator, 'setScale');
            stubs.setup = sandbox.stub(annotator, 'setupAnnotations');
            stubs.show = sandbox.stub(annotator, 'showAnnotations');
            stubs.setupMobileDialog = sandbox.stub(annotator, 'setupMobileDialog');
            stubs.showButton = sandbox.stub(annotator, 'showModeAnnotateButton');

            annotator.canAnnotate = true;
            annotator.modeButtons = {
                point: { selector: 'point_btn' },
                draw: { selector: 'draw_btn' }
            };
        });

        afterEach(() => {
            annotator.modeButtons = {};
        });

        it('should set scale and setup annotations', () => {
            annotator.init(5);
            expect(stubs.scale).to.be.calledWith(5);
            expect(stubs.setup).to.be.called;
            expect(stubs.show).to.be.called;
            expect(annotator.annotationService).to.not.be.null;
        });

        it('should setup mobile dialog for mobile browsers', () => {
            annotator.isMobile = true;
            annotator.init();
            expect(stubs.setupMobileDialog).to.be.called;
        });
    });

    describe('setupMobileDialog()', () => {
        it('should generate mobile annotations dialog and append to container', () => {
            annotator.container = {
                appendChild: sandbox.mock()
            };
            annotator.setupMobileDialog();
            expect(annotator.container.appendChild).to.be.called;
        });
    });

    describe('showAnnotations()', () => {
        it('should fetch and then render annotations', () => {
            const renderStub = sandbox.stub(annotator, 'renderAnnotations');
            const fetchPromise = Promise.resolve();
            const fetchStub = sandbox.stub(annotator, 'fetchAnnotations').returns(fetchPromise);

            annotator.showAnnotations();

            expect(fetchStub).to.be.called;
            return fetchPromise.then(() => {
                expect(renderStub).to.be.called;
            });
        });
    });

    describe('setupAnnotations()', () => {
        it('should initialize thread map and bind DOM listeners', () => {
            sandbox.stub(annotator, 'bindDOMListeners');
            sandbox.stub(annotator, 'bindCustomListenersOnService');
            sandbox.stub(annotator, 'addListener');

            annotator.setupAnnotations();

            expect(Object.keys(annotator.threads).length === 0).to.be.true;
            expect(annotator.bindDOMListeners).to.be.called;
            expect(annotator.bindCustomListenersOnService).to.be.called;
            expect(annotator.addListener).to.be.calledWith('scaleAnnotations', sinon.match.func);
        });
    });

    describe('once annotator is initialized', () => {
        beforeEach(() => {
            const annotatedEl = document.querySelector('.annotated-element');
            annotator.annotatedElement = annotatedEl;
            sandbox.stub(annotator, 'getAnnotatedEl').returns(annotatedEl);
            sandbox.stub(annotator, 'setupAnnotations');
            sandbox.stub(annotator, 'showAnnotations');

            annotator.threads = {
                1: [stubs.thread],
                2: [stubs.thread2, stubs.thread3]
            };

            annotator.init();
        });

        describe('hideAnnotations()', () => {
            it('should call hide on each thread in map', () => {
                stubs.threadMock.expects('hide');
                stubs.threadMock2.expects('hide');
                stubs.threadMock3.expects('hide');
                annotator.hideAnnotations();
            });
        });

        describe('hideAnnotationsOnPage()', () => {
            it('should call hide on each thread in map on page 1', () => {
                stubs.threadMock.expects('hide');
                stubs.threadMock2.expects('hide').never();
                stubs.threadMock3.expects('hide').never();
                annotator.hideAnnotationsOnPage('1');
            });
        });

        describe('renderAnnotations()', () => {
            it('should call show on each thread', () => {
                stubs.threadMock.expects('show');
                stubs.threadMock2.expects('show');
                stubs.threadMock3.expects('show');
                annotator.renderAnnotations();
            });
        });

        describe('renderAnnotationsOnPage()', () => {
            it('should call show on each thread', () => {
                stubs.thread2.location = { page: 2 };
                stubs.thread3.location = { page: 2 };

                stubs.threadMock.expects('show');
                stubs.threadMock2.expects('show').never();
                stubs.threadMock3.expects('show').never();
                annotator.renderAnnotationsOnPage('1');
            });
        });

        describe('rotateAnnotations()', () => {
            beforeEach(() => {
                annotator.canAnnotate = true;
                stubs.hide = sandbox.stub(annotatorUtil, 'hideElement');
                stubs.show = sandbox.stub(annotatorUtil, 'showElement');
                stubs.render = sandbox.stub(annotator, 'renderAnnotations');

                annotator.modeButtons = {
                    point: { selector: 'point_btn' },
                    draw: { selector: 'draw_btn' }
                };
            });

            afterEach(() => {
                annotator.modeButtons = {};
            });

            it('should only render annotations if user cannot annotate', () => {
                annotator.canAnnotate = false;
                annotator.rotateAnnotations();
                expect(stubs.hide).to.not.be.called;
                expect(stubs.show).to.not.be.called;
                expect(stubs.render).to.be.called;
            });

            it('should hide point annotation button if image is rotated', () => {
                annotator.rotateAnnotations(90);
                expect(stubs.hide).to.be.called;
                expect(stubs.show).to.not.be.called;
                expect(stubs.render).to.be.called;
            });

            it('should show point annotation button if image is rotated', () => {
                annotator.rotateAnnotations();
                expect(stubs.hide).to.not.be.called;
                expect(stubs.show).to.be.called;
                expect(stubs.render).to.be.called;
            });
        });

        describe('setScale()', () => {
            it('should set a data-scale attribute on the annotated element', () => {
                annotator.setScale(10);
                const annotatedEl = document.querySelector('.annotated-element');
                expect(annotatedEl).to.have.attribute('data-scale', '10');
            });
        });

        describe('isTypeEnabled()', () => {
            it('should return true when option.TYPE includes the type being checked', () => {
                annotator.options.TYPE = [TYPES.point, TYPES.draw];
                expect(annotator.isTypeEnabled(TYPES.draw)).to.be.truthy;
            });

            it('should return false when option.TYPE does not include the type being checked', () => {
                annotator.options.TYPE = [TYPES.point, TYPES.highlight];
                expect(annotator.isTypeEnabled(TYPES.draw)).to.be.falsy;
            });

            it('should return false when option.TYPE does not exist', () => {
                annotator.options.TYPE = undefined;
                expect(annotator.isTypeEnabled(TYPES.draw)).to.be.falsy;
            });
        });

        describe('toggleAnnotationHandler()', () => {
            beforeEach(() => {
                stubs.destroyStub = sandbox.stub(annotator, 'destroyPendingThreads');
                stubs.annotationMode = sandbox.stub(annotator, 'isInAnnotationMode');
                stubs.exitModes = sandbox.stub(annotator, 'exitAnnotationModes');
                stubs.disable = sandbox.stub(annotator, 'disableAnnotationMode');
                stubs.enable = sandbox.stub(annotator, 'enableAnnotationMode');
                sandbox.stub(annotator.previewUI, 'getAnnotateButton');
                stubs.isAnnotatable = sandbox.stub(annotator, 'isModeAnnotatable').returns(true);

                annotator.modeButtons = {
                    point: { selector: 'point_btn' },
                    draw: { selector: 'draw_btn' }
                };
            });

            afterEach(() => {
                annotator.modeButtons = {};
            });

            it('should do nothing if specified annotation type is not annotatable', () => {
                stubs.isAnnotatable.returns(false);
                annotator.toggleAnnotationHandler('bleh');
                expect(stubs.destroyStub).to.not.be.called;
            });

            it('should do nothing if specified annotation type does not have a mode button', () => {
                annotator.toggleAnnotationHandler(TYPES.highlight);
                expect(stubs.destroyStub).to.be.called;
<<<<<<< HEAD
                expect(stubs.exitAnnotationModes)
=======
                expect(stubs.exitModes).to.not.be.called;
>>>>>>> ae4e82ce
            });

            it('should turn annotation mode on if it is off', () => {
                stubs.annotationMode.returns(false);

                annotator.toggleAnnotationHandler(TYPES.point);

                expect(stubs.destroyStub).to.be.called;
                expect(stubs.exitModes).to.be.called;
                expect(stubs.enable).to.be.called;
            });

            it('should turn annotation mode off if it is on', () => {
                stubs.annotationMode.returns(true);

                annotator.toggleAnnotationHandler(TYPES.point);

                expect(stubs.destroyStub).to.be.called;
                expect(stubs.exitModes).to.be.called;
                expect(stubs.disable).to.be.called;
            });
        });

        describe('fetchAnnotations()', () => {
            beforeEach(() => {
                annotator.annotationService = {
                    getThreadMap: () => {}
                };
                stubs.serviceMock = sandbox.mock(annotator.annotationService);

                const threadMap = {
                    someID: [{}, {}],
                    someID2: [{}]
                };
                stubs.threadPromise = Promise.resolve(threadMap);
                stubs.serviceMock.expects('getThreadMap').returns(stubs.threadPromise);
                sandbox.stub(annotator, 'emit');
                sandbox.stub(annotator, 'isModeAnnotatable').returns(true);
            });

            it('should reset and create a new thread map by fetching annotation data from the server', () => {
                stubs.createThread = sandbox.stub(annotator, 'createAnnotationThread');
                stubs.createThread.onFirstCall();
                stubs.createThread.onSecondCall().returns(stubs.thread);
                sandbox.stub(annotator, 'bindCustomListenersOnThread');

                const result = annotator.fetchAnnotations();
                return stubs.threadPromise.then(() => {
                    expect(Object.keys(annotator.threads).length === 0).to.be.true;
                    expect(annotator.createAnnotationThread).to.be.calledTwice;
                    expect(annotator.bindCustomListenersOnThread).to.be.calledTwice;
                    expect(result).to.be.an.object;
                });
            });

            it('should emit a message to indicate that all annotations have been fetched', () => {
                annotator.fetchAnnotations();
                return stubs.threadPromise.then(() => {
                    expect(annotator.emit).to.be.calledWith('annotationsfetched');
                });
            });
        });

        describe('bindCustomListenersOnService()', () => {
            it('should do nothing if the service does not exist', () => {
                annotator.annotationService = {
                    addListener: sandbox.stub()
                };

                annotator.bindCustomListenersOnService();
                expect(annotator.annotationService.addListener).to.not.be.called;
            });

            it('should add an event listener', () => {
                annotator.annotationService = new AnnotationService({
                    apiHost: 'API',
                    fileId: 1,
                    token: 'someToken',
                    canAnnotate: true,
                    canDelete: true
                });
                const addListenerStub = sandbox.stub(annotator.annotationService, 'addListener');

                annotator.bindCustomListenersOnService();
                expect(addListenerStub).to.be.calledWith('annotatorerror', sinon.match.func);
            });
        });

        describe('handleServiceEvents()', () => {
            beforeEach(() => {
                sandbox.stub(annotator, 'emit');
            });

            it('should emit annotatorerror on read error event', () => {
                annotator.handleServiceEvents({ reason: 'read' });
                expect(annotator.emit).to.be.calledWith('annotatorerror', sinon.match.string);
            });

            it('should emit annotatorerror and show annotations on create error event', () => {
                annotator.handleServiceEvents({ reason: 'create' });
                expect(annotator.emit).to.be.calledWith('annotatorerror', sinon.match.string);
                expect(annotator.showAnnotations).to.be.called;
            });

            it('should emit annotatorerror and show annotations on delete error event', () => {
                annotator.handleServiceEvents({ reason: 'delete' });
                expect(annotator.emit).to.be.calledWith('annotatorerror', sinon.match.string);
                expect(annotator.showAnnotations).to.be.called;
            });

            it('should emit annotatorerror on authorization error event', () => {
                annotator.handleServiceEvents({ reason: 'authorization' });
                expect(annotator.emit).to.be.calledWith('annotatorerror', sinon.match.string);
            });

            it('should not emit annotatorerror when event does not match', () => {
                annotator.handleServiceEvents({ reason: 'no match' });
                expect(annotator.emit).to.not.be.called;
            });
        });

        describe('unbindCustomListenersOnService()', () => {
            it('should do nothing if the service does not exist', () => {
                annotator.annotationService = {
                    removeListener: sandbox.stub()
                };

                annotator.unbindCustomListenersOnService();
                expect(annotator.annotationService.removeListener).to.not.be.called;
            });

            it('should remove an event listener', () => {
                annotator.annotationService = new AnnotationService({
                    apiHost: 'API',
                    fileId: 1,
                    token: 'someToken',
                    canAnnotate: true,
                    canDelete: true
                });
                const removeListenerStub = sandbox.stub(annotator.annotationService, 'removeAllListeners');

                annotator.unbindCustomListenersOnService();
                expect(removeListenerStub).to.be.called;
            });
        });

        describe('bindCustomListenersOnThread()', () => {
            it('should bind custom listeners on the thread', () => {
                stubs.threadMock.expects('addListener').withArgs('threaddeleted', sinon.match.func);
                stubs.threadMock.expects('addListener').withArgs('threadcleanup', sinon.match.func);
                annotator.bindCustomListenersOnThread(stubs.thread);
            });

            it('should do nothing when given thread is empty', () => {
                expect(annotator.bindCustomListenersOnThread).to.not.throw(undefined);
                expect(annotator.bindCustomListenersOnThread).to.not.throw(null);
            })
        });

        describe('unbindCustomListenersOnThread()', () => {
            it('should unbind custom listeners from the thread', () => {
                stubs.threadMock.expects('removeAllListeners').withArgs('threaddeleted');
                stubs.threadMock.expects('removeAllListeners').withArgs('threadcleanup');
                stubs.threadMock.expects('removeAllListeners').withArgs('annotationevent');
                annotator.unbindCustomListenersOnThread(stubs.thread);
            });
        });

        describe('bindModeListeners()', () => {
            let drawingThread;

            beforeEach(() => {
                annotator.annotatedElement = {
                    addEventListener: sandbox.stub(),
                    removeEventListener: sandbox.stub()
                };

                drawingThread = {
                    handleStart: () => {},
                    handleStop: () => {},
                    handleMove: () => {},
                    addListener: sandbox.stub()
                };
            });

            it('should get event handlers for point annotation mode', () => {
                annotator.bindModeListeners(TYPES.point);
                expect(annotator.annotatedElement.addEventListener).to.be.calledWith(
                    'mousedown',
                    annotator.pointClickHandler
                );
                expect(annotator.annotatedElement.addEventListener).to.be.calledWith(
                    'touchstart',
                    annotator.pointClickHandler
                );
                expect(annotator.annotationModeHandlers.length).equals(2);
            });

<<<<<<< HEAD
=======
            it('should bind draw mode handlers', () => {
                sandbox.stub(annotator, 'createAnnotationThread').returns(drawingThread);

                const postButtonEl = {
                    addEventListener: sandbox.stub(),
                    removeEventListener: sandbox.stub()
                };
                sandbox.stub(annotator.previewUI, 'getAnnotateButton').returns(null);
                const locationHandler = (() => {});

                sandbox.stub(annotatorUtil, 'eventToLocationHandler').returns(locationHandler);

                annotator.bindModeListeners(TYPES.draw);

                expect(annotator.annotatedElement.addEventListener).to.be.calledWith(
                    sinon.match.string,
                    locationHandler
                ).thrice;
                expect(postButtonEl.addEventListener).to.not.be.calledWith(
                    'click',
                    sinon.match.func
                );
                expect(annotator.annotationModeHandlers.length).equals(3);
            });

>>>>>>> ae4e82ce
            it('should bind draw mode click handlers if post button exists', () => {
                sandbox.stub(annotator, 'createAnnotationThread').returns(drawingThread);

                const postButtonEl = {
                    addEventListener: sandbox.stub(),
                    removeEventListener: sandbox.stub()
                };
                sandbox.stub(annotator.previewUI, 'getAnnotateButton').returns(postButtonEl);
                const locationHandler = (() => {});

                sandbox.stub(annotatorUtil, 'eventToLocationHandler').returns(locationHandler);

                annotator.bindModeListeners(TYPES.draw);

                expect(annotator.annotatedElement.addEventListener).to.be.calledWith(
                    sinon.match.string,
                    locationHandler
                ).thrice;
                expect(postButtonEl.addEventListener).to.be.calledWith(
                    'click',
                    sinon.match.func
                );
                expect(annotator.annotationModeHandlers.length).equals(6);
            });
        });

        describe('unbindModeListeners()', () => {
            it('should unbind mode handlers', () => {
                sandbox.stub(annotator.annotatedElement, 'removeEventListener');
                annotator.annotationModeHandlers = [
                    {
                        type: 'event1',
                        func: () => {},
                        eventObj: annotator.annotatedElement
                    },
                    {
                        type: 'event2',
                        func: () => {},
                        eventObj: annotator.annotatedElement
                    }
                ];

                annotator.unbindModeListeners();
                expect(annotator.annotatedElement.removeEventListener).to.be.calledWith(
                    'event1',
                    sinon.match.func
                );
                expect(annotator.annotatedElement.removeEventListener).to.be.calledWith(
                    'event2',
                    sinon.match.func
                );
            });
        });

        describe('pointClickHandler()', () => {
            const event = {
                stopPropagation: () => {},
                preventDefault: () => {}
            };

            beforeEach(() => {
                stubs.destroy = sandbox.stub(annotator, 'destroyPendingThreads');
                stubs.create = sandbox.stub(annotator, 'createAnnotationThread');
                stubs.getLocation = sandbox.stub(annotator, 'getLocationFromEvent');
                sandbox.stub(annotator, 'bindCustomListenersOnThread');
                sandbox.stub(annotator, 'disableAnnotationMode');
                annotator.modeButtons = {
                    point: {
                        title: 'Point Annotation Mode',
                        selector: '.bp-btn-annotate'
                    }
                };
            });

            afterEach(() => {
                annotator.modeButtons = {};
                annotator.container = document;
            });

            it('should not do anything if there are pending threads', () => {
                stubs.destroy.returns(true);
                stubs.create.returns(stubs.thread);

                stubs.threadMock.expects('show').never();
                annotator.pointClickHandler(event);

                expect(annotator.getLocationFromEvent).to.not.be.called;
                expect(annotator.bindCustomListenersOnThread).to.not.be.called;
                expect(annotator.disableAnnotationMode).to.not.be.called;
            });

            it('should not do anything if thread is invalid', () => {
                stubs.destroy.returns(false);

                stubs.threadMock.expects('show').never();
                annotator.pointClickHandler(event);

                expect(annotator.getLocationFromEvent).to.be.called;
                expect(annotator.disableAnnotationMode).to.be.called;
                expect(annotator.bindCustomListenersOnThread).to.not.be.called;
            });

            it('should not create a thread if a location object cannot be inferred from the event', () => {
                stubs.destroy.returns(false);
                stubs.getLocation.returns(null);
                stubs.create.returns(stubs.thread);

                stubs.threadMock.expects('show').never();
                annotator.pointClickHandler(event);

                expect(annotator.getLocationFromEvent).to.be.called;
                expect(annotator.bindCustomListenersOnThread).to.not.be.called;
                expect(annotator.disableAnnotationMode).to.be.called;
            });

            it('should create, show, and bind listeners to a thread', () => {
                stubs.destroy.returns(false);
                stubs.getLocation.returns({});
                stubs.create.returns(stubs.thread);

                stubs.threadMock.expects('show');
                annotator.pointClickHandler(event);

                expect(annotator.getLocationFromEvent).to.be.called;
                expect(annotator.bindCustomListenersOnThread).to.be.called;
                expect(annotator.disableAnnotationMode).to.be.called;
            });
        });

        describe('addToThreadMap()', () => {
            it('should add valid threads to the thread map', () => {
                stubs.thread.location = { page: 2 };
                stubs.thread2.location = { page: 3 };
                stubs.thread3.location = { page: 2 };

                annotator.threads = {};
                annotator.addThreadToMap(stubs.thread);

                expect(annotator.threads).to.deep.equal({
                    2: [stubs.thread]
                });

                annotator.addThreadToMap(stubs.thread2);
                annotator.addThreadToMap(stubs.thread3);

                expect(annotator.threads).to.deep.equal({
                    2: [stubs.thread, stubs.thread3],
                    3: [stubs.thread2]
                });
            });
        });

        describe('isInAnnotationMode()', () => {
            it('should return whether the annotator is in specified annotation mode or not', () => {
                annotator.currentAnnotationMode = TYPES.draw;
                expect(annotator.isInAnnotationMode(TYPES.draw)).to.be.true;

                annotator.currentAnnotationMode = TYPES.point;
                expect(annotator.isInAnnotationMode(TYPES.draw)).to.be.false;
            });
        });

        describe('scaleAnnotations()', () => {
            it('should set scale and rotate annotations based on the annotated element', () => {
                sandbox.stub(annotator, 'setScale');
                sandbox.stub(annotator, 'rotateAnnotations');

                const data = {
                    scale: 5,
                    rotationAngle: 90,
                    pageNum: 2
                };
                annotator.scaleAnnotations(data);
                expect(annotator.setScale).to.be.calledWith(data.scale);
                expect(annotator.rotateAnnotations).to.be.calledWith(data.rotationAngle, data.pageNum);
            });
        });

        describe('destroyPendingThreads()', () => {
            beforeEach(() => {
                stubs.thread = {
                    location: { page: 2 },
                    type: 'type',
                    state: STATES.pending,
                    destroy: () => {},
                    unbindCustomListenersOnThread: () => {},
                    removeAllListeners: () => {}
                };
                stubs.threadMock = sandbox.mock(stubs.thread);
            });

            it('should destroy and return true if there are any pending threads', () => {
                annotator.init();
                annotator.addThreadToMap(stubs.thread);
                stubs.threadMock.expects('destroy');
                const destroyed = annotator.destroyPendingThreads();
                expect(destroyed).to.equal(true);
            });

            it('should not destroy and return false if there are no threads', () => {
                annotator.init();
                stubs.threadMock.expects('destroy').never();
                const destroyed = annotator.destroyPendingThreads();
                expect(destroyed).to.equal(false);
            });

            it('should not destroy and return false if the threads are not pending', () => {
                stubs.thread.state = 'NOT_PENDING';
                annotator.init();
                annotator.addThreadToMap(stubs.thread);
                stubs.threadMock.expects('destroy').never();
                const destroyed = annotator.destroyPendingThreads();
                expect(destroyed).to.equal(false);
            });

            it('should destroy only pending threads, and return true', () => {
                stubs.thread.state = 'NOT_PENDING';
                const pendingThread = {
                    location: { page: 2 },
                    type: 'type',
                    state: STATES.pending,
                    destroy: () => {},
                    unbindCustomListenersOnThread: () => {},
                    removeAllListeners: () => {}
                };
                stubs.pendingMock = sandbox.mock(pendingThread);

                annotator.init();
                annotator.addThreadToMap(stubs.thread);
                annotator.addThreadToMap(pendingThread);

                stubs.threadMock.expects('destroy').never();
                stubs.pendingMock.expects('destroy');
                const destroyed = annotator.destroyPendingThreads();

                expect(destroyed).to.equal(true);
            });
        });

        describe('handleValidationError()', () => {
            it('should do nothing if a annotatorerror was already emitted', () => {
                sandbox.stub(annotator, 'emit');
                annotator.validationErrorEmitted = true;
                annotator.handleValidationError();
                expect(annotator.emit).to.not.be.calledWith('annotatorerror');
                expect(annotator.validationErrorEmitted).to.be.true;
            });

            it('should emit annotatorerror on first error', () => {
                sandbox.stub(annotator, 'emit');
                annotator.validationErrorEmitted = false;
                annotator.handleValidationError();
                expect(annotator.emit).to.be.calledWith('annotatorerror', sinon.match.string);
                expect(annotator.validationErrorEmitted).to.be.true;
            });
        });

        describe('emit()', () => {
            const emitFunc = EventEmitter.prototype.emit;

            afterEach(() => {
                Object.defineProperty(EventEmitter.prototype, 'emit', { value: emitFunc });
            });

            it('should pass through the event as well as broadcast it as a annotator event', () => {
                const fileId = '1';
                const event = 'someEvent';
                const data = {};
                const annotatorName = 'name';

                annotator = new Annotator({
                    canAnnotate: true,
                    container: document,
                    annotationService: {},
                    fileVersionId: 1,
                    isMobile: false,
                    options: {
                        annotator: { NAME: annotatorName },
                        fileId
                    },
                    previewUI: {
                        getAnnotateButton: sandbox.stub()
                    },
                    modeButtons: {}
                });

                const emitStub = sandbox.stub();
                Object.defineProperty(EventEmitter.prototype, 'emit', { value: emitStub });

                annotator.emit(event, data);

                expect(emitStub).to.be.calledWith(event, data);
                expect(emitStub).to.be.calledWithMatch('annotatorevent', {
                    event,
                    data,
                    annotatorName,
                    fileId
                });
            });
        });

        describe('isModeAnnotatable()', () => {
            beforeEach(() => {
                annotator.options.annotator = {
                    TYPE: [TYPES.point, 'highlight']
                };
            });

            it('should return false if annotations are not allowed on the current viewer', () => {
                annotator.options.annotator = undefined;
                expect(annotator.isModeAnnotatable(TYPES.point)).to.equal(false);
            })

            it('should return true if the type is supported by the viewer', () => {
                expect(annotator.isModeAnnotatable(TYPES.point)).to.equal(true);
            });

            it('should return false if the type is not supported by the viewer', () => {
                expect(annotator.isModeAnnotatable('drawing')).to.equal(false);
            });
        });

        describe('showModeAnnotateButton()', () => {
            beforeEach(() => {
                annotator.modeButtons = {
                    point: {
                        title: 'Point Annotation Mode',
                        selector: '.bp-btn-annotate'
                    }
                };
            });

            afterEach(() => {
                annotator.modeButtons = {};
                annotator.container = document;
            });

            it('should do nothing if the mode does not require a button', () => {
                sandbox.stub(annotator, 'getAnnotationModeClickHandler');
                sandbox.stub(annotator, 'isModeAnnotatable').returns(true);
                annotator.showModeAnnotateButton(TYPES.highlight);
                expect(annotator.getAnnotationModeClickHandler).to.not.be.called;
            });

            it('should do nothing if the annotation type is not supported ', () => {
                sandbox.stub(annotator, 'getAnnotationModeClickHandler');
                sandbox.stub(annotator, 'isModeAnnotatable').returns(false);
                annotator.showModeAnnotateButton('bleh');
                expect(annotator.getAnnotationModeClickHandler).to.not.be.called;
            });

            it('should do nothing if the button is not in the container', () => {
                annotator.modeButtons = {
                    point: {
                        title: 'Point Annotation Mode',
                        selector: 'wrong-selector'
                    }
                };
                sandbox.stub(annotator, 'isModeAnnotatable').returns(true);
                sandbox.stub(annotator, 'getAnnotationModeClickHandler');
                annotator.showModeAnnotateButton(TYPES.point);
                expect(annotator.getAnnotationModeClickHandler).to.not.be.called;
            });

            it('should set up and show an annotate button', () => {
                const buttonEl = annotator.container.querySelector('.bp-btn-annotate');
                buttonEl.classList.add('point-selector');
                buttonEl.classList.add(CLASS_HIDDEN);

                sandbox.stub(annotator, 'isModeAnnotatable').returns(true);
                sandbox.stub(annotator, 'getAnnotationModeClickHandler');
                sandbox.mock(buttonEl).expects('addEventListener').withArgs('click');

                annotator.showModeAnnotateButton(TYPES.point);
                expect(buttonEl.title).to.equal('Point Annotation Mode');
                expect(annotator.getAnnotationModeClickHandler).to.be.called;
            });
        });

        describe('getAnnotationModeClickHandler()', () => {
            beforeEach(() => {
                stubs.isModeAnnotatable = sandbox.stub(annotator, 'isModeAnnotatable').returns(false);
            });

            it('should return null if you cannot annotate', () => {
                const handler = annotator.getAnnotationModeClickHandler(TYPES.point);
                expect(stubs.isModeAnnotatable).to.be.called;
                expect(handler).to.equal(null);
            });

            it('should return the toggle point mode handler', () => {
                stubs.isModeAnnotatable.returns(true);
                stubs.toggle = sandbox.stub(annotator, 'toggleAnnotationHandler');

                const handler = annotator.getAnnotationModeClickHandler(TYPES.point);
                expect(stubs.isModeAnnotatable).to.be.called;
                expect(handler).to.be.a('function');

                handler(event);
                expect(stubs.toggle).to.have.been.calledWith(TYPES.point);
            });
        });
    });
});<|MERGE_RESOLUTION|>--- conflicted
+++ resolved
@@ -286,23 +286,6 @@
             });
         });
 
-        describe('isTypeEnabled()', () => {
-            it('should return true when option.TYPE includes the type being checked', () => {
-                annotator.options.TYPE = [TYPES.point, TYPES.draw];
-                expect(annotator.isTypeEnabled(TYPES.draw)).to.be.truthy;
-            });
-
-            it('should return false when option.TYPE does not include the type being checked', () => {
-                annotator.options.TYPE = [TYPES.point, TYPES.highlight];
-                expect(annotator.isTypeEnabled(TYPES.draw)).to.be.falsy;
-            });
-
-            it('should return false when option.TYPE does not exist', () => {
-                annotator.options.TYPE = undefined;
-                expect(annotator.isTypeEnabled(TYPES.draw)).to.be.falsy;
-            });
-        });
-
         describe('toggleAnnotationHandler()', () => {
             beforeEach(() => {
                 stubs.destroyStub = sandbox.stub(annotator, 'destroyPendingThreads');
@@ -332,11 +315,7 @@
             it('should do nothing if specified annotation type does not have a mode button', () => {
                 annotator.toggleAnnotationHandler(TYPES.highlight);
                 expect(stubs.destroyStub).to.be.called;
-<<<<<<< HEAD
-                expect(stubs.exitAnnotationModes)
-=======
                 expect(stubs.exitModes).to.not.be.called;
->>>>>>> ae4e82ce
             });
 
             it('should turn annotation mode on if it is off', () => {
@@ -535,34 +514,6 @@
                 expect(annotator.annotationModeHandlers.length).equals(2);
             });
 
-<<<<<<< HEAD
-=======
-            it('should bind draw mode handlers', () => {
-                sandbox.stub(annotator, 'createAnnotationThread').returns(drawingThread);
-
-                const postButtonEl = {
-                    addEventListener: sandbox.stub(),
-                    removeEventListener: sandbox.stub()
-                };
-                sandbox.stub(annotator.previewUI, 'getAnnotateButton').returns(null);
-                const locationHandler = (() => {});
-
-                sandbox.stub(annotatorUtil, 'eventToLocationHandler').returns(locationHandler);
-
-                annotator.bindModeListeners(TYPES.draw);
-
-                expect(annotator.annotatedElement.addEventListener).to.be.calledWith(
-                    sinon.match.string,
-                    locationHandler
-                ).thrice;
-                expect(postButtonEl.addEventListener).to.not.be.calledWith(
-                    'click',
-                    sinon.match.func
-                );
-                expect(annotator.annotationModeHandlers.length).equals(3);
-            });
-
->>>>>>> ae4e82ce
             it('should bind draw mode click handlers if post button exists', () => {
                 sandbox.stub(annotator, 'createAnnotationThread').returns(drawingThread);
 
