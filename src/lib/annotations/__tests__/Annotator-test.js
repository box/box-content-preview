--- conflicted
+++ resolved
@@ -514,8 +514,6 @@
                 expect(annotator.annotationModeHandlers.length).equals(2);
             });
 
-<<<<<<< HEAD
-=======
             it('should bind draw mode handlers', () => {
                 sandbox.stub(annotator, 'createAnnotationThread').returns(drawingThread);
 
@@ -541,7 +539,6 @@
                 expect(annotator.annotationModeHandlers.length).equals(3);
             });
 
->>>>>>> 2fd06555
             it('should bind draw mode click handlers if post button exists', () => {
                 sandbox.stub(annotator, 'createAnnotationThread').returns(drawingThread);
 
