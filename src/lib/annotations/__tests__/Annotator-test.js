--- conflicted
+++ resolved
@@ -315,11 +315,7 @@
             it('should do nothing if specified annotation type does not have a mode button', () => {
                 annotator.toggleAnnotationHandler(TYPES.highlight);
                 expect(stubs.destroyStub).to.be.called;
-<<<<<<< HEAD
-                expect(stubs.exitAnnotationModes)
-=======
                 expect(stubs.exitModes).to.not.be.called;
->>>>>>> 8e7d49a1
             });
 
             it('should turn annotation mode on if it is off', () => {
