--- conflicted
+++ resolved
@@ -36,20 +36,26 @@
     });
 
     describe('getAnnotatorsForViewer()', () => {
+        beforeEach(() => {
+            stubs.instantiateControllers = sandbox.stub(loader, 'instantiateControllers');
+        });
         it('should return undefined if the annotator does not exist', () => {
             const annotator = loader.getAnnotatorsForViewer('not_supported_type');
             expect(annotator).to.be.undefined;
+            expect(stubs.instantiateControllers).to.be.called;
         });
 
         it('should return the correct annotator for the viewer name', () => {
             const name = 'Document';
             const annotator = loader.getAnnotatorsForViewer(name);
             expect(annotator.NAME).to.equal(name); // First entry is Document annotator
+            expect(stubs.instantiateControllers).to.be.called;
         });
 
         it('should return nothing if the viewer requested is disabled', () => {
             const annotator = loader.getAnnotatorsForViewer('Document', ['Document']);
             expect(annotator).to.be.undefined;
+            expect(stubs.instantiateControllers).to.be.called;
         });
     });
 
@@ -66,56 +72,12 @@
         });
 
         it('should not choose a disabled annotator', () => {
-<<<<<<< HEAD
-            const annotator = loader.determineAnnotator('Image', ['Image']);
-            expect(annotator).to.be.undefined;
-            expect(stubs.instantiateControllers).to.be.called;
-=======
             const annotator = loader.determineAnnotator('Image', {}, ['Image']);
             expect(annotator).to.be.null;
->>>>>>> 1de741e9
         });
 
         it('should not return a annotator if no matching annotator is found', () => {
             const annotator = loader.determineAnnotator('Swf');
-<<<<<<< HEAD
-            expect(annotator).to.be.undefined;
-            expect(stubs.instantiateControllers).to.be.called;
-        });
-    });
-
-    describe('instantiateControllers()', () => {
-        it('Should do nothing when a controller exists', () => {
-            const config = {
-                CONTROLLERS: 'not empty'
-            };
-
-            expect(() => loader.instantiateControllers(config)).to.not.throw();
-        });
-
-        it('Should do nothing when given an undefined object', () => {
-            const config = undefined;
-            expect(() => loader.instantiateControllers(config)).to.not.throw();
-        });
-
-        it('Should do nothing when config has no types', () => {
-            const config = {
-                TYPE: undefined
-            };
-            expect(() => loader.instantiateControllers(config)).to.not.throw();
-        });
-
-        it('Should instantiate controllers and assign them to the CONTROLLERS attribute', () => {
-            const config = {
-                TYPE: [TYPES.draw, 'typeWithoutController']
-            };
-
-            loader.instantiateControllers(config);
-            expect(config.CONTROLLERS).to.not.equal(undefined);
-            expect(config.CONTROLLERS[TYPES.draw] instanceof DrawingModeController).to.be.truthy;
-            const assignedControllers = Object.keys(config.CONTROLLERS);
-            expect(assignedControllers.length).to.equal(1);
-=======
             expect(annotator).to.be.null;
         });
 
@@ -154,7 +116,46 @@
             const annotator = loader.determineAnnotator('Document', config);
             expect(annotator.TYPE.includes('point')).to.be.false;
             expect(annotator.TYPE.includes('highlight')).to.be.true;
->>>>>>> 1de741e9
+            expect(annotator).to.deep.equal({
+                NAME: 'Document',
+                VIEWER: ['Document'],
+                TYPE: ['highlight']
+            });
+            expect(stubs.instantiateControllers).to.be.called;
+        });
+    });
+
+    describe('instantiateControllers()', () => {
+        it('Should do nothing when a controller exists', () => {
+            const config = {
+                CONTROLLERS: 'not empty'
+            };
+
+            expect(() => loader.instantiateControllers(config)).to.not.throw();
+        });
+
+        it('Should do nothing when given an undefined object', () => {
+            const config = undefined;
+            expect(() => loader.instantiateControllers(config)).to.not.throw();
+        });
+
+        it('Should do nothing when config has no types', () => {
+            const config = {
+                TYPE: undefined
+            };
+            expect(() => loader.instantiateControllers(config)).to.not.throw();
+        });
+
+        it('Should instantiate controllers and assign them to the CONTROLLERS attribute', () => {
+            const config = {
+                TYPE: [TYPES.draw, 'typeWithoutController']
+            };
+
+            loader.instantiateControllers(config);
+            expect(config.CONTROLLERS).to.not.equal(undefined);
+            expect(config.CONTROLLERS[TYPES.draw] instanceof DrawingModeController).to.be.truthy;
+            const assignedControllers = Object.keys(config.CONTROLLERS);
+            expect(assignedControllers.length).to.equal(1);
         });
     });
 });