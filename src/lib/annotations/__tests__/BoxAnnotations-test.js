/* eslint-disable no-unused-expressions */
import BoxAnnotations from '../BoxAnnotations';
import { TYPES } from '../annotationConstants';
import * as annotatorUtil from '../annotatorUtil';
import DrawingModeController from '../drawing/DrawingModeController';

let loader;
let stubs;
const sandbox = sinon.sandbox.create();

describe('lib/annotators/BoxAnnotations', () => {
    beforeEach(() => {
        stubs = {};
        loader = new BoxAnnotations();
    });

    afterEach(() => {
        sandbox.verifyAndRestore();

        if (typeof loader.destroy === 'function') {
            loader.destroy();
        }

        loader = null;
        stubs = null;
    });

    describe('getAnnotators()', () => {
        it('should return the loader\'s annotators', () => {
            expect(loader.getAnnotators()).to.deep.equal(loader.annotators);
        });

        it('should return an empty array if the loader doesn\'t have annotators', () => {
            loader.annotators = [];
            expect(loader.getAnnotators()).to.deep.equal([]);
        });
    });

    describe('getAnnotatorsForViewer()', () => {
        beforeEach(() => {
            stubs.instantiateControllers = sandbox.stub(loader, 'instantiateControllers');
        });
        it('should return undefined if the annotator does not exist', () => {
            const annotator = loader.getAnnotatorsForViewer('not_supported_type');
            expect(annotator).to.be.undefined;
            expect(stubs.instantiateControllers).to.be.called;
        });

        it('should return the correct annotator for the viewer name', () => {
            const name = 'Document';
            const annotator = loader.getAnnotatorsForViewer(name);
            expect(annotator.NAME).to.equal(name); // First entry is Document annotator
            expect(stubs.instantiateControllers).to.be.called;
        });

        it('should return nothing if the viewer requested is disabled', () => {
            const annotator = loader.getAnnotatorsForViewer('Document', ['Document']);
            expect(annotator).to.be.undefined;
            expect(stubs.instantiateControllers).to.be.called;
        });
    });

    describe('determineAnnotator()', () => {
        beforeEach(() => {
            stubs.instantiateControllers = sandbox.stub(loader, 'instantiateControllers');
            stubs.canLoad = sandbox.stub(annotatorUtil, 'canLoadAnnotations').returns(true);

            stubs.annotator = {
                NAME: 'Document',
                VIEWER: ['Document'],
                TYPE: ['point']
            };

            stubs.options = {
                file: {
                    permissions: {}
                },
                viewer: {
                    NAME: 'Document'
                }
            }
        });

        // Temporary test for demo purposes
        it('should remove draw annotations not explicitly enabled', () => {
            let config = {
                enabled: true,
                drawEnabled: true,
                disabledTypes: ['point']
            };

            let annotator = loader.determineAnnotator(stubs.options, config);
            expect(annotator.TYPE.includes('draw')).to.be.true;

            config.drawEnabled = false;
            annotator = loader.determineAnnotator(stubs.options, config);
            expect(annotator.TYPE.includes('draw')).to.be.false;
        });

        it('should not return an annotator if the user has incorrect permissions/scopes', () => {
            sandbox.stub(loader, 'getAnnotatorsForViewer').returns(stubs.annotator);
            stubs.canLoad.returns(false);
            expect(loader.determineAnnotator(stubs.options)).to.be.null;
        });

        it('should choose the first annotator that matches the viewer', () => {
            const viewer = 'Document';
            sandbox.stub(loader, 'getAnnotatorsForViewer').returns(stubs.annotator);
            const annotator = loader.determineAnnotator(stubs.options);
            expect(annotator.NAME).to.equal(viewer);
            expect(loader.getAnnotatorsForViewer).to.be.called;
        });

        it('should not return an annotator if no matching annotator is found', () => {
            sandbox.stub(loader, 'getAnnotatorsForViewer').returns(undefined);
            const annotator = loader.determineAnnotator(stubs.options);
            expect(annotator).to.be.null;
        });

        it('should return a copy of the annotator that matches', () => {
            const viewer = 'Document';
            sandbox.stub(loader, 'getAnnotatorsForViewer').returns(stubs.annotator);
            const annotator = loader.determineAnnotator(stubs.options);

            stubs.annotator.NAME = 'another_name';
            expect(annotator.NAME).to.equal(viewer);
            expect(annotator.NAME).to.not.equal(stubs.annotator.NAME);
        });

        it('should return null if the config for the viewer disables annotations', () => {
            const config = {
                enabled: false
            };
            sandbox.stub(loader, 'getAnnotatorsForViewer').returns(stubs.annotator);
            const annotator = loader.determineAnnotator(stubs.options, config);
            expect(annotator).to.be.null;
        });

        it('should filter disabled annotation types from the annotator.TYPE', () => {
            const config = {
                enabled: true,
                disabledTypes: ['point']
            };

            stubs.annotator.TYPE = ['point', 'highlight'];
            sandbox.stub(loader, 'getAnnotatorsForViewer').returns(stubs.annotator);
            const annotator = loader.determineAnnotator(stubs.options, config);
            expect(annotator.TYPE.includes('point')).to.be.false;
            expect(annotator.TYPE.includes('highlight')).to.be.true;
            expect(annotator).to.deep.equal({
                NAME: 'Document',
                VIEWER: ['Document'],
                TYPE: ['highlight']
            });
<<<<<<< HEAD
            expect(loader.getAnnotatorsForViewer).to.be.called;
=======
            expect(stubs.instantiateControllers).to.be.called;
>>>>>>> e26e3231
        });
    });

    describe('instantiateControllers()', () => {
        it('Should do nothing when a controller exists', () => {
            const config = {
                CONTROLLERS: {
                    [TYPES.draw]: {
                        CONSTRUCTOR: sandbox.stub()
                    }
                }
            };

            expect(() => loader.instantiateControllers(config)).to.not.throw();
        });

        it('Should do nothing when given an undefined object', () => {
            const config = undefined;
            expect(() => loader.instantiateControllers(config)).to.not.throw();
        });

        it('Should do nothing when config has no types', () => {
            const config = {
                TYPE: undefined
            };
            expect(() => loader.instantiateControllers(config)).to.not.throw();
        });

        it('Should instantiate controllers and assign them to the CONTROLLERS attribute', () => {
            const config = {
                TYPE: [TYPES.draw, 'typeWithoutController']
            };

            loader.instantiateControllers(config);
            expect(config.CONTROLLERS).to.not.equal(undefined);
            expect(config.CONTROLLERS[TYPES.draw] instanceof DrawingModeController).to.be.truthy;
            const assignedControllers = Object.keys(config.CONTROLLERS);
            expect(assignedControllers.length).to.equal(1);
        });
    });
});<|MERGE_RESOLUTION|>--- conflicted
+++ resolved
@@ -152,11 +152,8 @@
                 VIEWER: ['Document'],
                 TYPE: ['highlight']
             });
-<<<<<<< HEAD
             expect(loader.getAnnotatorsForViewer).to.be.called;
-=======
             expect(stubs.instantiateControllers).to.be.called;
->>>>>>> e26e3231
         });
     });
 
