--- conflicted
+++ resolved
@@ -9,11 +9,8 @@
     CLASS_ANNOTATION_POINT_MARKER,
     DATA_TYPE_ANNOTATION_INDICATOR,
     CLASS_HIDDEN,
-<<<<<<< HEAD
-    CLASS_ACTIVE
-=======
+    CLASS_ACTIVE,
     THREAD_EVENT
->>>>>>> bef23dbb
 } from '../annotationConstants';
 
 let thread;
@@ -211,8 +208,8 @@
 
             stubs.create = sandbox.stub(annotationService, 'create');
             stubs.saveAnnotationToThread = sandbox.stub(thread, 'saveAnnotationToThread');
-<<<<<<< HEAD
             stubs.fill = sandbox.stub(thread, 'fillPointAnnotationIcon');
+            sandbox.stub(thread, 'getThreadEventData').returns({});
         });
 
         it('should set the thread number and updates the thread icon with a unique color and annotator\'s initials', () => {
@@ -225,9 +222,6 @@
             expect(stubs.saveAnnotationToThread).to.be.called;
             expect(stubs.fill).to.be.called;
             expect(thread.threadNumber).equals(1);
-=======
-            sandbox.stub(thread, 'getThreadEventData').returns({});
->>>>>>> bef23dbb
         });
 
         it('should save annotation to thread if it does not exist in annotations array', () => {
@@ -810,7 +804,6 @@
         });
     });
 
-<<<<<<< HEAD
     describe('fillPointAnnotationIcon()', () => {
         it('should insert user initials and color of point annotation icon', () => {
             const annotation = {
@@ -823,14 +816,14 @@
             thread.fillPointAnnotationIcon(annotation);
             expect(thread.element).to.have.html('AG');
             expect(thread.element).to.have.class('blue');
-=======
+    });
+      
     describe('handleThreadSaveError()', () => {
         it('should delete temp annotation and emit event', () => {
             sandbox.stub(thread, 'deleteAnnotation');
             thread.handleThreadSaveError(1);
             expect(thread.deleteAnnotation).to.be.calledWith(1, false);
             expect(thread.emit).to.be.calledWith(THREAD_EVENT.createError);
->>>>>>> bef23dbb
         });
     });
 });