--- conflicted
+++ resolved
@@ -3,20 +3,13 @@
 import Annotation from './Annotation';
 import AnnotationService from './AnnotationService';
 import * as annotatorUtil from './annotatorUtil';
-<<<<<<< HEAD
-=======
-import { ICON_PLACED_ANNOTATION } from '../icons/icons';
->>>>>>> bef23dbb
 import {
     STATES,
     TYPES,
     CLASS_ANNOTATION_POINT_MARKER,
     DATA_TYPE_ANNOTATION_INDICATOR,
-<<<<<<< HEAD
-    CLASS_ACTIVE
-=======
+    CLASS_ACTIVE,
     THREAD_EVENT
->>>>>>> bef23dbb
 } from './annotationConstants';
 
 @autobind
@@ -604,7 +597,6 @@
     }
 
     /**
-<<<<<<< HEAD
      * Inserts user initials and updates point annotation icon with a
      * color pseudo-unique to the user
      *
@@ -623,7 +615,8 @@
 
         // Icon color should be 'unique' to user id
         this.element.classList.add(annotatorUtil.getUserColor(annotation.user.id));
-=======
+    }
+
      * Deletes the temporary annotation if the annotation failed to save on the server
      *
      * @private
@@ -651,7 +644,6 @@
         const threadData = this.getThreadEventData();
         super.emit(event, { data: threadData, eventData });
         super.emit('threadevent', { event, data: threadData, eventData });
->>>>>>> bef23dbb
     }
 }
 
