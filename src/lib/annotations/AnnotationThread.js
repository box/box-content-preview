import EventEmitter from 'events';
import autobind from 'autobind-decorator';
import Annotation from './Annotation';
import AnnotationService from './AnnotationService';
import * as annotatorUtil from './annotatorUtil';
import { ICON_PLACED_ANNOTATION } from '../icons/icons';
import { STATES, TYPES, CLASS_ANNOTATION_POINT_MARKER, DATA_TYPE_ANNOTATION_INDICATOR } from './annotationConstants';

@autobind
class AnnotationThread extends EventEmitter {
    //--------------------------------------------------------------------------
    // Typedef
    //--------------------------------------------------------------------------

    /**
     * The data object for constructing a thread.
     * @typedef {Object} AnnotationThreadData
     * @property {HTMLElement} annotatedElement HTML element being annotated on
     * @property {Annotation[]} [annotations] Annotations in thread - none if
     * this is a new thread
     * @property {AnnotationService} annotationService Annotations CRUD service
     * @property {string} fileVersionId File version ID
     * @property {Object} location Location object
     * @property {string} threadID Thread ID
     * @property {string} thread Thread number
     * @property {string} type Type of thread
     */

    //--------------------------------------------------------------------------
    // Public
    //--------------------------------------------------------------------------

    /**
     * [constructor]
     *
     * @param {AnnotationThreadData} data - Data for constructing thread
     * @return {AnnotationThread} Annotation thread instance
     */
    constructor(data) {
        super();

        this.annotatedElement = data.annotatedElement;
        this.annotations = data.annotations || [];
        this.annotationService = data.annotationService;
        this.container = data.container;
        this.fileVersionId = data.fileVersionId;
        this.location = data.location;
        this.threadID = data.threadID || AnnotationService.generateID();
        this.threadNumber = data.threadNumber || '';
        this.type = data.type;
        this.locale = data.locale;
        this.isMobile = data.isMobile;

        this.setup();
    }

    /**
     * [destructor]
     *
     * @return {void}
     */
    destroy() {
        if (this.dialog && !this.isMobile) {
            this.unbindCustomListenersOnDialog();
            this.dialog.destroy();
        }

        if (this.element) {
            this.unbindDOMListeners();

            if (this.element.parentNode) {
                this.element.parentNode.removeChild(this.element);
            }

            this.element = null;
        }

        this.emit('threaddeleted');
    }

    /**
     * Hides the annotation indicator.
     *
     * @return {void}
     */
    hide() {
        annotatorUtil.hideElement(this.element);
    }

    /**
     * Reset state to inactive.
     *
     * @return {void}
     */
    reset() {
        this.state = STATES.inactive;
    }

    /**
     * Shows the appropriate annotation dialog for this thread.
     *
     * @return {void}
     */
    showDialog() {
        // Prevents the annotations dialog from being created each mousemove
        if (!this.dialog.element) {
            this.dialog.setup(this.annotations);
        }

        this.dialog.show();
    }

    /**
     * Hides the appropriate annotation dialog for this thread.
     *
     * @return {void}
     */
    hideDialog() {
        if (this.dialog) {
            this.dialog.hide();
        }
    }

    /**
     * Saves an annotation.
     *
     * @param {string} type - Type of annotation
     * @param {string} text - Text of annotation to save
     * @return {void}
     */
    saveAnnotation(type, text) {
        const annotationData = this.createAnnotationData(type, text);

        // Save annotation on client
        const tempAnnotationID = AnnotationService.generateID();
        const tempAnnotationData = annotationData;
        tempAnnotationData.annotationID = tempAnnotationID;
        tempAnnotationData.permissions = {
            can_edit: true,
            can_delete: true
        };
        tempAnnotationData.created = new Date().getTime();
        tempAnnotationData.modified = tempAnnotationData.created;
        const tempAnnotation = new Annotation(tempAnnotationData);
        this.saveAnnotationToThread(tempAnnotation);

        // Changing state from pending
        this.state = STATES.hover;
        // Save annotation on server
        this.annotationService
            .create(annotationData)
<<<<<<< HEAD
            .then((savedAnnotation) => {
                const tempIdx = this.annotations.indexOf(tempAnnotation);
                if (tempIdx === -1) {
                    // If no temporary annotation is found, save to thread normally
                    this.saveAnnotationToThread(savedAnnotation);
                } else {
                    // Otherwise, replace temporary annotation with annotation saved to server
                    this.annotations[tempIdx] = savedAnnotation;
                }

                this.threadNumber = this.threadNumber || savedAnnotation.threadNumber;

                if (this.dialog) {
                    // Add thread number to associated dialog and thread
                    if (this.dialog.element && this.dialog.element.dataset) {
                        this.dialog.element.dataset.threadNumber = this.thread;
                    }

                    this.dialog.addAnnotation(savedAnnotation);
                    this.dialog.removeAnnotation(tempAnnotationID);
                }
            })
=======
            .then((savedAnnotation) => this.updateLocalAnnotationFromServer(savedAnnotation, tempAnnotation))
>>>>>>> ed403b8e
            .catch(() => {
                // Remove temporary annotation
                this.deleteAnnotation(tempAnnotationID, /* useServer */ false);

                // Broadcast error
                this.emit('annotationcreateerror');
            });
    }

    /**
     * Deletes an annotation.
     *
     * @param {string} annotationID - ID of annotation to delete
     * @param {boolean} [useServer] - Whether or not to delete on server, default true
     * @return {void}
     */
    deleteAnnotation(annotationID, useServer = true) {
        // Ignore if no corresponding annotation exists in thread or user doesn't have permissions
        const annotation = this.annotations.find((annot) => annot.annotationID === annotationID);
        if (!annotation || (annotation.permissions && !annotation.permissions.can_delete)) {
            return;
        }

        // Delete annotation on client
        this.annotations = this.annotations.filter((annot) => annot.annotationID !== annotationID);

        // If the user doesn't have permission to delete the entire highlight
        // annotation, display the annotation as a plain highlight
        let canDeleteAnnotation =
            this.annotations.length > 0 &&
            this.annotations[0].permissions &&
            this.annotations[0].permissions.can_delete;
        if (annotatorUtil.isPlainHighlight(this.annotations) && !canDeleteAnnotation) {
            this.cancelFirstComment();

            // If this annotation was the last one in the thread, destroy the thread
        } else if (this.annotations.length === 0 || annotatorUtil.isPlainHighlight(this.annotations)) {
            if (this.isMobile) {
                this.dialog.removeAnnotation(annotationID);
                this.dialog.hideMobileDialog();
            }
            this.destroy();

            // Otherwise, remove deleted annotation from dialog
        } else if (this.dialog) {
            this.dialog.removeAnnotation(annotationID);
        }

        // Delete annotation on server
        if (useServer) {
            this.annotationService
                .delete(annotationID)
                .then(() => {
                    // Ensures that blank highlight comment is also deleted when removing
                    // the last comment on a highlight
                    canDeleteAnnotation =
                        this.annotations.length > 0 &&
                        this.annotations[0].permissions &&
                        this.annotations[0].permissions.can_delete;
                    if (annotatorUtil.isPlainHighlight(this.annotations) && canDeleteAnnotation) {
                        this.annotationService.delete(this.annotations[0].annotationID);
                    }

                    // Broadcast thread cleanup if needed
                    if (this.annotations.length === 0) {
                        this.emit('threadcleanup');
                    }
                })
                .catch(() => {
                    // Broadcast error
                    this.emit('annotationdeleteerror');
                });
        }
    }

    //--------------------------------------------------------------------------
    // Abstract
    //--------------------------------------------------------------------------

    /**
     * Cancels the first comment on the thread
     *
     * @return {void}
     */
    cancelFirstComment() {}

    /**
     * Must be implemented to show the annotation indicator.
     *
     * @return {void}
     */
    show() {}

    /**
     * Must be implemented to create the appropriate annotation dialog and save
     * as a property on the thread.
     *
     * @return {void}
     */
    createDialog() {}

    //--------------------------------------------------------------------------
    // Protected
    //--------------------------------------------------------------------------

    /**
     * Sets up the thread. Creates HTML for annotation indicator, sets
     * appropriate dialog, and binds event listeners.
     *
     * @protected
     * @return {void}
     */
    setup() {
        if (this.annotations.length === 0) {
            this.state = STATES.pending;
        } else {
            this.state = STATES.inactive;
        }

        this.createDialog();
        this.bindCustomListenersOnDialog();

        if (this.dialog) {
            this.dialog.isMobile = this.isMobile;
        }

        this.setupElement();
    }

    /**
     * Sets up indicator element.
     *
     * @protected
     * @return {void}
     */
    setupElement() {
        this.element = this.createElement();
        this.bindDOMListeners();
    }

    /**
     * Binds DOM event listeners for the thread.
     *
     * @protected
     * @return {void}
     */
    bindDOMListeners() {
        if (!this.element) {
            return;
        }

        this.element.addEventListener('click', this.showDialog);
        this.element.addEventListener('mouseenter', this.showDialog);

        if (!this.isMobile) {
            this.element.addEventListener('mouseleave', this.mouseoutHandler);
        }
    }

    /**
     * Unbinds DOM event listeners for the thread.
     *
     * @protected
     * @return {void}
     */
    unbindDOMListeners() {
        if (!this.element) {
            return;
        }

        this.element.removeEventListener('click', this.showDialog);
        this.element.removeEventListener('mouseenter', this.showDialog);

        if (!this.isMobile) {
            this.element.removeEventListener('mouseleave', this.mouseoutHandler);
        }
    }

    /**
     * Binds custom event listeners for the dialog.
     *
     * @protected
     * @return {void}
     */
    bindCustomListenersOnDialog() {
        if (!this.dialog) {
            return;
        }

        this.dialog.addListener('annotationcreate', this.createAnnotation);
        this.dialog.addListener('annotationcancel', this.cancelUnsavedAnnotation);
        this.dialog.addListener('annotationdelete', this.deleteAnnotationWithID);
    }

    /**
     * Unbinds custom event listeners for the dialog.
     *
     * @protected
     * @return {void}
     */
    unbindCustomListenersOnDialog() {
        if (!this.dialog) {
            return;
        }

        this.dialog.removeAllListeners('annotationcreate');
        this.dialog.removeAllListeners('annotationcancel');
        this.dialog.removeAllListeners('annotationdelete');
    }

    /**
     * Destroys mobile and pending/pending-active annotation threads
     *
     * @protected
     * @return {void}
     */
    cancelUnsavedAnnotation() {
        if (!this.isMobile && !annotatorUtil.isPending(this.state)) {
            return;
        }
        this.destroy();
    }

    //--------------------------------------------------------------------------
    // Private
    //--------------------------------------------------------------------------

    /**
     * Update a temporary annotation with the annotation saved on the backend and set the threadNumber if it does
     * not exist. Propogate the threadnumber to dialog if applicable.
     *
     * @private
     * @param {Annotation} serverAnnotation - The annotation returned by the backend. Use this as the source of truth
     * @param {Annotation} localAnnotation - The temporary annotation holding place of the server validated annotation
     * @return {void}
     */
    updateLocalAnnotationFromServer(serverAnnotation, localAnnotation) {
        const tempIdx = this.annotations.indexOf(localAnnotation);
        if (tempIdx === -1) {
            // If no temporary annotation is found, save to thread normally
            this.saveAnnotationToThread(serverAnnotation);
        } else {
            // Otherwise, replace temporary annotation with annotation saved to server
            this.annotations[tempIdx] = serverAnnotation;
        }

        this.threadNumber = this.threadNumber || serverAnnotation.threadNumber;

        if (this.dialog) {
            // Add thread number to associated dialog and thread
            if (this.dialog.element && this.dialog.element.dataset) {
                this.dialog.element.dataset.threadNumber = this.threadNumber;
            }

            this.dialog.addAnnotation(serverAnnotation);
            this.dialog.removeAnnotation(localAnnotation.annotationID);
        }
    }

    /**
     * Creates the HTML for the annotation indicator.
     *
     * @private
     * @return {HTMLElement} HTML element
     */
    createElement() {
        const indicatorEl = document.createElement('button');
        indicatorEl.classList.add(CLASS_ANNOTATION_POINT_MARKER);
        indicatorEl.setAttribute('data-type', DATA_TYPE_ANNOTATION_INDICATOR);
        indicatorEl.innerHTML = ICON_PLACED_ANNOTATION;
        return indicatorEl;
    }

    /**
     * Mouseout handler. Hides dialog if we aren't creating the first one.
     *
     * @private
     * @return {void}
     */
    mouseoutHandler() {
        if (this.annotations.length !== 0) {
            this.hideDialog();
        }
    }

    /**
     * Saves the provided annotation to the thread and dialog if appropriate
     * and resets state to inactive.
     *
     * @private
     * @param {Annotation} annotation - Annotation to save
     * @return {void}
     */
    saveAnnotationToThread(annotation) {
        this.annotations.push(annotation);

        if (this.dialog) {
            this.dialog.addAnnotation(annotation);
        }
    }

    /**
     * Create an annotation data object to pass to annotation service.
     *
     * @private
     * @param {string} type - Type of annotation
     * @param {string} text - Annotation text
     * @return {Object} Annotation data
     */
    createAnnotationData(type, text) {
        return {
            fileVersionId: this.fileVersionId,
            type,
            text,
            location: this.location,
            user: this.annotationService.user,
            threadID: this.threadID,
            threadNumber: this.threadNumber
        };
    }

    /**
     * Creates a new point annotation
     *
     * @private
     * @param {Object} data - Annotation data
     * @return {void}
     */
    createAnnotation(data) {
        this.saveAnnotation(TYPES.point, data.text);
    }

    /**
     * Deletes annotation with annotationID from thread
     *
     * @private
     * @param {Object} data - Annotation data
     * @return {void}
     */
    deleteAnnotationWithID(data) {
        this.deleteAnnotation(data.annotationID);
    }
}

export default AnnotationThread;<|MERGE_RESOLUTION|>--- conflicted
+++ resolved
@@ -149,32 +149,7 @@
         // Save annotation on server
         this.annotationService
             .create(annotationData)
-<<<<<<< HEAD
-            .then((savedAnnotation) => {
-                const tempIdx = this.annotations.indexOf(tempAnnotation);
-                if (tempIdx === -1) {
-                    // If no temporary annotation is found, save to thread normally
-                    this.saveAnnotationToThread(savedAnnotation);
-                } else {
-                    // Otherwise, replace temporary annotation with annotation saved to server
-                    this.annotations[tempIdx] = savedAnnotation;
-                }
-
-                this.threadNumber = this.threadNumber || savedAnnotation.threadNumber;
-
-                if (this.dialog) {
-                    // Add thread number to associated dialog and thread
-                    if (this.dialog.element && this.dialog.element.dataset) {
-                        this.dialog.element.dataset.threadNumber = this.thread;
-                    }
-
-                    this.dialog.addAnnotation(savedAnnotation);
-                    this.dialog.removeAnnotation(tempAnnotationID);
-                }
-            })
-=======
             .then((savedAnnotation) => this.updateLocalAnnotationFromServer(savedAnnotation, tempAnnotation))
->>>>>>> ed403b8e
             .catch(() => {
                 // Remove temporary annotation
                 this.deleteAnnotation(tempAnnotationID, /* useServer */ false);
