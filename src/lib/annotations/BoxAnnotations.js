import DocAnnotator from './doc/DocAnnotator';
import ImageAnnotator from './image/ImageAnnotator';
import DrawingModeController from './drawing/DrawingModeController';
import { TYPES } from './annotationConstants';

const ANNOTATORS = [
    {
        NAME: 'Document',
        CONSTRUCTOR: DocAnnotator,
        VIEWER: ['Document', 'Presentation'],
        TYPE: [TYPES.point, TYPES.highlight]
    },
    {
        NAME: 'Image',
        CONSTRUCTOR: ImageAnnotator,
        VIEWER: ['Image', 'MultiImage'],
        TYPE: [TYPES.point]
    }
];

const ANNOTATOR_TYPE_CONTROLLERS = {
    [TYPES.draw]: DrawingModeController
};

class BoxAnnotations {
    /**
     * [constructor]
     *
     * @return {BoxAnnotations} BoxAnnotations instance
     */
    constructor() {
        this.annotators = ANNOTATORS;
    }

    /**
     * Returns the available annotators
     *
     * @return {Array} List of supported annotators
     */
    getAnnotators() {
        return Array.isArray(this.annotators) ? this.annotators : [];
    }

    /**
     * Get all annotators for a given viewer.
     *
     * @param {string} viewerName - Name of the viewer to get annotators for
     * @param {Array} [disabledAnnotators] - List of disabled annotators
<<<<<<< HEAD
     * @return {Object} The annotator configuration to use
     */
    determineAnnotator(viewer, disabledAnnotators = []) {
        const annotatorConfig = this.annotators.find(
            (annotator) => !disabledAnnotators.includes(annotator.NAME) && annotator.VIEWER.includes(viewer)
=======
     * @return {Object} Annotator for the viewer
     */
    getAnnotatorsForViewer(viewerName, disabledAnnotators = []) {
        const annotators = this.getAnnotators();

        return annotators.find(
            (annotator) => !disabledAnnotators.includes(annotator.NAME) && annotator.VIEWER.includes(viewerName)
>>>>>>> 1de741e9
        );
        this.instantiateControllers(annotatorConfig);

        return annotatorConfig;
    }

    /**
     * Instantiates and attaches controller instances to an annotator configuration. Does nothing if controller
     * has already been instantiated or the config is invalid.
     *
     * @private
     * @param {Object} annotatorConfig - The config where annotation type controller instances should be attached
     * @return {void}
     */
    instantiateControllers(annotatorConfig) {
        if (!annotatorConfig || !annotatorConfig.TYPE || annotatorConfig.CONTROLLERS) {
            return;
        }

        /* eslint-disable no-param-reassign */
        annotatorConfig.CONTROLLERS = {};
        annotatorConfig.TYPE.forEach((type) => {
            if (type in ANNOTATOR_TYPE_CONTROLLERS) {
                annotatorConfig.CONTROLLERS[type] = new ANNOTATOR_TYPE_CONTROLLERS[type]();
            }
        });
        /* eslint-enable no-param-reassign */
    }

    /**
     * Chooses a annotator based on viewer.
     *
     * @param {Object} viewerName - Current preview viewer name
     * @param {Object} [viewerConfig] - Annotation configuration for a specific viewer
     * @param {Array} [disabledAnnotators] - List of disabled annotators
     * @return {Object|null} A copy of the annotator to use, if available
     */
    determineAnnotator(viewerName, viewerConfig = {}, disabledAnnotators = []) {
        const annotator = this.getAnnotatorsForViewer(viewerName, disabledAnnotators);
        let modifiedAnnotator = null;

        if (!annotator || viewerConfig.enabled === false) {
            return modifiedAnnotator;
        }

        modifiedAnnotator = Object.assign({}, annotator);

        // Filter out disabled annotation types
        if (Array.isArray(viewerConfig.disabledTypes)) {
            modifiedAnnotator.TYPE = modifiedAnnotator.TYPE.filter((type) => {
                return !viewerConfig.disabledTypes.includes(type);
            });
        }

        return modifiedAnnotator;
    }
}

global.BoxAnnotations = BoxAnnotations;
export default BoxAnnotations;<|MERGE_RESOLUTION|>--- conflicted
+++ resolved
@@ -46,21 +46,12 @@
      *
      * @param {string} viewerName - Name of the viewer to get annotators for
      * @param {Array} [disabledAnnotators] - List of disabled annotators
-<<<<<<< HEAD
-     * @return {Object} The annotator configuration to use
-     */
-    determineAnnotator(viewer, disabledAnnotators = []) {
-        const annotatorConfig = this.annotators.find(
-            (annotator) => !disabledAnnotators.includes(annotator.NAME) && annotator.VIEWER.includes(viewer)
-=======
      * @return {Object} Annotator for the viewer
      */
     getAnnotatorsForViewer(viewerName, disabledAnnotators = []) {
         const annotators = this.getAnnotators();
-
-        return annotators.find(
+        const annotatorConfig = annotators.find(
             (annotator) => !disabledAnnotators.includes(annotator.NAME) && annotator.VIEWER.includes(viewerName)
->>>>>>> 1de741e9
         );
         this.instantiateControllers(annotatorConfig);
 
