import DocAnnotator from './doc/DocAnnotator';
import ImageAnnotator from './image/ImageAnnotator';
import DrawingModeController from './drawing/DrawingModeController';
import { TYPES } from './annotationConstants';
import { canLoadAnnotations } from './annotatorUtil';

const ANNOTATORS = [
    {
        NAME: 'Document',
        CONSTRUCTOR: DocAnnotator,
        VIEWER: ['Document', 'Presentation'],
        // Temporarily include draw annotations for demo purposes
        TYPE: [TYPES.point, TYPES.highlight, TYPES.highlight_comment, TYPES.draw]
    },
    {
        NAME: 'Image',
        CONSTRUCTOR: ImageAnnotator,
        VIEWER: ['Image', 'MultiImage'],
        TYPE: [TYPES.point]
    }
];

const ANNOTATOR_TYPE_CONTROLLERS = {
    [TYPES.draw]: {
        CONSTRUCTOR: DrawingModeController
    }
};

class BoxAnnotations {
    /**
     * [constructor]
     *
     * @return {BoxAnnotations} BoxAnnotations instance
     */
    constructor() {
        this.annotators = ANNOTATORS;
    }

    /**
     * Returns the available annotators
     *
     * @return {Array} List of supported annotators
     */
    getAnnotators() {
        return Array.isArray(this.annotators) ? this.annotators : [];
    }

    /**
     * Get all annotators for a given viewer.
     *
     * @param {string} viewerName - Name of the viewer to get annotators for
     * @param {Array} [disabledAnnotators] - List of disabled annotators
     * @return {Object} Annotator for the viewer
     */
    getAnnotatorsForViewer(viewerName, disabledAnnotators = []) {
        const annotators = this.getAnnotators();
        const annotatorConfig = annotators.find(
            (annotator) => !disabledAnnotators.includes(annotator.NAME) && annotator.VIEWER.includes(viewerName)
        );
        this.instantiateControllers(annotatorConfig);

        return annotatorConfig;
    }

    /**
     * Instantiates and attaches controller instances to an annotator configuration. Does nothing if controller
     * has already been instantiated or the config is invalid.
     *
     * @private
     * @param {Object} annotatorConfig - The config where annotation type controller instances should be attached
     * @return {void}
     */
    instantiateControllers(annotatorConfig) {
        if (!annotatorConfig || !annotatorConfig.TYPE || annotatorConfig.CONTROLLERS) {
            return;
        }

        /* eslint-disable no-param-reassign */
        annotatorConfig.CONTROLLERS = {};
        annotatorConfig.TYPE.forEach((type) => {
            if (type in ANNOTATOR_TYPE_CONTROLLERS) {
                annotatorConfig.CONTROLLERS[type] = new ANNOTATOR_TYPE_CONTROLLERS[type].CONSTRUCTOR();
            }
        });
        /* eslint-enable no-param-reassign */
    }

    /**
     * Chooses an annotator based on viewer.
     *
     * @param {Object} options - Viewer options
     * @param {Object} [viewerConfig] - Viewer-specific annotations configs
     * @param {Array} [disabledAnnotators] - List of disabled annotators
     * @return {Object|null} A copy of the annotator to use, if available
     */
    determineAnnotator(options, viewerConfig = {}, disabledAnnotators = []) {
        let modifiedAnnotator = null;

<<<<<<< HEAD
        const hasAnnotationPermissions = canLoadAnnotations(options.file.permissions);
        const annotator = this.getAnnotatorsForViewer(options.viewer.NAME, disabledAnnotators);
=======
        // Remove draw annotations if they aren't explicitly enabled.
        if (!viewerConfig.drawEnabled) {
            this.annotators[0].TYPE = this.annotators[0].TYPE.filter((type) => type !== TYPES.draw);
        }

        const hasAnnotationPermissions = canLoadAnnotations(permissions);
        const annotator = this.getAnnotatorsForViewer(viewerName, disabledAnnotators);
>>>>>>> ec908bac
        if (!hasAnnotationPermissions || !annotator || viewerConfig.enabled === false) {
            return modifiedAnnotator;
        }

        modifiedAnnotator = Object.assign({}, annotator);

        // Filter out disabled annotation types
        if (Array.isArray(viewerConfig.disabledTypes)) {
            modifiedAnnotator.TYPE = modifiedAnnotator.TYPE.filter((type) => {
                return !viewerConfig.disabledTypes.includes(type);
            });
        }

        return modifiedAnnotator;
    }
}

global.BoxAnnotations = BoxAnnotations;
export default BoxAnnotations;<|MERGE_RESOLUTION|>--- conflicted
+++ resolved
@@ -95,19 +95,14 @@
      */
     determineAnnotator(options, viewerConfig = {}, disabledAnnotators = []) {
         let modifiedAnnotator = null;
-
-<<<<<<< HEAD
-        const hasAnnotationPermissions = canLoadAnnotations(options.file.permissions);
-        const annotator = this.getAnnotatorsForViewer(options.viewer.NAME, disabledAnnotators);
-=======
+      
         // Remove draw annotations if they aren't explicitly enabled.
         if (!viewerConfig.drawEnabled) {
             this.annotators[0].TYPE = this.annotators[0].TYPE.filter((type) => type !== TYPES.draw);
         }
 
-        const hasAnnotationPermissions = canLoadAnnotations(permissions);
-        const annotator = this.getAnnotatorsForViewer(viewerName, disabledAnnotators);
->>>>>>> ec908bac
+        const hasAnnotationPermissions = canLoadAnnotations(options.file.permissions);
+        const annotator = this.getAnnotatorsForViewer(options.viewer.NAME, disabledAnnotators);
         if (!hasAnnotationPermissions || !annotator || viewerConfig.enabled === false) {
             return modifiedAnnotator;
         }
