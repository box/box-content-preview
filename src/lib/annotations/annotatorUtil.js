--- conflicted
+++ resolved
@@ -1,17 +1,13 @@
 import 'whatwg-fetch';
-<<<<<<< HEAD
-import { CLASS_ACTIVE, CLASS_HIDDEN, CLASS_INVISIBLE } from '../constants';
-import { TYPES, SELECTOR_ANNOTATION_CARET, PENDING_STATES, CLASS_DISABLED } from './annotationConstants';
-=======
 import {
     TYPES,
     SELECTOR_ANNOTATION_CARET,
     PENDING_STATES,
     CLASS_ACTIVE,
     CLASS_HIDDEN,
-    CLASS_INVISIBLE
+    CLASS_INVISIBLE,
+    CLASS_DISABLED
 } from './annotationConstants';
->>>>>>> 559faf0c
 
 const HEADER_CLIENT_NAME = 'X-Box-Client-Name';
 const HEADER_CLIENT_VERSION = 'X-Box-Client-Version';
