import 'whatwg-fetch';
import {
    TYPES,
    SELECTOR_ANNOTATION_CARET,
    PENDING_STATES,
    CLASS_ACTIVE,
    CLASS_HIDDEN,
    CLASS_INVISIBLE,
    CLASS_DISABLED
} from './annotationConstants';

const HEADER_CLIENT_NAME = 'X-Box-Client-Name';
const HEADER_CLIENT_VERSION = 'X-Box-Client-Version';
/* eslint-disable no-undef */
const CLIENT_NAME = __NAME__;
const CLIENT_VERSION = __VERSION__;
/* eslint-enable no-undef */

const AVATAR_COLOR_COUNT = 9; // 9 colors defined in Box React UI avatar code
const THREAD_PARAMS = [
    'annotatedElement',
    'annotations',
    'annotationService',
    'fileVersionId',
    'locale',
    'location',
    'type'
];

//------------------------------------------------------------------------------
// DOM Utils
//------------------------------------------------------------------------------

/**
 * Finds the closest ancestor DOM element with the specified class.
 *
 * @param {HTMLElement} element - Element to search ancestors of
 * @param {string} className - Class name to query
 * @return {HTMLElement|null} Closest ancestor with given class or null
 */
export function findClosestElWithClass(element, className) {
    for (let el = element; el && el !== document; el = el.parentNode) {
        if (el.classList && el.classList.contains(className)) {
            return el;
        }
    }

    return null;
}

/**
 * Returns the page element and page number that the element is on.
 *
 * @param {HTMLElement} element - Element to find page and page number for
 * @return {Object} Page element/page number if found or null/-1 if not
 */
export function getPageInfo(element) {
    const pageEl = findClosestElWithClass(element, 'page') || null;
    let page = 1;

    if (pageEl) {
        page = parseInt(pageEl.getAttribute('data-page-number'), 10);
    }

    return { pageEl, page };
}

/**
 * Finds the closest element with a data type and returns that data type. If
 * an attributeName is provided, search for that data atttribute instead of
 * data type.
 *
 * @param {HTMLElement} element - Element to find closest data type for
 * @param {string} [attributeName] - Optional different data attribute to search
 * for
 * @return {string} Closest data type or empty string
 */
export function findClosestDataType(element, attributeName) {
    const attributeToFind = attributeName || 'data-type';

    for (let el = element; el && el !== document; el = el.parentNode) {
        if (el && el.getAttribute(attributeToFind)) {
            return el.getAttribute(attributeToFind);
        }
    }

    return '';
}

/**
 * Shows the specified element or element with specified selector.
 *
 * @param {HTMLElement|string} elementOrSelector - Element or CSS selector
 * @return {void}
 */
export function showElement(elementOrSelector) {
    let element = elementOrSelector;
    if (typeof elementOrSelector === 'string' || elementOrSelector instanceof String) {
        element = document.querySelector(elementOrSelector);
    }

    if (element) {
        element.classList.remove(CLASS_HIDDEN);
    }
}

/**
 * Hides the specified element or element with specified selector.
 *
 * @param {HTMLElement|string} elementOrSelector - Element or CSS selector
 * @return {void}
 */
export function hideElement(elementOrSelector) {
    let element = elementOrSelector;
    if (typeof elementOrSelector === 'string' || elementOrSelector instanceof String) {
        element = document.querySelector(elementOrSelector);
    }

    if (element) {
        element.classList.add(CLASS_HIDDEN);
    }
}

/**
 * Disables the specified element or element with specified selector.
 *
 * @param {HTMLElement|string} elementOrSelector - Element or CSS selector
 * @return {void}
 */
export function disableElement(elementOrSelector) {
    let element = elementOrSelector;
    if (typeof elementOrSelector === 'string' || elementOrSelector instanceof String) {
        element = document.querySelector(elementOrSelector);
    }

    if (element) {
        element.classList.add(CLASS_DISABLED);
    }
}

/**
 * Enables the specified element or element with specified selector.
 *
 * @param {HTMLElement|string} elementOrSelector - Element or CSS selector
 * @return {void}
 */
export function enableElement(elementOrSelector) {
    let element = elementOrSelector;
    if (typeof elementOrSelector === 'string' || elementOrSelector instanceof String) {
        element = document.querySelector(elementOrSelector);
    }

    if (element) {
        element.classList.remove(CLASS_DISABLED);
    }
}

/**
 * Shows the specified element or element with specified selector.
 *
 * @param {HTMLElement|string} elementOrSelector - Element or CSS selector
 * @return {void}
 */
export function showInvisibleElement(elementOrSelector) {
    let element = elementOrSelector;
    if (typeof elementOrSelector === 'string' || elementOrSelector instanceof String) {
        element = document.querySelector(elementOrSelector);
    }

    if (element) {
        element.classList.remove(CLASS_INVISIBLE);
    }
}

/**
 * Hides the specified element or element with specified selector. The element
 * will still take up DOM space but not be visible in the UI.
 *
 * @param {HTMLElement|string} elementOrSelector - Element or CSS selector
 * @return {void}
 */
export function hideElementVisibility(elementOrSelector) {
    let element = elementOrSelector;
    if (typeof elementOrSelector === 'string' || elementOrSelector instanceof String) {
        element = document.querySelector(elementOrSelector);
    }

    if (element) {
        element.classList.add(CLASS_INVISIBLE);
    }
}

/**
 * Reset textarea element - clears value, resets styles, and remove active
 * state.
 *
 * @param {HTMLElement} element - Textarea to reset
 * @param {boolean} clearText - Whether or not text in text area should be cleared
 * @return {void}
 */
export function resetTextarea(element, clearText) {
    const textareaEl = element;
    textareaEl.style.width = '';
    textareaEl.style.height = '';
    textareaEl.classList.remove(CLASS_ACTIVE);

    if (clearText) {
        textareaEl.value = '';
    }
}

/**
 * Checks whether mouse is inside the dialog represented by this thread.
 *
 * @private
 * @param {Event} event - Mouse event
 * @param {HTMLElement} dialogEl - Dialog element
 * @return {boolean} Whether or not mouse is inside dialog
 */
export function isInDialog(event, dialogEl) {
    if (!dialogEl) {
        return false;
    }

    // DOM coordinates with respect to the page
    const x = event.clientX;
    const y = event.clientY;

    // Get dialog dimensions
    const dialogDimensions = dialogEl.getBoundingClientRect();

    if (
        y >= dialogDimensions.top &&
        y <= dialogDimensions.bottom &&
        x >= dialogDimensions.left &&
        x <= dialogDimensions.right
    ) {
        return true;
    }
    return false;
}

//------------------------------------------------------------------------------
// Point Utils
//------------------------------------------------------------------------------

/**
 * Checks whether element is fully in viewport.
 *
 * @param {HTMLElement} element - The element to check and see if it lies in the viewport
 * @return {boolean} Whether the element is fully in viewport
 */
export function isElementInViewport(element) {
    const dimensions = element.getBoundingClientRect();

    return (
        dimensions.top >= 0 &&
        dimensions.left >= 0 &&
        dimensions.bottom <= window.innerHeight &&
        dimensions.right <= window.innerWidth
    );
}

/**
 * Returns avatar image HTML for annotation dialog. This will be either an
 * image with the supplied avatar URL as a source if there is a URL passed in
 * or one generated using the initials of the annotator.
 *
 * @param {string} avatarUrl - URL of avatar photo
 * @param {string} userId - User ID of annotator
 * @param {string} userName - Username of annotator
 * @return {string} HTML for profile image
 */
export function getAvatarHtml(avatarUrl, userId, userName) {
    if (avatarUrl !== '') {
        return `<img src="${avatarUrl}" alt="${__('annotation_profile_alt')}">`.trim();
    }

    let initials = '';
    if (userId !== '0') {
        // http://stackoverflow.com/questions/8133630/spliting-the-first-character-of-the-words
        initials = userName.replace(/\W*(\w)\w*/g, '$1').toUpperCase().substring(0, 3);
    }

    const index = parseInt(userId, 10) || 0;
    return `<div class="bp-annotation-profile avatar-color-${index % AVATAR_COLOR_COUNT}">${initials}</div>`.trim();
}

/**
 * Returns zoom scale of annotated element.
 *
 * @param {HTMLElement} annotatedElement - HTML element being annotated on
 * @return {number} Zoom scale
 */
export function getScale(annotatedElement) {
    return parseFloat(annotatedElement.getAttribute('data-scale')) || 1;
}

//------------------------------------------------------------------------------
// Highlight Utils
//------------------------------------------------------------------------------

/**
 * Whether or not a highlight annotation has comments or is a plain highlight
 *
 * @param {Annotation[]} annotations - Annotations in highlight thread
 * @return {boolean} Whether annotation is a plain highlight annotation
 */
export function isPlainHighlight(annotations) {
    return annotations.length === 1 && annotations[0].text === '';
}

/**
 * Returns whether or not the annotation type is 'highlight' or
 * 'highlight-comment'
 *
 * @param {string} type - Annotatation type
 * @return {boolean} Whether or not annotation is a highlight
 */
export function isHighlightAnnotation(type) {
    return type === TYPES.highlight || type === TYPES.highlight_comment;
}

//------------------------------------------------------------------------------
// General Utils
//------------------------------------------------------------------------------

/**
 * Returns dimension scale multiplier for x and y axes calculated from comparing
 * the current annotated element dimensions scaled to 100% with annotated
 * element dimensions when annotations were created.
 *
 * @param {Object} dimensions - Dimensions saved in annotation
 * @param {Object} fileDimensions - Current annotated element dimensions
 * @param {number} zoomScale - Zoom scale
 * @param {number} heightPadding - Top & bottom padding for annotated element
 * @return {Object|null} {x, y} dimension scale if needed, null otherwise
 */
export function getDimensionScale(dimensions, fileDimensions, zoomScale, heightPadding) {
    let dimensionScale = null;

    // Scale comparing current dimensions with saved dimensions if needed
    if (dimensions && dimensions.x !== undefined && dimensions.y !== undefined) {
        const width = fileDimensions.width / zoomScale;
        const height = (fileDimensions.height - heightPadding) / zoomScale;

        // Ignore sub-pixel variations that could result from float math
        if (Math.abs(width - dimensions.x) > 1 || Math.abs(height !== dimensions.y) > 1) {
            dimensionScale = {
                x: width / dimensions.x,
                y: height / dimensions.y
            };
        }
    }

    return dimensionScale;
}

/**
 * Escapes HTML.
 *
 * @param {string} str - Input string
 * @return {string} HTML escaped string
 */
export function htmlEscape(str) {
    return `${str}`
        .replace(/&/g, '&amp;') // first!
        .replace(/>/g, '&gt;')
        .replace(/</g, '&lt;')
        .replace(/"/g, '&quot;')
        .replace(/'/g, '&#39;')
        .replace(/`/g, '&#96;');
}

/**
 * Repositions caret if annotations dialog will run off the right or left
 * side of the page. Otherwise positions caret at the center of the
 * annotations dialog and the updated left corner x coordinate.
 *
 * @param  {HTMLElement} dialogEl Annotations dialog element
 * @param  {number} dialogX Left corner x coordinate of the annotations dialog
 * @param  {number} highlightDialogWidth Width of the annotations dialog
 * @param  {number} browserX X coordinate of the mouse position
 * @param  {number} pageWidth Width of document page
 * @return {number} Adjusted left corner x coordinate of the annotations dialog
 */
export function repositionCaret(dialogEl, dialogX, highlightDialogWidth, browserX, pageWidth) {
    // Reposition to avoid sides - left side of page is 0px, right side is
    // ${pageWidth}px
    const dialogPastLeft = dialogX < 0;
    const dialogPastRight = dialogX + highlightDialogWidth > pageWidth;
    const annotationCaretEl = dialogEl.querySelector(SELECTOR_ANNOTATION_CARET);

    if (dialogPastLeft && !dialogPastRight) {
        // Leave a minimum of 10 pixels so caret doesn't go off edge
        const caretLeftX = Math.max(10, browserX);
        annotationCaretEl.style.left = `${caretLeftX}px`;

        return 0;
    } else if (dialogPastRight && !dialogPastLeft) {
        // Leave a minimum of 10 pixels so caret doesn't go off edge
        const caretRightX = Math.max(10, pageWidth - browserX);

        // We set the 'left' property even when we have caretRightX for
        // IE10/11
        annotationCaretEl.style.left = `${highlightDialogWidth - caretRightX}px`;

        return pageWidth - highlightDialogWidth;
    }

    // Reset caret to center
    annotationCaretEl.style.left = '50%';

    return dialogX;
}

/**
 * Checks thread is in a pending or pending-active state
 *
 * @param {string} threadState - State of thread
 * @return {boolean} Whether annotation thread is in a pending state
 */
export function isPending(threadState) {
    return PENDING_STATES.indexOf(threadState) > -1;
}

/**
 * Checks whether annotation thread is valid by checking whether each property
 * in THREAD_PARAMS on the specified file object is defined.
 *
 * @param {Object} thread - Annotation thread params to check
 * @return {boolean} Whether or not annotation thread has all the required params
 */
export function validateThreadParams(thread) {
    if (thread) {
        return THREAD_PARAMS.every((param) => typeof thread[param] !== 'undefined');
    }
    return false;
}

/**
 * Returns a function that passes a callback a location when given an event on the document text layer
 *
 * @param {Function} locationFunction - The function to get a location from an event
 * @param {Function} callback - Callback to be called upon receiving an event
 * @return {Function} Event listener to convert to document location
 */
export function eventToLocationHandler(locationFunction, callback) {
    return (event) => {
        const evt = event || window.event;
        // Do nothing when the target isn't the text layer in case the text layer receives event precedence over buttons
<<<<<<< HEAD
=======
        // NOTE: Currently only applicable to documents. Need to find a better way to ensure button event precedence.
>>>>>>> c867fc7b
        if (!evt || (event.target && event.target.className !== 'textLayer')) {
            return;
        }

        evt.preventDefault();
        evt.stopPropagation();
        const location = locationFunction(evt);
        callback(location);
    };
}

/**
 * Call preventDefault and stopPropagation on an event
 *
 * @param {event} event - Event object to stop event bubbling
 * @return {void}
 */
export function prevDefAndStopProp(event) {
    if (!event) {
        return;
    }

    event.preventDefault();
    event.stopPropagation();
}
/**
 * Create a JSON object containing x/y coordinates and optionally dimensional information
 *
 * @param {number} x - The x position of the location object
 * @param {number} y - The y position of the location object
 * @param {Object} [dimensions] - The dimensional information of the location object
 * @return {Object} - A location object with x/y position information as well as provided dimensional information
 */
export function createLocation(x, y, dimensions) {
    const loc = { x, y };
    if (dimensions) {
        loc.dimensions = dimensions;
    }

    return loc;
}

//------------------------------------------------------------------------------
// General Util Methods
//------------------------------------------------------------------------------

/**
 * Function to decode key down events into keys
 *
 * @param {Event} event - Keydown event
 * @return {string} Decoded keydown key
 */
export function decodeKeydown(event) {
    let modifier = '';

    // KeyboardEvent.key is the new spec supported in Chrome, Firefox and IE.
    // KeyboardEvent.keyIdentifier is the old spec supported in Safari.
    // Priority is given to the new spec.
    let key = event.key || event.keyIdentifier || '';

    // Get the modifiers on their own
    if (event.ctrlKey) {
        modifier = 'Control';
    } else if (event.shiftKey) {
        modifier = 'Shift';
    } else if (event.metaKey) {
        modifier = 'Meta';
    }

    // The key and keyIdentifier specs also include modifiers.
    // Since we are manually getting the modifiers above we do
    // not want to trap them again here.
    if (key === modifier) {
        key = '';
    }

    // keyIdentifier spec returns UTF8 char codes
    // Need to convert them back to ascii.
    if (key.indexOf('U+') === 0) {
        if (key === 'U+001B') {
            key = 'Escape';
        } else {
            key = String.fromCharCode(key.replace('U+', '0x'));
        }
    }

    // If nothing was pressed just return
    if (!key) {
        return '';
    }

    // Special casing for space bar
    if (key === ' ') {
        key = 'Space';
    }

    // Edge bug which outputs "Esc" instead of "Escape"
    // https://developer.microsoft.com/en-us/microsoft-edge/platform/issues/5290772/
    if (key === 'Esc') {
        key = 'Escape';
    }

    // keyIdentifier spec does not prefix the word Arrow.
    // Newer key spec does it automatically.
    if (key === 'Right' || key === 'Left' || key === 'Down' || key === 'Up') {
        key = `Arrow${key}`;
    }

    if (modifier) {
        modifier += '+';
    }

    return modifier + key;
}

/**
 * Builds a list of required XHR headers.
 *
 * @param {Object} [headers] - Optional headers
 * @param {string} [token] - Optional auth token
 * @param {string} [sharedLink] - Optional shared link
 * @param {string} [password] - Optional shared link password
 * @return {Object} Headers
 */
export function getHeaders(headers = {}, token = '', sharedLink = '', password = '') {
    /* eslint-disable no-param-reassign */
    if (token) {
        headers.Authorization = `Bearer ${token}`;
    }
    if (sharedLink) {
        headers.BoxApi = `shared_link=${sharedLink}`;

        if (password) {
            headers.BoxApi = `${headers.BoxApi}&shared_link_password=${password}`;
        }
    }

    // Following headers are for API analytics
    if (CLIENT_NAME) {
        headers[HEADER_CLIENT_NAME] = CLIENT_NAME;
    }

    if (CLIENT_VERSION) {
        headers[HEADER_CLIENT_VERSION] = CLIENT_VERSION;
    }

    /* eslint-enable no-param-reassign */
    return headers;
}

/**
 * Round a number to a certain decimal place by concatenating an exponential factor. Credits to lodash library.
 *
 * @param {number} number - The number to be rounded
 * @param {number} precision - The amount of decimal places to keep
 * @return {number} The rounded number
 */
export function round(number, precision) {
    /* eslint-disable prefer-template */
    let pair = (number + 'e').split('e');
    const value = Math.round(pair[0] + 'e' + (+pair[1] + precision));
    pair = (value + 'e').split('e');
    return +(pair[0] + 'e' + (+pair[1] - precision));
    /* eslint-enable prefer-template */
}

/**
 * Replaces variable place holders specified between {} in the string with
 * specified custom value. Localizes strings that include variables.
 *
 * @param {string} string - String to be interpolated
 * @param {string[]} placeholderValues - Custom values to replace into string
 * @return {string} Properly translated string with replaced custom variable
 */
export function replacePlaceholders(string, placeholderValues) {
    const regex = /\{\d+\}/g;

    if (!string || !string.length) {
        return string;
    }

    return string.replace(regex, (match) => {
        // extracting the index that is supposed to replace the matched placeholder
        const placeholderIndex = parseInt(match.replace(/^\D+/g, ''), 10) - 1;

        /* eslint-disable no-plusplus */
        return placeholderValues[placeholderIndex] ? placeholderValues[placeholderIndex] : match;
        /* eslint-enable no-plusplus */
    });
}<|MERGE_RESOLUTION|>--- conflicted
+++ resolved
@@ -449,10 +449,7 @@
     return (event) => {
         const evt = event || window.event;
         // Do nothing when the target isn't the text layer in case the text layer receives event precedence over buttons
-<<<<<<< HEAD
-=======
         // NOTE: Currently only applicable to documents. Need to find a better way to ensure button event precedence.
->>>>>>> c867fc7b
         if (!evt || (event.target && event.target.className !== 'textLayer')) {
             return;
         }
@@ -478,6 +475,7 @@
     event.preventDefault();
     event.stopPropagation();
 }
+
 /**
  * Create a JSON object containing x/y coordinates and optionally dimensional information
  *
