<<<<<<< HEAD
.bp-controls {
=======
$controls-button-width: 32px;

@import './AnnotationControls';
@import './ZoomControls';

.bp-controls-wrapper {
>>>>>>> 04ea8305
    position: absolute;
    bottom: 25px;
    left: 50%;
    display: flex;
    background: fade-out($black, .2);
    border-radius: 3px;
    transform: translateX(-50%);
    opacity: 0;
    transition: opacity .5s;

    // Page num input CSS
    .bp-page-num {
        width: auto; // Let page num expand as needed
        min-width: 48px;

        span {
            display: inline;
            font-size: 14px;
        }
    }

    .bp-page-num-wrapper {
        margin: 5px;
        padding: 7px 5px;
        background-color: #444;
        border-radius: 3px;
    }

    /* stylelint-disable property-no-vendor-prefix */
    // Removes the spinner for number type inputs in Webkit browsers
    input::-webkit-outer-spin-button,
    input::-webkit-inner-spin-button {
        -webkit-appearance: none;
    }

    // Removes the spinner for number type inputs in Firefox
    input[type='number'] {
        -moz-appearance: textfield;
    }

    /* stylelint-enable property-no-vendor-prefix */

    input[type='number'].bp-page-num-input {
        position: absolute;
        width: 44px; // hard-coded to solve layout issues
        margin: 0 auto;
        font-size: 14px;
        text-align: center;
        visibility: hidden;
    }

    &.show-page-number-input {
        .bp-page-num-wrapper {
            padding: 0;
            background-color: transparent;
            border: none;
        }

        .bp-page-num {
            opacity: 1;
        }

        .bp-current-page,
        .bp-page-num-divider,
        .bp-total-pages {
            display: none;
        }

        input[type='number'].bp-page-num-input {
            position: static;
            display: inline-block;
            visibility: visible;
        }
    }

    .bp-zoom-btn {
        display: flex;
        align-items: center;
        justify-content: center;
    }
}

.box-show-preview-controls .bp-controls {
    opacity: 1;
}

.bp-controls-cell {
    display: table-cell;
    margin: 0;
    padding: 0;
    vertical-align: middle;
    user-select: none;
    touch-action: manipulation;
}

.bp-controls-btn {
    display: block;
    width: 48px;
    height: 48px;
    margin: 0;
    padding: 0;
    color: $white;
    background: transparent;
    border: 1px solid transparent;
    outline: 0;
    cursor: pointer;
    opacity: .7;
    user-select: none;
    // disables non-standard gestures such as double-tap to zoom
    touch-action: manipulation;
    zoom: 1;

    &:hover,
    &:focus {
        opacity: 1;
    }

    // Custom focus
    &:focus {
        box-shadow: inset 0 0 0 1px fade-out($white, .5), 0 1px 2px fade-out($black, .9);
    }

    span {
        display: block;
        margin: 0 auto;
    }

    svg {
        vertical-align: middle;
    }

    &.disabled,
    &:disabled {
        cursor: default;
        opacity: .2;
        pointer-events: none;
    }
}

.bp-exit-fullscreen-icon {
    display: none;
}

.bp-is-fullscreen {
    .bp-enter-fullscreen-icon {
        display: none;
    }

    .bp-exit-fullscreen-icon {
        display: block;
    }
}

.bp-controls-group {
    display: flex;
    align-items: center;
    margin-right: 4px;
    margin-left: 4px;

    .bp-controls-group-btn {
        width: $controls-button-width;
    }

    & + .bp-controls-cell {
        margin-left: 4px;
    }
}<|MERGE_RESOLUTION|>--- conflicted
+++ resolved
@@ -1,13 +1,9 @@
-<<<<<<< HEAD
-.bp-controls {
-=======
 $controls-button-width: 32px;
 
 @import './AnnotationControls';
 @import './ZoomControls';
 
-.bp-controls-wrapper {
->>>>>>> 04ea8305
+.bp-controls {
     position: absolute;
     bottom: 25px;
     left: 50%;
