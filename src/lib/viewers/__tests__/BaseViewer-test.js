--- conflicted
+++ resolved
@@ -1095,15 +1095,11 @@
 
     describe('areAnnotationsEnabled()', () => {
         beforeEach(() => {
-<<<<<<< HEAD
             stubs.getViewerOption = sandbox
                 .stub(base, 'getViewerOption')
                 .withArgs('annotations')
                 .returns(false);
-=======
-            stubs.getViewerOption = sandbox.stub(base, 'getViewerOption').withArgs('annotations').returns(false);
             stubs.hasPermissions = sandbox.stub(base, 'hasAnnotationPermissions').returns(true);
->>>>>>> daa8e86e
             base.options.file = {
                 permissions: {
                     can_annotate: true
