--- conflicted
+++ resolved
@@ -744,11 +744,7 @@
                 }
             };
             base.addListener = sandbox.stub();
-<<<<<<< HEAD
-            base.scale = 1;
-=======
             base.scale = 1.5;
->>>>>>> fc25534e
             base.annotator = {
                 init: sandbox.stub(),
                 addListener: sandbox.stub(),
@@ -761,12 +757,7 @@
             base.initAnnotations();
         });
         it('should initialize the annotator', () => {
-<<<<<<< HEAD
-            expect(base.annotator.init).to.be.called;
-            expect(base.annotator.setScale).to.be.called;
-=======
             expect(base.annotator.init).to.be.calledWith(1.5);
->>>>>>> fc25534e
             expect(base.annotator.addListener).to.be.calledWith('annotationmodeenter', sinon.match.func);
             expect(base.annotator.addListener).to.be.calledWith('annotationmodeexit', sinon.match.func);
             expect(base.annotator.addListener).to.be.calledWith('annotationsfetched', sinon.match.func);
