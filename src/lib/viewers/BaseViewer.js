import autobind from 'autobind-decorator';
import EventEmitter from 'events';
import debounce from 'lodash.debounce';
import fullscreen from '../Fullscreen';
import RepStatus from '../RepStatus';
import {
    appendAuthParams,
    getHeaders,
    createContentUrl,
    loadStylesheets,
    loadScripts,
    prefetchAssets,
    createAssetUrlCreator
} from '../util';
import { checkPermission } from '../file';
import Browser from '../Browser';
import {
    PERMISSION_ANNOTATE,
    CLASS_FULLSCREEN,
    CLASS_FULLSCREEN_UNSUPPORTED,
    CLASS_HIDDEN,
    CLASS_BOX_PREVIEW_MOBILE,
    SELECTOR_BOX_PREVIEW,
    SELECTOR_BOX_PREVIEW_BTN_ANNOTATE_POINT,
    SELECTOR_BOX_PREVIEW_BTN_ANNOTATE_DRAW,
    SELECTOR_BOX_PREVIEW_CRAWLER_WRAPPER,
    SELECTOR_BOX_PREVIEW_ICON,
    STATUS_SUCCESS,
    STATUS_VIEWABLE
} from '../constants';
import { ICON_FILE_DEFAULT } from '../icons/icons';

const ANNOTATIONS_JS = ['annotations.js'];
const ANNOTATIONS_CSS = ['annotations.css'];
const ANNOTATION_TYPE_DRAW = 'draw';
const ANNOTATION_TYPE_POINT = 'point';
const LOAD_TIMEOUT_MS = 180000; // 3m
const RESIZE_WAIT_TIME_IN_MILLIS = 300;
const ANNOTATION_BUTTONS = {
    point: {
        title: __('annotation_point_toggle'),
        selector: SELECTOR_BOX_PREVIEW_BTN_ANNOTATE_POINT
    },
    draw: {
        title: __('annotation_draw_toggle'),
        selector: SELECTOR_BOX_PREVIEW_BTN_ANNOTATE_DRAW
    }
};

@autobind
class BaseViewer extends EventEmitter {
    /** @property {Controls} - UI used to interact with the document in the viewer */
    controls;

    /** @property {boolean} - Flag for tracking whether or not this viewer has been destroyed */
    destroyed = false;

    /** @property {number} - Number of milliseconds to wait, while loading, until messaging that the viewer took too long to load */
    loadTimeout;

    /** @property {number} - Rotation value in degrees, if rotated */
    rotationAngle = 0;

    /** @property {number} - Zoom scale, if zoomed */
    scale = 1;

    /** @property {string} - Viewer-specific file loading icon */
    fileLoadingIcon;

    /** @property {Object} - Viewer options */
    options;

    /** @property {Cache} - Preview's cache instance */
    cache;

    /** @property {PreviewUI} - Preview's UI instance */
    previewUI;

    /** @property {RepStatus[]} - Collection of representation status checkers */
    repStatuses;

    /** @property {boolean} - Whether viewer is being used on a mobile device */
    isMobile;

    /** @property {boolean} - Whether viewer is being used on a touch device */
    hasTouch;

    /**
     * [constructor]
     *
     * @param {Object} options - Some options
     * @return {BaseViewer} Instance of base viewer
     */
    constructor(options) {
        super();
        this.options = options;
        this.cache = options.cache;
        this.previewUI = options.ui;
        this.repStatuses = [];
        this.isMobile = Browser.isMobile();
        this.hasTouch = Browser.hasTouch();
    }

    /**
     * Sets up the viewer and its DOM
     *
     * @return {void}
     */
    setup() {
        this.finishLoadingSetup();

        // Get the container dom element if selector was passed, in tests
        let { container } = this.options;
        if (typeof container === 'string') {
            container = document.querySelector(container);
        }

        // From the perspective of viewers bp holds everything
        this.containerEl = container.querySelector(SELECTOR_BOX_PREVIEW);

        // Attach event listeners
        this.addCommonListeners();

        // Timeout for loading the preview
        this.loadTimeout = LOAD_TIMEOUT_MS;

        // For mobile browsers add mobile class just in case viewers need it
        if (this.isMobile) {
            this.containerEl.classList.add(CLASS_BOX_PREVIEW_MOBILE);
        }

        // Attempts to load annotations assets and initializes annotations if
        // the assets are available, the showAnnotations flag is true, and the
        // expiring embed is not a shared link
        if (this.areAnnotationsEnabled() && !this.options.sharedLink) {
            this.annotationsPromise = this.loadAssets(ANNOTATIONS_JS, ANNOTATIONS_CSS);
        }
    }

    /**
     * Removes the crawler and sets the file type specific loading icon
     *
     * @return {void}
     */
    finishLoadingSetup() {
        const { container } = this.options;
        const crawler = container.querySelector(SELECTOR_BOX_PREVIEW_CRAWLER_WRAPPER);
        if (crawler) {
            crawler.classList.add(CLASS_HIDDEN);
        }

        const iconWrapperEl = container.querySelector(SELECTOR_BOX_PREVIEW_ICON);
        iconWrapperEl.innerHTML = this.fileLoadingIcon || ICON_FILE_DEFAULT;
    }

    /**
     * Destroys the viewer
     *
     * @protected
     * @return {void}
     */
    destroy() {
        if (this.repStatuses) {
            this.repStatuses.forEach((repStatus) => {
                repStatus.removeListener('conversionpending', this.resetLoadTimeout);
                repStatus.destroy();
            });
        }

        const { container } = this.options;
        if (container) {
            const pointAnnotateButtonEl = container.querySelector(SELECTOR_BOX_PREVIEW_BTN_ANNOTATE_POINT);
            const drawAnnotateButtonEl = container.querySelector(SELECTOR_BOX_PREVIEW_BTN_ANNOTATE_DRAW);
            if (pointAnnotateButtonEl) {
                const handler = this.getAnnotationModeClickHandler('point');
                pointAnnotateButtonEl.removeEventListener('click', handler);
            }

            if (drawAnnotateButtonEl) {
                const handler = this.getAnnotationModeClickHandler('draw');
                drawAnnotateButtonEl.removeEventListener('click', handler);
            }
        }

        fullscreen.removeAllListeners();
        document.defaultView.removeEventListener('resize', this.debouncedResizeHandler);
        this.removeAllListeners();

        if (this.containerEl) {
            this.containerEl.innerHTML = '';
        }

        // Destroy the annotator
        if (this.annotator && typeof this.annotator.destroy === 'function') {
            this.annotator.removeAllListeners();
            this.annotator.destroy();
        }

        this.destroyed = true;
        this.emit('destroy');
    }

    /**
     * Resize handler
     *
     * @private
     * @return {Function} debounced resize handler
     */
    debouncedResizeHandler = debounce(() => {
        this.resize();
    }, RESIZE_WAIT_TIME_IN_MILLIS);

    /**
     * Loads content.
     *
     * @protected
     * @return {void}
     */
    load() {
        this.resetLoadTimeout();
    }

    /**
     * Sets a timeout for loading.
     *
     * @protected
     * @emits Error
     * @return {void}
     */
    resetLoadTimeout = () => {
        clearTimeout(this.loadTimeoutId);
        /* istanbul ignore next */
        this.loadTimeoutId = setTimeout(() => {
            if (document.hidden) {
                this.resetLoadTimeout();
                return;
            }
            if (!this.isLoaded() && !this.isDestroyed()) {
                this.triggerError();
            }
        }, this.loadTimeout);
    };

    /**
     * Emits an error when an asset (static or representation) fails to load.
     *
     * @emits error
     * @return {void}
     */
    handleAssetError = () => {
        this.triggerError();
        this.destroyed = true;
    };

    /**
     * Emits error event with refresh message.
     *
     * @protected
     * @emits error
     * @param {Error} [err] - Optional error with message
     * @return {void}
     */
    triggerError(err) {
        this.emit('error', err instanceof Error ? err : new Error(__('error_refresh')));
    }

    /**
     * Tells if the content is loaded or not
     *
     * @protected
     * @return {boolean} true if loaded
     */
    isLoaded() {
        return this.loaded;
    }

    /**
     * Tells if preview destroyed
     *
     * @protected
     * @return {boolean} true if destroyed
     */
    isDestroyed() {
        return this.destroyed;
    }

    /**
     * Appends auth params to the content url
     *
     * @protected
     * @param {string} url - url to attach param to
     * @return {string} url with appended auth params
     */
    appendAuthParams(url) {
        const { token, sharedLink, sharedLinkPassword } = this.options;
        return appendAuthParams(url, token, sharedLink, sharedLinkPassword);
    }

    /**
     * Creates and returns the content url
     * Prioritizes using the provided asset over
     * using the asset name provided from preview
     *
     * @protected
     * @param {string} template - url template to attach param to
     * @param {string|void} [asset] - optional asset name needed to access file
     * @return {string} content url
     */
    createContentUrl(template, asset) {
        return createContentUrl(template, asset);
    }

    /**
     * Creates and returns the content url
     * Prioritizes using the provided asset over
     * using the asset name provided from preview
     *
     * @protected
     * @param {string} template - url template to attach param to
     * @param {string|void} [asset] - optional asset name needed to access file
     * @return {string} content url
     */
    createContentUrlWithAuthParams(template, asset) {
        return this.appendAuthParams(this.createContentUrl(template, asset));
    }

    /**
     * Adds headers needed for an XHR fetch
     *
     * @protected
     * @param {Object} [headers] - optional existing headers
     * @return {Object} fetch headers
     */
    appendAuthHeader(headers = {}) {
        const { token, sharedLink, sharedLinkPassword } = this.options;
        return getHeaders(headers, token, sharedLink, sharedLinkPassword);
    }

    /**
     * Adds common event listeners.
     *
     * @private
     * @return {void}
     */
    addCommonListeners() {
        // Attach common full screen event listeners
        fullscreen.addListener('enter', this.onFullscreenToggled);

        fullscreen.addListener('exit', this.onFullscreenToggled);

        // Add a resize handler for the window
        document.defaultView.addEventListener('resize', this.debouncedResizeHandler);

        this.addListener('load', (event) => {
            if (event && event.scale) {
                this.scale = event.scale;
            }

            if (this.annotationsPromise) {
                this.annotationsPromise.then(this.loadAnnotator);
            }
        });
    }

    /**
     * Enters or exits fullscreen
     *
     * @protected
     * @return {void}
     */
    toggleFullscreen() {
        fullscreen.toggle(this.containerEl);
    }

    /**
     * Applies appropriate styles and resizes the document depending on fullscreen state
     *
     * @return {void}
     */
    onFullscreenToggled() {
        this.containerEl.classList.toggle(CLASS_FULLSCREEN);
        if (!fullscreen.isSupported()) {
            this.containerEl.classList.toggle(CLASS_FULLSCREEN_UNSUPPORTED);
        }

        this.resize();
    }

    /**
     * Resizing logic
     *
     * @protected
     * @emits resize
     * @return {void}
     */
    resize() {
        this.emit('resize', {
            width: document.documentElement.clientWidth,
            height: document.documentElement.clientHeight
        });
    }

    /**
     * Function to tell preview if navigation arrows
     * should be shown and won't intefere with viewer
     *
     * @protected
     * @return {boolean} true
     */
    allowNavigationArrows() {
        return true;
    }

    /**
     * Emits a generic viewer event
     *
     * @protected
     * @emits viewerevent
     * @param {string} event - Event name
     * @param {Object} data - Event data
     * @return {void}
     */
    emit(event, data) {
        const { file, viewer } = this.options;

        super.emit(event, data);
        super.emit('viewerevent', {
            event,
            data,
            viewerName: viewer ? viewer.NAME : '',
            fileId: file.id
        });
    }

    /**
     * Handles the beginning of a pinch to zoom event on mobile.
     * Although W3 strongly discourages the prevention of pinch to zoom,
     * we still meet the WCAG's requirement of a 200% zoom on text.
     *
     * @protected
     * @param {Event} event - object
     * @return {void}
     */
    mobileZoomStartHandler(event) {
        if (Browser.isIOS()) {
            this._scaling = true;
            event.preventDefault();
            event.stopPropagation();
        } else if (event.touches.length === 2) {
            this._pinchScale = {
                initial: {
                    0: [event.touches[0].clientX, event.touches[0].clientY],
                    1: [event.touches[1].clientX, event.touches[1].clientY]
                },
                end: {}
            };
            this._scaling = true;
            event.preventDefault();
            event.stopPropagation();
        } else {
            this._scaling = false;
            this._pinchScale = undefined;
        }
    }

    /**
     * Handles updates to the pinch in order to determine whether the user
     * was pinching in or out. Used only by non iOS browsers
     *
     * @protected
     * @param {Event} event - object
     * @return {void}
     */
    mobileZoomChangeHandler(event) {
        if (event.touches.length !== 2 || !this._scaling) {
            return;
        }
        this._pinchScale.end = {
            0: [event.touches[0].clientX, event.touches[0].clientY],
            1: [event.touches[1].clientX, event.touches[1].clientY]
        };
    }

    /**
     * Zooms the document in or out depending on the scale of the pinch
     *
     * @protected
     * @param {Event} event - object
     * @return {void}
     */
    mobileZoomEndHandler(event) {
        if (this._scaling) {
            let zoomScale = 0;
            if (Browser.isIOS()) {
                zoomScale = event.scale - 1; // normalize to keep scale values consistant between browser events
            } else {
                // calculating the distances between the initial and ending pinch positions
                const initialDistance = Math.sqrt(
                    (this._pinchScale.initial[0][0] - this._pinchScale.initial[1][0]) *
                        (this._pinchScale.initial[0][0] - this._pinchScale.initial[1][0]) +
                        (this._pinchScale.initial[0][1] - this._pinchScale.initial[1][1]) *
                            (this._pinchScale.initial[0][1] - this._pinchScale.initial[1][1])
                );
                const finalDistance = Math.sqrt(
                    (this._pinchScale.end[0][0] - this._pinchScale.end[1][0]) *
                        (this._pinchScale.end[0][0] - this._pinchScale.end[1][0]) +
                        (this._pinchScale.end[0][1] - this._pinchScale.end[1][1]) *
                            (this._pinchScale.end[0][1] - this._pinchScale.end[1][1])
                );
                zoomScale = finalDistance - initialDistance;
            }

            if (zoomScale > 0) {
                this.zoomIn();
            } else if (zoomScale < 0) {
                this.zoomOut();
            }

            this._scaling = false;
            this._pinchScale = undefined;
        }
    }

    /**
     * Retrieves the value of a viewer option.
     *
     * @protected
     * @param {string} option - to get
     * @return {Object} Value of a viewer option
     */
    getViewerOption(option) {
        const { viewers, viewer } = this.options;
        if (viewers && viewers[viewer.NAME]) {
            return viewers[viewer.NAME][option];
        }
        return null;
    }

    /**
     * Loads assets needed for a viewer
     *
     * @protected
     * @param {Array} [js] - js assets
     * @param {Array} [css] - css assets
     * @return {Promise} Promise to load scripts
     */
    loadAssets(js, css) {
        // Create an asset path creator function
        const { location } = this.options;
        const assetUrlCreator = createAssetUrlCreator(location);

        // 1st load the stylesheets needed for this preview
        loadStylesheets((css || []).map(assetUrlCreator));

        // Then load the scripts needed for this preview
        return loadScripts((js || []).map(assetUrlCreator));
    }

    /**
     * Prefetches assets needed for a viewer
     *
     * @protected
     * @param {Array} [js] - js assets
     * @param {Array} [css] - css assets
     * @return {void}
     */
    prefetchAssets(js, css) {
        // Create an asset path creator function
        const { location } = this.options;
        const assetUrlCreator = createAssetUrlCreator(location);

        // Prefetch the stylesheets needed for this preview
        prefetchAssets((css || []).map(assetUrlCreator));

        // Prefetch the scripts needed for this preview
        prefetchAssets((js || []).map(assetUrlCreator));
    }

    /**
     * Instantiates and returns RepStatus
     *
     * @param {Object} [representation] - Optional representation
     * @return {RepStatus} Instance of RepStatus
     */
    getRepStatus(representation) {
        const { token, sharedLink, sharedLinkPassword, logger } = this.options;
        const repStatus = new RepStatus({
            representation: representation || this.options.representation,
            token,
            sharedLink,
            sharedLinkPassword,
            logger: representation ? null : logger // Do not log to main preview status if rep is passed in
        });

        // Don't time out while conversion is pending
        repStatus.addListener('conversionpending', this.resetLoadTimeout);

        this.repStatuses.push(repStatus);
        return repStatus;
    }

    /**
     * Returns if representation status is considered success
     *
     * @param {Object} representation - Representation to check
     * @return {boolean} Whether status is considered successful
     */
    isRepresentationReady(representation) {
        const status = RepStatus.getStatus(representation);
        return status === STATUS_SUCCESS || status === STATUS_VIEWABLE;
    }

    /**
     * Disables viewer controls
     *
     * @return {void}
     */
    disableViewerControls() {
        if (this.controls) {
            this.controls.disable();
        }
    }

    /**
     * Enables viewer controls
     *
     * @return {void}
     */
    enableViewerControls() {
        if (this.controls) {
            this.controls.enable();
        }
    }

    //--------------------------------------------------------------------------
    // Annotations
    //--------------------------------------------------------------------------

    /**
     * Loads the appropriate annotator and loads the file's annotations
     *
     * @protected
     * @return {void}
     */
    loadAnnotator() {
        /* global BoxAnnotations */
        const boxAnnotations = new BoxAnnotations();

        this.annotatorConf = boxAnnotations.determineAnnotator(this.options.viewer.NAME);
        if (!this.annotatorConf) {
            return;
        }

        if (this.isAnnotatable()) {
            const { file } = this.options;

            // Users can currently only view annotations on mobile
            this.canAnnotate = checkPermission(file, PERMISSION_ANNOTATE);
            if (this.canAnnotate) {
<<<<<<< HEAD
                this.showPointAnnotateButton(this.getAnnotationModeClickHandler('point'));
                // Note: Leave drawing annotation code entry disabled for now
                this.showDrawAnnotateButton(this.getAnnotationModeClickHandler('draw'));
=======
                // Show the annotate button for all enabled types for the
                // current viewer
                this.annotatorConf.TYPE.forEach((type) => {
                    this.showModeAnnotateButton(type, ANNOTATION_BUTTONS);
                });
>>>>>>> 559faf0c
            }
            this.initAnnotations();
        }
    }

    /**
     * Initializes annotations.
     *
     * @protected
     * @return {void}
     */
    initAnnotations() {
        const { apiHost, container, file, location, token } = this.options;
        const { id: fileId, file_version: { id: fileVersionId } } = file;

        // Construct and init annotator
        this.annotator = new this.annotatorConf.CONSTRUCTOR({
            canAnnotate: this.canAnnotate,
            container,
            options: {
                annotator: this.annotatorConf,
                apiHost,
                fileId,
                token
            },
            fileVersionId,
            isMobile: this.isMobile,
            locale: location.locale,
            previewUI: this.previewUI,
            modeButtons: ANNOTATION_BUTTONS
        });
        this.annotator.init(this.scale);

        // Disables controls during annotation mode
        this.addListener('togglepointannotationmode', () => {
            this.annotator.togglePointAnnotationHandler();
        });

        this.addListener('toggledrawannotationmode', () => {
            this.annotator.toggleDrawAnnotationHandler();
        });

        // Add a custom listener for events related to scaling/orientation changes
        this.addListener('scale', (data) => {
            this.annotator.emit('scaleAnnotations', data);
        });

        // Add a custom listener for events emmited by the annotator
        this.annotator.addListener('annotatorevent', this.handleAnnotatorNotifications);
    }

    /**
     * Returns whether or not viewer both supports annotations and has
     * annotations enabled. If an optional type is passed in, we check if that
     * type of annotation is allowed.
     *
     * @param {string} [type] - Type of annotation
     * @return {boolean} Whether or not viewer is annotatable
     */
    isAnnotatable(type) {
        const { TYPE: annotationTypes } = this.annotatorConf;
        if (type && annotationTypes) {
            if (!annotationTypes.some((annotationType) => type === annotationType)) {
                return false;
            }
        }

        // Return whether or not annotations are enabled for this viewer
        return this.areAnnotationsEnabled();
    }

    /**
     * Returns whether or not annotations are enabled for this viewer.
     *
     * @return {boolean} Whether or not viewer is annotatable
     */
    areAnnotationsEnabled() {
        // Respect viewer-specific annotation option if it is set
        const viewerAnnotations = this.getViewerOption('annotations');
        if (typeof viewerAnnotations === 'boolean') {
            return viewerAnnotations;
        }

        // Otherwise, use global preview annotation option
        return this.options.showAnnotations;
    }

    /**
     * Shows the annotate button for the specified mode
     *
     * @param {string} currentMode - Annotation mode
     * @param {Object[]} modeButtons - Annotation modes which require buttons
     * @return {void}
     */
    showModeAnnotateButton(currentMode, modeButtons) {
        const mode = modeButtons[currentMode];
        if (!mode || !this.isAnnotatable(currentMode)) {
            return;
        }

        const { container } = this.options;
        const annotateButtonEl = container.querySelector(mode.selector);
        if (annotateButtonEl) {
            annotateButtonEl.title = mode.title;
            annotateButtonEl.classList.remove(CLASS_HIDDEN);

            const handler = this.getAnnotationModeClickHandler(currentMode);
            annotateButtonEl.addEventListener('click', handler);
        }
    }

    /**
     * Returns click handler for toggling annotation mode.
     *
     * @param {string} mode - Target annotation mode
     * @return {Function|null} Click handler
     */
    getAnnotationModeClickHandler(mode) {
        if (!mode || !this.isAnnotatable(mode)) {
            return null;
        }

        const eventName = `toggle${mode}annotationmode`;
        return () => {
            this.emit(eventName);
        };
    }

    /**
     * Handle events emitted by the annotator
     *
     * @private
     * @param {Object} [data] - Annotator event data
     * @param {string} [data.event] - Annotator event
     * @param {string} [data.data] -
     * @return {void}
     */
    handleAnnotatorNotifications(data) {
        /* istanbul ignore next */
        switch (data.event) {
            case 'annotationmodeenter':
                this.disableViewerControls();

                if (data.data === ANNOTATION_TYPE_POINT) {
                    this.emit('notificationshow', __('notification_annotation_point_mode'));
                } else if (data.data === ANNOTATION_TYPE_DRAW) {
                    this.emit('notificationshow', __('notification_annotation_draw_mode'));
                }
                break;
            case 'annotationmodeexit':
                this.enableViewerControls();
                this.emit('notificationhide');
                break;
            case 'annotationerror':
                this.emit('notificationshow', data.data);
                break;
            case 'annotationsfetched':
                this.emit('scale', {
                    scale: this.scale,
                    rotationAngle: this.rotationAngle
                });
                break;
            default:
                this.emit(data.event, data.data);
                this.emit('annotatorevent', data);
                break;
        }
    }
}

export default BaseViewer;<|MERGE_RESOLUTION|>--- conflicted
+++ resolved
@@ -657,17 +657,11 @@
             // Users can currently only view annotations on mobile
             this.canAnnotate = checkPermission(file, PERMISSION_ANNOTATE);
             if (this.canAnnotate) {
-<<<<<<< HEAD
-                this.showPointAnnotateButton(this.getAnnotationModeClickHandler('point'));
-                // Note: Leave drawing annotation code entry disabled for now
-                this.showDrawAnnotateButton(this.getAnnotationModeClickHandler('draw'));
-=======
                 // Show the annotate button for all enabled types for the
                 // current viewer
                 this.annotatorConf.TYPE.forEach((type) => {
                     this.showModeAnnotateButton(type, ANNOTATION_BUTTONS);
                 });
->>>>>>> 559faf0c
             }
             this.initAnnotations();
         }
