--- conflicted
+++ resolved
@@ -345,14 +345,8 @@
         document.defaultView.addEventListener('resize', this.debouncedResizeHandler);
 
         this.addListener('load', (event) => {
-<<<<<<< HEAD
-            if (event && event.scale) {
-                this.scale = event.scale;
-            }
-=======
             // this.scale set to 1 if event.scale does not exist
             ({ scale: this.scale = 1 } = event);
->>>>>>> 7230510d
 
             if (this.annotationsPromise) {
                 this.annotationsPromise.then(this.loadAnnotator);
@@ -662,13 +656,9 @@
             locale: location.locale,
             previewUI: this.previewUI
         });
-<<<<<<< HEAD
-        this.annotator.init(this.scale);
-=======
 
         this.annotator.setScale(this.scale);
         this.annotator.init();
->>>>>>> 7230510d
 
         // Disables controls during point annotation mode
         this.annotator.addListener('annotationmodeenter', this.disableViewerControls);
