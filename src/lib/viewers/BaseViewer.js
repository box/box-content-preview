--- conflicted
+++ resolved
@@ -701,13 +701,6 @@
                 : this.loadAssets([ANNOTATIONS_JS], [ANNOTATIONS_CSS]);
     }
 
-<<<<<<< HEAD
-        try {
-            const boxAnnotations = new BoxAnnotations();
-            this.annotatorConf = boxAnnotations.determineAnnotator(this.options, this.viewerConfig);
-        } catch (err) {
-            this.logError('Annotation assets failed to load');
-=======
     /**
      * Fetches the Box Annotations library. Creates an instance of BoxAnnotations
      * if one isn't passed in to the preview options
@@ -726,7 +719,6 @@
 
         if (this.annotatorConf) {
             this.initAnnotations();
->>>>>>> 9509619a
         }
     }
 
