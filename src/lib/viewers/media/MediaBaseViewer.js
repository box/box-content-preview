--- conflicted
+++ resolved
@@ -4,12 +4,8 @@
 import MediaControls from './MediaControls';
 import PreviewError from '../../PreviewError';
 import { CLASS_ELEM_KEYBOARD_FOCUS, CLASS_HIDDEN, CLASS_IS_BUFFERING, CLASS_IS_VISIBLE } from '../../constants';
-<<<<<<< HEAD
-import { VIEWER_EVENT } from '../../events';
+import { ERROR_CODE, VIEWER_EVENT } from '../../events';
 import { getProp } from '../../util';
-=======
-import { ERROR_CODE, VIEWER_EVENT } from '../../events';
->>>>>>> 5e8bacca
 
 const CSS_CLASS_MEDIA = 'bp-media';
 const CSS_CLASS_MEDIA_CONTAINER = 'bp-media-container';
