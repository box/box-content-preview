import VideoBaseViewer from './VideoBaseViewer';
import fullscreen from '../../Fullscreen';
import { appendQueryParams, get } from '../../util';
import { getRepresentation } from '../../file';
import { MEDIA_STATIC_ASSETS_VERSION } from '../../constants';
import './Dash.scss';
import getLanguageName from '../../lang';
import { VIEWER_EVENT } from '../../events';

const CSS_CLASS_DASH = 'bp-media-dash';
const CSS_CLASS_HD = 'bp-media-controls-is-hd';
const SEGMENT_SIZE = 5;
const MAX_BUFFER = SEGMENT_SIZE * 12; // 60 sec
const MANIFEST = 'manifest.mpd';
const DEFAULT_VIDEO_WIDTH_PX = 854;
const DEFAULT_VIDEO_HEIGHT_PX = 480;

class DashViewer extends VideoBaseViewer {
    /**
     * @inheritdoc
     */
    constructor(options) {
        super(options);

        // Bind context for callbacks
        this.loadeddataHandler = this.loadeddataHandler.bind(this);
        this.adaptationHandler = this.adaptationHandler.bind(this);
        this.shakaErrorHandler = this.shakaErrorHandler.bind(this);
        this.requestFilter = this.requestFilter.bind(this);
        this.handleQuality = this.handleQuality.bind(this);
        this.handleSubtitle = this.handleSubtitle.bind(this);
        this.handleAudioTrack = this.handleAudioTrack.bind(this);
        this.getBandwidthInterval = this.getBandwidthInterval.bind(this);
    }

    /**
     * @inheritdoc
     */
    setup() {
        // Call super() first to set up common layout
        super.setup();

        // stats
        this.bandwidthHistory = [];
        this.switchHistory = [];

        // tracks
        this.hdVideoId = -1;
        this.sdVideoId = -1;
        this.textTracks = []; // Must be sorted by representation id
        this.audioTracks = [];

        // dash specific class
        this.wrapperEl.classList.add(CSS_CLASS_DASH);
    }

    /**
     * [destructor]
     *
     * @override
     * @emits bandwidthHistory
     * @emits switchHistory
     * @return {void}
     */
    destroy() {
        // Log bandwidth history
        this.emit('bandwidthhistory', this.bandwidthHistory);
        this.emit('switchhistory', this.switchHistory);

        // Stop polling for filmstrip
        if (this.filmstripStatus) {
            this.filmstripStatus.destroy();
        }

        clearInterval(this.statsIntervalId);
        if (this.player) {
            this.player.destroy();
            this.player = undefined;
        }
        if (this.mediaControls) {
            this.mediaControls.removeListener('qualitychange', this.handleQuality);
            this.mediaControls.removeListener('subtitlechange', this.handleSubtitle);
        }
        this.removeStats();
        super.destroy();
    }

    /**
     * Loads a media source.
     *
     * @override
     * @return {void}
     */
    load() {
        this.setup();
        this.mediaUrl = this.options.representation.content.url_template;
        this.watermarkCacheBust = Date.now();
        this.mediaEl.addEventListener('loadeddata', this.loadeddataHandler);

        return Promise.all([this.loadAssets(this.getJSAssets()), this.getRepStatus().getPromise()])
            .then(() => {
                this.loadDashPlayer();
                this.resetLoadTimeout();
            })
            .catch(this.handleAssetError);
    }

    /**
     * Prefetches assets for dash.
     *
     * @param {boolean} [options.assets] - Whether or not to prefetch static assets
     * @param {boolean} [options.content] - Whether or not to prefetch rep content
     * @return {void}
     */
    prefetch({ assets = true, content = true }) {
        if (assets) {
            this.prefetchAssets(this.getJSAssets());
        }

        const { representation } = this.options;
        if (content && this.isRepresentationReady(representation)) {
            const template = representation.content.url_template;
            get(this.createContentUrlWithAuthParams(template, MANIFEST), 'any');
        }
    }

    /**
     * Returns shaka player assets.
     * Overriden by Video360.js
     *
     * @protected
     * @return {void}
     */
    getJSAssets() {
        return [`third-party/media/${MEDIA_STATIC_ASSETS_VERSION}/shaka-player.compiled.js`];
    }

    /**
     * Creates a new shaka player
     *
     * @private
     * @see {@link http://shaka-player-demo.appspot.com/docs/api/tutorial-network-and-buffering-config.html} for networking
     * @return {void}
     */
    loadDashPlayer() {
        /* global shaka */
        // Polyfill
        shaka.polyfill.installAll();
        this.adapting = true;
        this.player = new shaka.Player(this.mediaEl);
        this.player.addEventListener('adaptation', this.adaptationHandler);
        this.player.addEventListener('error', this.shakaErrorHandler);
        this.player.configure({
            abr: {
                enabled: true
            },
            streaming: {
                bufferingGoal: MAX_BUFFER,
                retryParameters: {
                    timeout: 0, // timeout in ms, after which we abort a request; 0 means never
                    maxAttempts: 100, // the maximum number of requests before we fail
                    baseDelay: 500, // the base delay in ms between retries
                    backoffFactor: 2, // the multiplicative backoff factor between retries
                    fuzzFactor: 0.5 // the fuzz factor to apply to each retry delay
                }
            }
        });
        this.player.getNetworkingEngine().registerRequestFilter(this.requestFilter);
<<<<<<< HEAD
        return this.player.load(this.mediaUrl).catch((error) => {
            // The error is of a different format than the shakaErrorHandler expects
            this.shakaErrorHandler({
                detail: error
            });
        });
=======

        this.startLoadTimer();
        this.player.load(this.mediaUrl);
>>>>>>> 78a0b522
    }

    /**
     * A networking filter to append representation URLs with tokens
     * Manifest type will use an asset name. Segments will not.
     *
     * @private
     * @param {string} type - Request type
     * @param {Request} request - Request to filter
     * @return {void}
     */
    requestFilter(type, request) {
        const asset = type === shaka.net.NetworkingEngine.RequestType.MANIFEST ? MANIFEST : undefined;
        /* eslint-disable no-param-reassign */
        request.uris = request.uris.map((uri) => {
            let newUri = this.createContentUrlWithAuthParams(uri, asset);
            if (asset !== MANIFEST && this.options.file.watermark_info.is_watermarked) {
                newUri = appendQueryParams(newUri, { watermark_content: this.watermarkCacheBust });
            }
            return newUri;
        });
        /* eslint-enable no-param-reassign */
    }

    /**
     * Gets the active track
     *
     * @private
     * @return {Object|undefined} Active track or undefined if there is no active track
     */
    getActiveTrack() {
        const tracks = this.player.getVariantTracks();
        return tracks.find((track) => track.active);
    }

    /**
     * Shows the loading indicator
     *
     * @override
     * @param {number} id - Rep id
     * @return {void}
     */
    showLoadingIcon(id) {
        const activeTrack = this.getActiveTrack();
        if (activeTrack.id !== id) {
            super.showLoadingIcon();
        }
    }

    /**
     * Given a videoId (e.g. hd video id), enables the track with that video ID
     * while maintaining the SAME AUDIO as the active track.
     *
     * @private
     * @param {number} videoId - The id of the video used in the variant (provided by Shaka)
     * @return {void}
     */
    enableVideoId(videoId) {
        const tracks = this.player.getVariantTracks();
        const activeTrack = this.getActiveTrack();
        const newTrack = tracks.find((track) => track.videoId === videoId && track.audioId === activeTrack.audioId);
        if (newTrack && newTrack.id !== activeTrack.id) {
            this.showLoadingIcon(newTrack.id);
            this.player.selectVariantTrack(newTrack, true);
        }
    }

    /**
     * Enables or disables automatic adaptation
     *
     * @private
     * @param {boolean} adapt - Enable or disable adaptation
     * @return {void}
     */
    enableAdaptation(adapt) {
        this.adapting = adapt;
        this.player.configure({ abr: { enabled: adapt } });
    }

    /**
     * Handler for subtitle
     *
     * @private
     * @emits subtitlechange
     * @return {void}
     */
    handleSubtitle() {
        const subtitleIdx = parseInt(this.cache.get('media-subtitles'), 10);
        if (this.textTracks[subtitleIdx] !== undefined) {
            const track = this.textTracks[subtitleIdx];
            this.player.selectTextTrack(track);
            this.player.setTextTrackVisibility(true);
            this.emit('subtitlechange', track.language);
        } else {
            this.player.setTextTrackVisibility(false);
            this.emit('subtitlechange', null);
        }
    }

    /**
     * Handler for audio track
     *
     * @private
     * @emits audiochange
     * @return {void}
     */
    handleAudioTrack() {
        const audioIdx = parseInt(this.cache.get('media-audiotracks'), 10);
        if (this.audioTracks[audioIdx] !== undefined) {
            const track = this.audioTracks[audioIdx];
            this.player.selectAudioLanguage(track.language, track.role);
        }
    }

    /**
     * Handler for hd/sd/auto video
     *
     * @private
     * @emits qualitychange
     * @return {void}
     */
    handleQuality() {
        // If there is no HD rep, use the standard definition option
        const quality = this.hdVideoId !== -1 ? this.cache.get('media-quality') : 'sd';

        switch (quality) {
            case 'hd':
                this.enableAdaptation(false);
                this.enableVideoId(this.hdVideoId);
                break;
            case 'sd':
                this.enableAdaptation(false);
                this.enableVideoId(this.sdVideoId);
                break;
            case 'auto':
            default:
                this.enableAdaptation(true);
                break;
        }

        if (quality) {
            this.emit('qualitychange', quality);
        }
    }

    /**
     * Handles adaptation changes
     *
     * @private
     * @emits adaptation
     * @return {void}
     */
    adaptationHandler() {
        const activeTrack = this.getActiveTrack();
        if (activeTrack.videoId === this.hdVideoId) {
            this.wrapperEl.classList.add(CSS_CLASS_HD);
        } else {
            this.wrapperEl.classList.remove(CSS_CLASS_HD);
        }

        if (!this.isLoaded()) {
            return;
        }
        if (this.adapting) {
            this.emit('adaptation', activeTrack.bandwidth);
        }
        this.hideLoadingIcon();
    }

    /**
     * Handles errors thrown by shaka player. See https://shaka-player-demo.appspot.com/docs/api/shaka.util.Error.html
     *
     * @private
     * @param {Object} shakaError - Error to handle
     * @return {void}
     */
    shakaErrorHandler(shakaError) {
        const error = new Error(
            `Shaka error. Code = ${shakaError.detail.code}, Category = ${shakaError.detail.category}, Severity = ${
                shakaError.detail.severity
            }, Data = ${shakaError.detail.data.toString()}`
        );
        error.displayMessage = __('error_refresh');

        if (shakaError.detail.severity > 1) {
            // critical error
            this.emit('error', error);
        }
    }

    /**
     * Adds event listeners to the media controls.
     * Makes changes to the media element.
     *
     * @override
     * @return {void}
     */
    addEventListenersForMediaControls() {
        super.addEventListenersForMediaControls();
        this.mediaControls.addListener('qualitychange', this.handleQuality);
        this.mediaControls.addListener('subtitlechange', this.handleSubtitle);
        this.mediaControls.addListener('audiochange', this.handleAudioTrack);
    }

    /**
     * Loads captions/subtitles into the settings menu
     *
     * @return {void}
     */
    loadSubtitles() {
        this.textTracks = this.player.getTextTracks().sort((track1, track2) => track1.id - track2.id);
        if (this.textTracks.length > 0) {
            this.mediaControls.initSubtitles(
                this.textTracks.map((track) => getLanguageName(track.language) || track.language),
                getLanguageName(this.options.location.locale.substring(0, 2))
            );
        }
    }

    /**
     * Loads alternate audio streams
     *
     * @return {void}
     */
    loadAlternateAudio() {
        const variants = this.player.getVariantTracks().sort((track1, track2) => track1.audioId - track2.audioId);
        const audioIds = [];
        const uniqueAudioVariants = [];

        let i = 0;
        for (i = 0; i < variants.length; i++) {
            const audioTrack = variants[i];
            if (audioIds.indexOf(audioTrack.audioId) < 0) {
                audioIds.push(audioTrack.audioId);
                uniqueAudioVariants.push(audioTrack);
            }
        }

        this.audioTracks = uniqueAudioVariants.map((track) => ({
            language: track.language,
            role: track.roles[0]
        }));

        if (this.audioTracks.length > 1) {
            // translate the language first
            const languages = this.audioTracks.map((track) => getLanguageName(track.language) || track.language);
            this.mediaControls.initAlternateAudio(languages);
        }
    }

    /**
     * Handler for meta data load for the media element.
     *
     * @override
     * @emits load
     * @return {void}
     */
    loadeddataHandler() {
        if (this.isDestroyed()) {
            return;
        }

        if (this.isAutoplayEnabled()) {
            this.autoplay();
        }

        this.calculateVideoDimensions();
        this.loadUI();
        this.loadFilmStrip();
        this.resize();
        this.handleVolume();
        this.startBandwidthTracking();
        this.handleQuality(); // should come after gettings rep ids
        this.loadSubtitles();
        this.loadAlternateAudio();
        this.showPlayButton();

        this.loaded = true;
        this.emit(VIEWER_EVENT.load);

        // Make media element visible after resize
        this.showMedia();
        this.mediaControls.show();
        this.mediaContainerEl.focus();
    }

    /**
     * @inheritdoc
     */
    loadUI() {
        super.loadUI();

        if (this.hdVideoId !== -1) {
            this.mediaControls.enableHDSettings();
        }
    }

    /**
     * Loads the film strip
     *
     * @private
     * @return {void}
     */
    loadFilmStrip() {
        const filmstrip = getRepresentation(this.options.file, 'filmstrip');
        if (filmstrip && filmstrip.metadata && filmstrip.metadata.interval > 0) {
            const url = this.createContentUrlWithAuthParams(filmstrip.content.url_template);
            this.filmstripStatus = this.getRepStatus(filmstrip);
            this.mediaControls.initFilmstrip(url, this.filmstripStatus, this.aspect, filmstrip.metadata.interval);
        }
    }

    /**
     * Calculates the video dimension based on representations
     *
     * @private
     * @return {void}
     */
    calculateVideoDimensions() {
        const tracks = this.player.getVariantTracks();

        // Iterate over all available video representations and find the one that
        // seems the biggest so that the video player is set to the max size
        const hdRep = tracks.reduce((a, b) => (a.width > b.width ? a : b));
        const sdRep = tracks.reduce((a, b) => (a.width < b.width ? a : b));
        if (this.player.isAudioOnly()) {
            // There is only audio, no video
            this.videoWidth = DEFAULT_VIDEO_WIDTH_PX;
            this.videoHeight = DEFAULT_VIDEO_HEIGHT_PX;
        } else {
            this.videoWidth = hdRep.width;
            this.videoHeight = hdRep.height;
            this.sdVideoId = sdRep.videoId;

            // If there is an HD representation separate from the SD
            if (hdRep.videoId !== sdRep.videoId) {
                this.hdVideoId = hdRep.videoId;
            }
        }

        this.aspect = this.videoWidth / this.videoHeight;
    }

    /**
     * Resizes the video to be of fixed dimensions.
     * Should work in most common scenarios.
     *
     * @override
     * @return {void}
     */
    resize() {
        let width = this.videoWidth || 0;
        let height = this.videoHeight || 0;
        const viewport = {
            height: this.wrapperEl.clientHeight,
            width: this.wrapperEl.clientWidth
        };

        // We need the width to be atleast wide enough for the controls
        // to not overflow and fit properly
        if (width < 420) {
            width = 420;
            height = width / this.aspect;
        }

        // Reset any prior set widths and heights
        // We are only going to modify the widths and not heights
        // This is because in Chrome its not possible to set a height
        // that larger than the current videoHeight.
        this.mediaEl.style.width = '';

        if (!fullscreen.isFullscreen(this.containerEl) && (width <= viewport.width && height <= viewport.height)) {
            // Case 1: The video ends up fitting within the viewport of preview
            // For this case, just set the video player dimensions to match the
            // actual video's dimenstions.
            if (this.aspect >= 1) {
                this.mediaEl.style.width = `${width}px`;
            } else {
                this.mediaEl.style.width = `${height * this.aspect}px`;
            }
        } else {
            // Case 2: The video is now in fullscreen and needs to be scaled
            // Case 3: The video overflows the viewport of preview
            // For this case, try fitting in the video by reducing
            // either its width or its height.

            // If video were to be stretched vertically, then figure out by how much and if that causes the width to overflow
            const percentIncreaseInHeightToFitViewport = (viewport.height - height) / height;
            const newWidthIfHeightUsed = width + width * percentIncreaseInHeightToFitViewport;

            // If video were to be stretched horizontally, then figure out how much and if that causes the height to overflow
            const percentIncreaseInWidthToFitViewport = (viewport.width - width) / width;
            const newHeightIfWidthUsed = height + height * percentIncreaseInWidthToFitViewport;

            // One of the two cases will end up fitting
            if (newHeightIfWidthUsed <= viewport.height) {
                this.mediaEl.style.width = `${viewport.width}px`;
            } else if (newWidthIfHeightUsed <= viewport.width) {
                this.mediaEl.style.width = `${viewport.height * this.aspect}px`;
            }
        }

        super.resize();
    }

    /**
     * Get bandwidth tracking stats
     *
     * @private
     * @return {void}
     */
    getBandwidthInterval() {
        if (this.isDestroyed() || !this.player || !this.player.getStats || this.mediaEl.paused || this.mediaEl.ended) {
            return;
        }

        const stats = this.player.getStats();
        const bandwidth = stats.estimatedBandwidth;

        // Streaming representation history
        const { switchHistory, streamBandwidth: stream } = stats;
        this.bandwidthHistory.push({ bandwidth, stream });
        this.switchHistory.push({ switchHistory, stream });

        // If stats element exists then show it visually
        if (this.statsEl) {
            this.statsEl.textContent = `${Math.round(bandwidth / 1000)} kbps`;
        }
    }

    /**
     * Tracks bandwidth
     *
     * @private
     * @return {void}
     */
    startBandwidthTracking() {
        this.statsIntervalId = setInterval(this.getBandwidthInterval, 3000);
    }

    /**
     * Removes the stats
     *
     * @private
     * @return {void}
     */
    removeStats() {
        if (this.statsEl && this.mediaContainerEl) {
            this.mediaContainerEl.removeChild(this.statsEl);
        }
        this.statsEl = undefined;
    }

    /**
     * Toggles the stats on or off
     *
     * @private
     * @return {void}
     */
    toggleStats() {
        // If we were showing the stats, hide them
        if (this.statsEl) {
            this.removeStats();
            return;
        }

        this.statsEl = this.mediaContainerEl.appendChild(document.createElement('div'));
        this.statsEl.className = 'bp-media-dash-stats';
        this.statsEl.textContent = '?!? kbps';
    }

    /**
     * Handles keyboard events for dash
     *
     * @override
     * @param {string} key - Keydown key
     * @return {boolean} Consumed or not
     */
    onKeydown(key) {
        if (key === 'Shift+I' && this.player) {
            this.toggleStats();
            return true;
        }

        return super.onKeydown(key);
    }
}

export default DashViewer;<|MERGE_RESOLUTION|>--- conflicted
+++ resolved
@@ -166,18 +166,13 @@
             }
         });
         this.player.getNetworkingEngine().registerRequestFilter(this.requestFilter);
-<<<<<<< HEAD
-        return this.player.load(this.mediaUrl).catch((error) => {
+        this.startLoadTimer();
+        return this.player.load(`${this.mediaUrl  }fds`).catch((error) => {
             // The error is of a different format than the shakaErrorHandler expects
             this.shakaErrorHandler({
                 detail: error
             });
         });
-=======
-
-        this.startLoadTimer();
-        this.player.load(this.mediaUrl);
->>>>>>> 78a0b522
     }
 
     /**
