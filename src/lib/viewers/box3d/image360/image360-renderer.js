import Box3DRenderer from '../box3d-renderer';
import autobind from 'autobind-decorator';
import sceneEntities from './scene-entities';

const INPUT_SETTINGS = {
    vrEvents: {
        enable: true,
        position: false
    }
};

/**
 * Image360Renderer
 * This class handles rendering the preview of the 3D model using the Box3D
 * Runtime library.
 * @class
 */
class Image360Renderer extends Box3DRenderer {
    /**
     * Handles creating and caching a Box3DRuntime, and creating a scene made for
     * previewing 360 images
     *
     * @constructor
     * @inheritdoc
     * @returns {Image360Renderer} Image360Renderer instance
     */
    constructor(containerEl, boxSdk) {
        super(containerEl, boxSdk);
        this.textureAsset = null;
        this.imageAsset = null;
        this.skybox = null;
    }

    /**
     * Called on preview destroy
     *
     * @returns {void}
     */
    destroy() {
<<<<<<< HEAD
        if (this.skybox) {
            this.skybox.setAttribute('skyboxTexture', null);
        }
=======
        this.cleanupTexture();
        if (this.imageAsset) {
            this.imageAsset.destroy();
        }
        this.imageAsset = null;
        this.skybox = null;

>>>>>>> 357ffe15
        super.destroy();
    }

    /**
<<<<<<< HEAD
=======
     * Destroy the texture asset created from the Box file and unallocate any GPU memory
     * consumed by it.
     *
     * @private
     * @method cleanupTexture
     * @returns {void}
     */
    cleanupTexture() {
        if (!this.box3d) {
            return;
        }

        if (this.textureAsset) {
            this.textureAsset.destroy();
        }
        this.textureAsset = null;

        // Cleanup skybox component that was using textureAsset
        const skybox = this.getSkyboxComponent();
        if (skybox) {
            skybox.setAttribute('skyboxTexture', null);
        }
    }

    /**
     * Get the skybox renderer component that exists on the root scene.
     *
     * @public
     * @method getSkyboxComponent
     * @returns {Object} A Box3d component for skybox rendering
     */
    getSkyboxComponent() {
        if (!this.skybox) {
            const scene = this.box3d.getEntityById('SCENE_ROOT_ID');
            this.skybox = scene.componentRegistry.getFirstByScriptId('skybox_renderer');
        }

        return this.skybox;
    }

    /**
>>>>>>> 357ffe15
     * Load a box3d json
     *
     * @inheritdoc
     * @param  {string} jsonUrl The url to the box3d json
     * @returns {Promise} a promise that resolves with the newly created runtime
     */
    load(jsonUrl, options = {}) {
        const opts = options;
        opts.sceneEntities = opts.sceneEntities || sceneEntities;
        opts.inputSettings = opts.inputSettings || INPUT_SETTINGS;

        return this.initBox3d(opts)
            .then(this.loadPanoramaFile.bind(this, opts.file))
            .then(this.onSceneLoad.bind(this));
    }

    /**
     * Parse out the proper components to assemble a threejs mesh
     *
     * @param {object} fileProperties The Box3D file properties
     * @returns {void}
     */
    loadPanoramaFile(fileProperties) {
<<<<<<< HEAD
        const scene = this.box3d.getEntityById('SCENE_ROOT_ID');
        this.skybox = scene.getComponentByScriptId('skybox_renderer');

=======
>>>>>>> 357ffe15
        this.imageAsset = this.box3d.createImage();
        this.imageAsset.setProperty('stream', false);

        // FIXME - when we get support for '3d' representations on image files, the logic below
        // should no longer be needed.
        // Figure out the appropriate representation info and then add that info to the asset.
        const extension = fileProperties.extension.toLowerCase();
        let compression = extension === 'png' ? 'zip' : 'jpeg';
        return this.boxSdk.representationLoader.getRepresentationUrl(fileProperties.id, (entry) => {
            const grabOriginal = (extension === 'jpg' || extension === 'jpeg'
                || extension === 'png');
            if (grabOriginal && entry.representation === 'original') {
                return true;
            } else if (!grabOriginal && entry.properties.dimensions === '2048x2048') {
                if (entry.representation === 'jpg') {
                    compression = 'jpeg';
                } else if (entry.representation === 'png') {
                    compression = 'zip';
                }
                return true;
            }
            return false;
        }, undefined, { headers: { 'x-rep-hints': 'original|jpeg|png' } }).then((url) => {
            this.imageAsset.set('representations', [{
                src: url,
                compression
            }]);

            this.textureAsset = this.box3d.createTexture2d();
            this.textureAsset.setProperties({
                imageId: this.imageAsset.id,
                uMapping: 'clamp',
                vMapping: 'clamp'
            });
            return new Promise((resolve) => {
                this.textureAsset.load(() => {
                    const skybox = this.getSkyboxComponent();
                    skybox.enable();
                    skybox.setAttribute('skyboxTexture', this.textureAsset.id);
                    resolve();
                });
            });
        });
    }

    /**
     * @inheritdoc
     */
    enableVr() {
        super.enableVr();
        if (this.skybox) {
            this.skybox.setAttribute('stereoEnabled', true);
        }
    }

    /**
     * @inheritdoc
     */
    disableVr() {
        super.disableVr();
        if (this.skybox) {
            this.skybox.setAttribute('stereoEnabled', false);
        }
    }

    /**
     * @inheritdoc
     */
    enableCameraControls() {
        super.enableCameraControls('orbit_camera_controller');
    }

    /**
     * @inheritdoc
     */
    disableCameraControls() {
        super.disableCameraControls('orbit_camera_controller');
    }
}

export default Image360Renderer;<|MERGE_RESOLUTION|>--- conflicted
+++ resolved
@@ -37,47 +37,12 @@
      * @returns {void}
      */
     destroy() {
-<<<<<<< HEAD
         if (this.skybox) {
             this.skybox.setAttribute('skyboxTexture', null);
         }
-=======
-        this.cleanupTexture();
-        if (this.imageAsset) {
-            this.imageAsset.destroy();
-        }
         this.imageAsset = null;
         this.skybox = null;
-
->>>>>>> 357ffe15
         super.destroy();
-    }
-
-    /**
-<<<<<<< HEAD
-=======
-     * Destroy the texture asset created from the Box file and unallocate any GPU memory
-     * consumed by it.
-     *
-     * @private
-     * @method cleanupTexture
-     * @returns {void}
-     */
-    cleanupTexture() {
-        if (!this.box3d) {
-            return;
-        }
-
-        if (this.textureAsset) {
-            this.textureAsset.destroy();
-        }
-        this.textureAsset = null;
-
-        // Cleanup skybox component that was using textureAsset
-        const skybox = this.getSkyboxComponent();
-        if (skybox) {
-            skybox.setAttribute('skyboxTexture', null);
-        }
     }
 
     /**
@@ -90,14 +55,13 @@
     getSkyboxComponent() {
         if (!this.skybox) {
             const scene = this.box3d.getEntityById('SCENE_ROOT_ID');
-            this.skybox = scene.componentRegistry.getFirstByScriptId('skybox_renderer');
+            this.skybox = scene.getComponentByScriptId('skybox_renderer');
         }
 
         return this.skybox;
     }
 
     /**
->>>>>>> 357ffe15
      * Load a box3d json
      *
      * @inheritdoc
@@ -121,12 +85,6 @@
      * @returns {void}
      */
     loadPanoramaFile(fileProperties) {
-<<<<<<< HEAD
-        const scene = this.box3d.getEntityById('SCENE_ROOT_ID');
-        this.skybox = scene.getComponentByScriptId('skybox_renderer');
-
-=======
->>>>>>> 357ffe15
         this.imageAsset = this.box3d.createImage();
         this.imageAsset.setProperty('stream', false);
 
@@ -163,9 +121,9 @@
             });
             return new Promise((resolve) => {
                 this.textureAsset.load(() => {
-                    const skybox = this.getSkyboxComponent();
-                    skybox.enable();
-                    skybox.setAttribute('skyboxTexture', this.textureAsset.id);
+                    this.skybox = this.getSkyboxComponent();
+                    this.skybox.enable();
+                    this.skybox.setAttribute('skyboxTexture', this.textureAsset.id);
                     resolve();
                 });
             });
