--- conflicted
+++ resolved
@@ -43,8 +43,7 @@
 }
 
 /**
-<<<<<<< HEAD
- * Create a checkbox
+ * Create a checkbox.
  * @returns {HtmlElement} The newly created checkbox element
  */
 function createCheckbox() {
@@ -54,13 +53,8 @@
 }
 
 /**
- * Create a pullup element
+ * Create a pullup element.
  * @returns {HtmlElement} The newly created pullup element
-=======
- * Create a pullup element.
- *
- * @returns {HTMLElement} The newly created pullup element
->>>>>>> e9297d93
  */
 function createPullup() {
     const pullupEl = document.createElement('div');
