/* eslint-disable no-unused-expressions */
import DocBaseViewer from '../DocBaseViewer';
import DocFindBar from '../DocFindBar';
import Browser from '../../../Browser';
import BaseViewer from '../../BaseViewer';
import Controls from '../../../Controls';
import PageControls from '../../../PageControls';
import fullscreen from '../../../Fullscreen';
import DocPreloader from '../DocPreloader';
import * as file from '../../../file';
import * as util from '../../../util';

import {
    CLASS_BOX_PREVIEW_FIND_BAR,
    CLASS_HIDDEN,
    PERMISSION_DOWNLOAD,
    STATUS_ERROR,
    STATUS_PENDING,
<<<<<<< HEAD
    STATUS_SUCCESS
=======
    STATUS_SUCCESS,
    X_BOX_ACCEPT_ENCODING_HEADER,
    X_BOX_ACCEPT_ENCODING_IDENTITY
>>>>>>> 67e1b713
} from '../../../constants';

import { ICON_PRINT_CHECKMARK } from '../../../icons/icons';
import { VIEWER_EVENT } from '../../../events';

const LOAD_TIMEOUT_MS = 180000; // 3 min timeout
const PRINT_TIMEOUT_MS = 1000; // Wait 1s before trying to print
const PRINT_DIALOG_TIMEOUT_MS = 500;
const DEFAULT_SCALE_DELTA = 1.1;
const MAX_SCALE = 10.0;
const MIN_SCALE = 0.1;
const SCROLL_END_TIMEOUT = 500;
const MOBILE_MAX_CANVAS_SIZE = 2949120; // ~3MP 1920x1536
const PAGES_UNIT_NAME = 'pages';

const sandbox = sinon.sandbox.create();
let docBase;
let containerEl;
let stubs = {};

describe('src/lib/viewers/doc/DocBaseViewer', () => {
    const setupFunc = BaseViewer.prototype.setup;

    before(() => {
        fixture.setBase('src/lib');
    });

    beforeEach(() => {
        fixture.load('viewers/doc/__tests__/DocBaseViewer-test.html');

        containerEl = document.querySelector('.container');
        docBase = new DocBaseViewer({
            cache: {
                set: () => {},
                has: () => {},
                get: () => {},
                unset: () => {}
            },
            container: containerEl,
            representation: {
                content: {
                    url_template: 'foo'
                }
            },
            file: {
                id: '0',
                extension: 'ppt'
            }
        });
        Object.defineProperty(BaseViewer.prototype, 'setup', { value: sandbox.stub() });
        docBase.containerEl = containerEl;
        docBase.setup();
        stubs = {};
    });

    afterEach(() => {
        sandbox.verifyAndRestore();
        fixture.cleanup();

        Object.defineProperty(BaseViewer.prototype, 'setup', { value: setupFunc });

        docBase.pdfViewer = undefined;
        if (typeof docBase.destroy === 'function') {
            docBase.destroy();
        }
        docBase = null;
        stubs = null;
    });

    describe('setup()', () => {
        it('should correctly set a doc element, viewer element, and a timeout', () => {
            expect(docBase.docEl.classList.contains('bp-doc')).to.be.true;
            expect(docBase.docEl.parentNode).to.deep.equal(docBase.containerEl);

            expect(docBase.viewerEl.classList.contains('pdfViewer')).to.be.true;
            expect(docBase.viewerEl.parentNode).to.equal(docBase.docEl);

            expect(docBase.loadTimeout).to.equal(LOAD_TIMEOUT_MS);
        });
    });

    describe('destroy()', () => {
        it('should unbind listeners and clear the print blob', () => {
            const unbindDOMListenersStub = sandbox.stub(docBase, 'unbindDOMListeners');
            docBase.printURL = 'someblob';
            sandbox.stub(URL, 'revokeObjectURL');

            docBase.destroy();
            expect(unbindDOMListenersStub).to.be.called;
            expect(docBase.printBlob).to.equal(null);
            expect(URL.revokeObjectURL).to.be.calledWith(docBase.printURL);
        });

        it('should destroy the controls', () => {
            docBase.controls = {
                destroy: sandbox.stub()
            };

            docBase.destroy();
            expect(docBase.controls.destroy).to.be.called;
        });

        it('should destroy the find bar', () => {
            docBase.findBar = {
                destroy: sandbox.stub()
            };

            docBase.destroy();
            expect(docBase.findBar.destroy).to.be.called;
        });

        it('should clean up the PDF network requests', () => {
            docBase.pdfLoadingTask = {
                destroy: sandbox.stub()
            };

            docBase.destroy();
            expect(docBase.pdfLoadingTask.destroy).to.be.called;
        });

        it('should clean up the viewer and the document object', () => {
            docBase.pdfViewer = {
                cleanup: sandbox.stub(),
                pdfDocument: {
                    destroy: sandbox.stub()
                }
            };

            docBase.destroy();
            expect(docBase.pdfViewer.cleanup).to.be.called;
            expect(docBase.pdfViewer.pdfDocument.destroy).to.be.called;
        });
    });

    describe('prefetch()', () => {
        it('should prefetch assets if assets is true', () => {
            sandbox.stub(docBase, 'prefetchAssets');
            sandbox.stub(util, 'get');
            docBase.prefetch({ assets: true, preload: false, content: false });
            expect(docBase.prefetchAssets).to.be.called;
        });

        it('should prefetch preload if preload is true and representation is ready', () => {
            const template = 'someTemplate';
            const preloadRep = {
                content: {
                    url_template: template
                },
                status: {
                    state: 'success'
                }
            };
            sandbox.stub(util, 'get');
            sandbox.stub(file, 'getRepresentation').returns(preloadRep);
            sandbox.stub(docBase, 'createContentUrlWithAuthParams');

            docBase.prefetch({ assets: false, preload: true, content: false });

            expect(docBase.createContentUrlWithAuthParams).to.be.calledWith(template);
        });

        it('should not prefetch preload if preload is true and representation is not ready', () => {
            const template = 'someTemplate';
            const preloadRep = {
                content: {
                    url_template: template
                },
                status: {
                    state: 'pending'
                }
            };
            sandbox.stub(util, 'get');
            sandbox.stub(file, 'getRepresentation').returns(preloadRep);
            sandbox.stub(docBase, 'createContentUrlWithAuthParams');

            docBase.prefetch({ assets: false, preload: true, content: false });

            expect(docBase.createContentUrlWithAuthParams).to.not.be.calledWith(template);
        });

        it('should not prefetch preload if file is watermarked', () => {
            docBase.options.file.watermark_info = {
                is_watermarked: true
            };
            sandbox.stub(docBase, 'createContentUrlWithAuthParams');

            docBase.prefetch({ assets: false, preload: true, content: false });

            expect(docBase.createContentUrlWithAuthParams).to.not.be.called;
        });

        it('should prefetch content if content is true and representation is ready', () => {
            const contentUrl = 'someContentUrl';
            sandbox.stub(docBase, 'createContentUrlWithAuthParams').returns(contentUrl);
            sandbox.stub(docBase, 'isRepresentationReady').returns(true);
            sandbox
                .mock(util)
                .expects('get')
                .withArgs(contentUrl, 'any');

            docBase.prefetch({ assets: false, preload: false, content: true });
        });

        it('should not prefetch content if content is true but representation is not ready', () => {
            sandbox.stub(docBase, 'isRepresentationReady').returns(false);
            sandbox
                .mock(util)
                .expects('get')
                .never();
            docBase.prefetch({ assets: false, preload: false, content: true });
        });

        it('should not prefetch content if file is watermarked', () => {
            docBase.options.file.watermark_info = {
                is_watermarked: true
            };
            sandbox
                .mock(util)
                .expects('get')
                .never();
            docBase.prefetch({ assets: false, preload: false, content: true });
        });
    });

    describe('showPreload()', () => {
        beforeEach(() => {
            docBase.preloader = new DocPreloader();
        });

        it('should not do anything if there is a previously cached page', () => {
            sandbox.stub(docBase, 'getCachedPage').returns(2);
            sandbox
                .mock(docBase.preloader)
                .expects('showPreload')
                .never();

            docBase.showPreload();
        });

        it('should not do anything if startAt is not page 1', () => {
            sandbox.stub(docBase, 'getCachedPage').returns(1);
            docBase.startPageNum = 3;
            sandbox
                .mock(docBase.preloader)
                .expects('showPreload')
                .never();

            docBase.showPreload();
        });

        it('should not do anything if file is watermarked', () => {
            docBase.options.file = {
                watermark_info: {
                    is_watermarked: true
                }
            };
            sandbox.stub(docBase, 'getCachedPage').returns(1);
            sandbox
                .stub(docBase, 'getViewerOption')
                .withArgs('preload')
                .returns(true);
            sandbox.stub(file, 'getRepresentation').returns({});
            sandbox
                .mock(docBase.preloader)
                .expects('showPreload')
                .never();

            docBase.showPreload();
        });

        it('should not do anything if no preload rep is found', () => {
            docBase.options.file = {};
            sandbox.stub(docBase, 'getCachedPage').returns(1);
            sandbox
                .stub(docBase, 'getViewerOption')
                .withArgs('preload')
                .returns(true);
            sandbox.stub(file, 'getRepresentation').returns(null);
            sandbox
                .mock(docBase.preloader)
                .expects('showPreload')
                .never();

            docBase.showPreload();
        });

        it('should not do anything if preload option is not set', () => {
            docBase.options.file = {};
            sandbox.stub(docBase, 'getCachedPage').returns(1);
            sandbox
                .stub(docBase, 'getViewerOption')
                .withArgs('preload')
                .returns(false);
            sandbox.stub(file, 'getRepresentation').returns(null);
            sandbox
                .mock(docBase.preloader)
                .expects('showPreload')
                .never();

            docBase.showPreload();
        });

        it('should not do anything if preload rep has an error', () => {
            sandbox.stub(docBase, 'getCachedPage').returns(1);
            sandbox
                .stub(docBase, 'getViewerOption')
                .withArgs('preload')
                .returns(true);
            sandbox.stub(file, 'getRepresentation').returns({
                status: {
                    state: STATUS_ERROR
                }
            });
            sandbox
                .mock(docBase.preloader)
                .expects('showPreload')
                .never();

            docBase.showPreload();
        });

        it('should not do anything if preload rep is pending', () => {
            sandbox.stub(docBase, 'getCachedPage').returns(1);
            sandbox
                .stub(docBase, 'getViewerOption')
                .withArgs('preload')
                .returns(true);
            sandbox.stub(file, 'getRepresentation').returns({
                status: {
                    state: STATUS_PENDING
                }
            });
            sandbox
                .mock(docBase.preloader)
                .expects('showPreload')
                .never();

            docBase.showPreload();
        });

        it('should show preload with correct authed URL', () => {
            const preloadUrl = 'someUrl';
            docBase.options.file = {};
            sandbox.stub(docBase, 'getCachedPage').returns(1);
            sandbox.stub(file, 'getRepresentation').returns({
                content: {
                    url_template: ''
                },
                status: {
                    state: STATUS_SUCCESS
                }
            });
            sandbox
                .stub(docBase, 'getViewerOption')
                .withArgs('preload')
                .returns(true);
            sandbox.stub(docBase, 'createContentUrlWithAuthParams').returns(preloadUrl);
            sandbox
                .mock(docBase.preloader)
                .expects('showPreload')
                .withArgs(preloadUrl, docBase.containerEl);

            docBase.showPreload();
        });
    });

    describe('hidePreload', () => {
        beforeEach(() => {
            docBase.preloader = new DocPreloader();
        });

        it('should hide the preload', () => {
            sandbox.mock(docBase.preloader).expects('hidePreload');
            docBase.hidePreload();
        });
    });

    describe('load()', () => {
        const loadFunc = BaseViewer.prototype.load;

        afterEach(() => {
            Object.defineProperty(BaseViewer.prototype, 'load', { value: loadFunc });
        });

        it('should load a document', () => {
            sandbox.stub(docBase, 'setup');
            Object.defineProperty(BaseViewer.prototype, 'load', { value: sandbox.mock() });
            sandbox.stub(docBase, 'createContentUrlWithAuthParams');
            sandbox.stub(docBase, 'handleAssetAndRepLoad');
            sandbox.stub(docBase, 'getRepStatus').returns({ getPromise: () => Promise.resolve() });
            sandbox.stub(docBase, 'loadAssets');

            return docBase.load().then(() => {
                expect(docBase.loadAssets).to.be.called;
                expect(docBase.setup).to.be.called;
                expect(docBase.createContentUrlWithAuthParams).to.be.calledWith('foo');
                expect(docBase.handleAssetAndRepLoad).to.be.called;
            });
        });
    });

    describe('handleAssetAndRepLoad', () => {
        it('should setup pdfjs, init viewer, print, and find', () => {
            const url = 'foo';
            docBase.pdfUrl = url;
            docBase.pdfViewer = {
                currentScale: 1
            };

            const setupPdfjsStub = sandbox.stub(docBase, 'setupPdfjs');
            const initViewerStub = sandbox.stub(docBase, 'initViewer');
            const initPrintStub = sandbox.stub(docBase, 'initPrint');
            const initFindStub = sandbox.stub(docBase, 'initFind');

            docBase.handleAssetAndRepLoad();

            expect(setupPdfjsStub).to.be.called;
            expect(initViewerStub).to.be.calledWith(docBase.pdfUrl);
            expect(initPrintStub).to.be.called;
            expect(initFindStub).to.be.called;
        });
    });

    describe('initFind()', () => {
        beforeEach(() => {
            docBase.pdfViewer = {
                setFindController: sandbox.stub()
            };
        });

        it('should correctly set the find bar', () => {
            docBase.initFind();
            expect(docBase.findBarEl.classList.contains(CLASS_BOX_PREVIEW_FIND_BAR)).to.be.true;
            expect(docBase.docEl.parentNode).to.deep.equal(docBase.containerEl);
        });

        it('should create and set a new findController', () => {
            docBase.initFind();
            expect(docBase.pdfViewer.setFindController).to.be.called;
        });

        it('should not set find bar if viewer option disableFindBar is true', () => {
            sandbox
                .stub(docBase, 'getViewerOption')
                .withArgs('disableFindBar')
                .returns(true);
            docBase.initFind();
            expect(docBase.findBar).to.be.undefined;
        });

        it('should set findBar to a function if viewer option disableFindBar is not set', () => {
            docBase.initFind();
            expect(docBase.findBar).to.be.instanceof(DocFindBar);
        });
    });

    describe('find()', () => {
        beforeEach(() => {
            docBase.findBar = {
                setFindFieldElValue: sandbox.stub(),
                findFieldHandler: sandbox.stub(),
                open: sandbox.stub(),
                destroy: sandbox.stub()
            };

            sandbox.stub(docBase, 'setPage');
        });

        it('should do nothing if there is no findbar', () => {
            docBase.findBar = undefined;

            docBase.find('hi');

            expect(docBase.setPage).to.not.be.called;
        });

        it('should set the search value and handle a find', () => {
            docBase.find('hi');

            expect(docBase.setPage).to.be.calledWith(1);
            expect(docBase.findBar.setFindFieldElValue).to.be.calledWith('hi');
            expect(docBase.findBar.findFieldHandler).to.be.called;
        });

        it('should open the findbar if the openFindBar flag is true', () => {
            docBase.find('hi', true);

            expect(docBase.findBar.setFindFieldElValue).to.be.calledWith('hi');
            expect(docBase.findBar.findFieldHandler).to.be.called;
            expect(docBase.findBar.open).to.be.called;
        });
    });

    describe('browserPrint()', () => {
        beforeEach(() => {
            stubs.emit = sandbox.stub(docBase, 'emit');
            stubs.createObject = sandbox.stub(URL, 'createObjectURL').returns('test');
            stubs.open = sandbox.stub(window, 'open').returns(false);
            stubs.browser = sandbox.stub(Browser, 'getName').returns('Chrome');
            stubs.printResult = { print: sandbox.stub(), addEventListener: sandbox.stub() };
            docBase.printBlob = true;
            window.navigator.msSaveOrOpenBlob = sandbox.stub().returns(true);
        });

        it('should use the open or save dialog if on IE or Edge', () => {
            docBase.browserPrint();
            expect(window.navigator.msSaveOrOpenBlob).to.be.called;
            expect(stubs.emit).to.be.called;
        });

        it('should use the open or save dialog if on IE or Edge and emit a message', () => {
            docBase.browserPrint();
            expect(window.navigator.msSaveOrOpenBlob).to.be.called;
            expect(stubs.emit).to.be.called;
        });

        it('should emit an error message if the print result fails on IE or Edge', () => {
            window.navigator.msSaveOrOpenBlob.returns(false);

            docBase.browserPrint();
            expect(window.navigator.msSaveOrOpenBlob).to.be.called;
            expect(stubs.emit).to.be.calledWith('printerror');
        });

        it('should open the pdf in a new tab if not on IE or Edge', () => {
            window.navigator.msSaveOrOpenBlob = undefined;

            docBase.browserPrint();
            expect(stubs.createObject).to.be.calledWith(docBase.printBlob);
            expect(stubs.open).to.be.calledWith(docBase.printURL);
            expect(stubs.emit).to.be.called;
        });

        it('should print on load in the chrome browser', () => {
            window.navigator.msSaveOrOpenBlob = undefined;
            stubs.open.returns(stubs.printResult);

            docBase.browserPrint();
            expect(stubs.createObject).to.be.calledWith(docBase.printBlob);
            expect(stubs.open).to.be.calledWith(docBase.printURL);
            expect(stubs.browser).to.be.called;
            expect(stubs.emit).to.be.called;
        });

        it('should use a timeout in safari', () => {
            let clock = sinon.useFakeTimers();
            window.navigator.msSaveOrOpenBlob = undefined;
            stubs.open.returns(stubs.printResult);
            stubs.browser.returns('Safari');

            docBase.browserPrint();
            clock.tick(PRINT_TIMEOUT_MS + 1);
            expect(stubs.createObject).to.be.calledWith(docBase.printBlob);
            expect(stubs.open).to.be.called;
            expect(stubs.browser).to.be.called;
            expect(stubs.printResult.print).to.be.called;
            expect(stubs.emit).to.be.called;

            clock = undefined;
        });
    });

    describe('Page Methods', () => {
        beforeEach(() => {
            docBase.pdfViewer = {
                currentPageNumber: 1
            };
            stubs.cachePage = sandbox.stub(docBase, 'cachePage');
        });

        describe('previousPage()', () => {
            it('should call setPage', () => {
                const setPageStub = sandbox.stub(docBase, 'setPage');

                docBase.previousPage();
                expect(setPageStub).to.be.calledWith(0);
            });
        });

        describe('nextPage()', () => {
            it('should call setPage', () => {
                docBase.pdfViewer = {
                    currentPageNumber: 0
                };
                const setPageStub = sandbox.stub(docBase, 'setPage');

                docBase.nextPage();
                expect(setPageStub).to.be.calledWith(1);
            });
        });

        describe('setPage()', () => {
            it('should set the pdfViewer\'s page and cache it', () => {
                docBase.pdfViewer = {
                    currentPageNumber: 1,
                    pagesCount: 3
                };

                docBase.setPage(2);

                expect(docBase.pdfViewer.currentPageNumber).to.equal(2);
                expect(stubs.cachePage).to.be.called;
            });

            it('should not do anything if setting an invalid page', () => {
                docBase.pdfViewer = {
                    currentPageNumber: 1,
                    pagesCount: 3
                };

                // Too low
                docBase.setPage(0);

                expect(docBase.pdfViewer.currentPageNumber).to.equal(1);
                expect(stubs.cachePage).to.not.be.called;

                // Too high
                docBase.setPage(4);
                expect(docBase.pdfViewer.currentPageNumber).to.equal(1);
                expect(stubs.cachePage).to.not.be.called;
            });
        });
    });

    describe('getCachedPage()', () => {
        beforeEach(() => {
            stubs.has = sandbox.stub(docBase.cache, 'has').returns(true);
            stubs.get = sandbox.stub(docBase.cache, 'get').returns({ 0: 10 });
        });

        it('should return the cached current page if present', () => {
            docBase.options = {
                file: {
                    id: 0
                }
            };

            const page = docBase.getCachedPage();
            expect(stubs.has).to.be.called;
            expect(stubs.get).to.be.called;
            expect(page).to.equal(10);
        });

        it('should return the first page if the current page is not cached', () => {
            stubs.has.returns(false);

            const page = docBase.getCachedPage();
            expect(stubs.has).to.be.called;
            expect(page).to.equal(1);
        });
    });

    describe('cachePage()', () => {
        beforeEach(() => {
            docBase.options = {
                file: {
                    id: 0
                }
            };
            stubs.has = sandbox.stub(docBase.cache, 'has').returns(true);
            stubs.get = sandbox.stub(docBase.cache, 'get').returns({ 0: 10 });
            stubs.set = sandbox.stub(docBase.cache, 'set').returns({ 0: 10 });
        });

        it('should get the current page map if it does not exist and cache the given page', () => {
            docBase.cachePage(10);
            expect(stubs.has).to.be.called;
            expect(stubs.get).to.be.called;
            expect(stubs.set).to.be.called;
        });

        it('should use the current page map if it exists', () => {
            stubs.has.returns(false);

            docBase.cachePage(10);
            expect(stubs.has).to.be.called;
            expect(stubs.get).to.not.be.called;
            expect(stubs.set).to.be.called;
        });
    });

    describe('zoom methods', () => {
        beforeEach(() => {
            docBase.pdfViewer = {
                currentScale: 5
            };
            stubs.emit = sandbox.stub(docBase, 'emit');
        });

        afterEach(() => {
            docBase.pdfViewer = undefined;
        });

        describe('zoomIn()', () => {
            it('should zoom in until it hits the number of ticks or the max scale', () => {
                docBase.zoomIn(12);
                expect(docBase.pdfViewer.currentScaleValue).to.equal(MAX_SCALE);

                docBase.pdfViewer.currentScale = 1;
                docBase.zoomIn(1);
                expect(docBase.pdfViewer.currentScaleValue).to.equal(DEFAULT_SCALE_DELTA);
            });

            it('should emit the zoom event', () => {
                docBase.zoomIn(1);
                expect(stubs.emit).to.be.calledWith('zoom');
            });

            it('should not emit the zoom event if we can\'t zoom in', () => {
                docBase.pdfViewer.currentScale = MAX_SCALE;

                docBase.zoomIn(1);
                expect(stubs.emit).to.not.be.calledWith('zoom');
            });
        });

        describe('zoomOut()', () => {
            it('should zoom out until it hits the number of ticks or the min scale', () => {
                docBase.pdfViewer.currentScale = 0.2;

                docBase.zoomOut(10);
                expect(docBase.pdfViewer.currentScaleValue).to.equal(MIN_SCALE);

                docBase.pdfViewer.currentScale = DEFAULT_SCALE_DELTA;
                docBase.zoomOut(1);
                expect(docBase.pdfViewer.currentScaleValue).to.equal(1);
            });

            it('should emit the zoom event', () => {
                docBase.zoomOut(1);
                expect(stubs.emit).to.be.calledWith('zoom');
            });

            it('should not emit the zoom event if we can\'t zoom out', () => {
                docBase.pdfViewer.currentScale = MIN_SCALE;

                docBase.zoomOut(1);
                expect(stubs.emit).to.not.be.calledWith('zoom');
            });
        });
    });

    describe('onKeydown()', () => {
        beforeEach(() => {
            stubs.previousPage = sandbox.stub(docBase, 'previousPage');
            stubs.nextPage = sandbox.stub(docBase, 'nextPage');
        });

        it('should call the correct method and return true if the binding exists', () => {
            const arrowLeft = docBase.onKeydown('ArrowLeft');
            expect(stubs.previousPage).to.be.called.once;
            expect(arrowLeft).to.equal(true);

            const arrowRight = docBase.onKeydown('ArrowRight');
            expect(stubs.nextPage).to.be.called.once;
            expect(arrowRight).to.equal(true);

            const leftBracket = docBase.onKeydown('[');
            expect(stubs.previousPage).to.be.called.once;
            expect(leftBracket).to.equal(true);

            const rightBracket = docBase.onKeydown(']');
            expect(stubs.nextPage).to.be.called.once;
            expect(rightBracket).to.equal(true);
        });

        it('should call the findBar onKeydown if present', () => {
            const keys = 'ctrl+f';
            const mockEvent = sandbox.stub();
            const onKeydownStub = sandbox.stub().withArgs(mockEvent);
            docBase.findBar = {
                onKeydown: onKeydownStub,
                destroy: sandbox.stub()
            };
            docBase.onKeydown(keys, mockEvent);
            expect(onKeydownStub).to.have.been.calledOnce;
        });

        it('should return false if there is no match', () => {
            const arrowLeft = docBase.onKeydown('ArrowUp');
            expect(stubs.previousPage).to.not.be.called;
            expect(stubs.nextPage).to.not.be.called;
            expect(arrowLeft).to.equal(false);
        });
    });

    describe('initViewer()', () => {
        beforeEach(() => {
            stubs.pdfViewer = {
                linkService: new PDFJS.PDFLinkService(),
                setDocument: sandbox.stub()
            };
            stubs.pdfViewer.linkService.setDocument = sandbox.stub();
            stubs.pdfViewerStub = sandbox.stub(PDFJS, 'PDFViewer').returns(stubs.pdfViewer);
            stubs.bindDOMListeners = sandbox.stub(docBase, 'bindDOMListeners');
            stubs.emit = sandbox.stub(docBase, 'emit');
        });

        it('should turn on enhanced text selection if not on mobile', () => {
            docBase.options.location = {
                locale: 'en-US'
            };
            docBase.isMobile = false;
            sandbox.stub(PDFJS, 'getDocument').returns(Promise.resolve({}));

            return docBase.initViewer('').then(() => {
                expect(stubs.pdfViewerStub).to.be.calledWith({
                    container: sinon.match.any,
                    linkService: sinon.match.any,
                    enhanceTextSelection: true
                });
            });
        });

        it('should turn off enhanced text selection if on mobile', () => {
            docBase.options.location = {
                locale: 'en-US'
            };
            docBase.isMobile = true;
            sandbox.stub(PDFJS, 'getDocument').returns(Promise.resolve({}));

            return docBase.initViewer('').then(() => {
                expect(stubs.pdfViewerStub).to.be.calledWith({
                    container: sinon.match.any,
                    linkService: sinon.match.any,
                    enhanceTextSelection: false
                });
            });
        });

        it('should set a chunk size based on viewer options if available', () => {
            const url = 'url';
            const rangeChunkSize = 100;

            sandbox.stub(docBase, 'getViewerOption').returns(rangeChunkSize);
            sandbox.stub(PDFJS, 'getDocument').returns(Promise.resolve({}));

            return docBase.initViewer(url).then(() => {
                expect(PDFJS.getDocument).to.be.calledWith({
                    url,
                    rangeChunkSize
                });
            });
        });

        it('should set a default chunk size if no viewer option set and locale is not en-US', () => {
            const url = 'url';
            const defaultChunkSize = 524288; // 512KB

            docBase.options.location = {
                locale: 'not-en-US'
            };
            sandbox.stub(docBase, 'getViewerOption').returns(null);
            sandbox.stub(PDFJS, 'getDocument').returns(Promise.resolve({}));

            return docBase.initViewer(url).then(() => {
                expect(PDFJS.getDocument).to.be.calledWith({
                    url,
                    rangeChunkSize: defaultChunkSize
                });
            });
        });

        it('should set a large chunk size if no viewer option set and locale is en-US', () => {
            const url = 'url';
            const largeChunkSize = 1048576; // 1MB

            docBase.options.location = {
                locale: 'en-US'
            };
            sandbox.stub(docBase, 'getViewerOption').returns(null);
            sandbox.stub(PDFJS, 'getDocument').returns(Promise.resolve({}));

            return docBase.initViewer(url).then(() => {
                expect(PDFJS.getDocument).to.be.calledWith({
                    url,
                    rangeChunkSize: largeChunkSize
                });
            });
        });

        it('should set a cache-busting header if on mobile', () => {
            docBase.options.location = {
                locale: 'en-US'
            };
            sandbox.stub(Browser, 'isIOS').returns(true);
            sandbox.stub(PDFJS, 'getDocument').returns(Promise.resolve({}));

            return docBase.initViewer('').then(() => {
                expect(PDFJS.getDocument).to.be.calledWith({
                    url: '',
                    rangeChunkSize: 1048576,
                    httpHeaders: {
                        'If-None-Match': 'webkit-no-cache'
                    }
                });
            });
        });

        it('should set a x-box-accept-encoding header when range requests are enabled', () => {
            docBase.options.location = {
                locale: 'en-GB'
            };
            const isDisbled = PDFJS.disableRange;
            sandbox.stub(Browser, 'isIOS').returns(false);
            sandbox.stub(PDFJS, 'getDocument').returns(Promise.resolve({}));

            PDFJS.disableRange = false;
            
            return docBase.initViewer('').then(() => {
                expect(PDFJS.getDocument).to.be.calledWith({
                    url: '',
                    rangeChunkSize: 524288,
                    httpHeaders: {
                        [X_BOX_ACCEPT_ENCODING_HEADER]: X_BOX_ACCEPT_ENCODING_IDENTITY
                    }
                });

                // Reset to original value
                PDFJS.disableRange = isDisbled;
            });
        });

        it('should resolve the loading task and set the document/viewer', () => {
            const doc = {
                url: 'url'
            };
            const getDocumentStub = sandbox.stub(PDFJS, 'getDocument').returns(Promise.resolve(doc));
            sandbox.stub(docBase, 'getViewerOption').returns(100);

            return docBase.initViewer('url').then(() => {
                expect(stubs.pdfViewerStub).to.be.called;
                expect(getDocumentStub).to.be.called;
                expect(stubs.bindDOMListeners).to.be.called;
                expect(stubs.pdfViewer.setDocument).to.be.called;
                expect(stubs.pdfViewer.linkService.setDocument).to.be.called;
            });
        });

        it('should invoke startLoadTimer()', () => {
            const doc = {
                url: 'url'
            };
            const getDocumentStub = sandbox.stub(PDFJS, 'getDocument').returns(Promise.resolve(doc));
            sandbox.stub(docBase, 'getViewerOption').returns(100);
            sandbox.stub(docBase, 'startLoadTimer');
            docBase.initViewer('url');

            expect(docBase.startLoadTimer).to.be.called;
        });

        it('should handle any download error', () => {
            stubs.handleDownloadError = sandbox.stub(docBase, 'handleDownloadError');
            const doc = {
                url: 'url'
            };

            docBase.options.location = {
                locale: 'en-US'
            };

            const getDocumentStub = sandbox.stub(PDFJS, 'getDocument').returns(Promise.reject(doc));

            return docBase.initViewer('url').catch(() => {
                expect(stubs.handleDownloadError).to.be.called;
            });
        });
    });

    describe('resize()', () => {
        const resizeFunc = BaseViewer.prototype.resize;

        beforeEach(() => {
            docBase.pdfViewer = {
                update: sandbox.stub(),
                currentScaleValue: 0,
                currentPageNumber: 0,
                pageViewsReady: true
            };

            stubs.setPage = sandbox.stub(docBase, 'setPage');
            Object.defineProperty(Object.getPrototypeOf(DocBaseViewer.prototype), 'resize', {
                value: sandbox.stub()
            });
        });

        afterEach(() => {
            Object.defineProperty(Object.getPrototypeOf(DocBaseViewer.prototype), 'resize', {
                value: resizeFunc
            });
        });

        it('should do nothing if pdfViewer does not exist', () => {
            docBase.pdfViewer = null;
            docBase.resize();
            expect(BaseViewer.prototype.resize).to.not.be.called;
        });

        it('should do nothing if the page views are not ready', () => {
            docBase.pdfViewer.pageViewsReady = false;
            docBase.resize();
            expect(BaseViewer.prototype.resize).to.not.be.called;
        });

        it('should update the pdfViewer and reset the page', () => {
            docBase.resize();
            expect(docBase.pdfViewer.update).to.be.called;
            expect(stubs.setPage).to.be.called;
            expect(BaseViewer.prototype.resize).to.be.called;
        });
    });

    describe('setupPdfjs()', () => {
        beforeEach(() => {
            stubs.urlCreator = sandbox.stub(util, 'createAssetUrlCreator').returns(() => {
                return 'asset';
            });
            stubs.browser = sandbox.stub(Browser, 'getName').returns('Safari');
            stubs.checkPermission = sandbox.stub(file, 'checkPermission');
            stubs.getViewerOption = sandbox.stub(docBase, 'getViewerOption');
            docBase.options = {
                location: {
                    staticBaseURI: 'test/',
                    locale: 'en-US'
                },
                file: {
                    size: 10000000,
                    extension: 'pdf',
                    watermark_info: {
                        is_watermarked: false
                    },
                    permissions: {
                        can_download: undefined
                    }
                }
            };

            PDFJS.disableRange = false;
        });

        it('should create the asset url', () => {
            docBase.setupPdfjs();
            expect(PDFJS.workerSrc).to.equal('asset');
        });

        it('should set external link settings', () => {
            docBase.setupPdfjs();
            expect(PDFJS.externalLinkTarget).to.equal(PDFJS.LinkTarget.BLANK);
            expect(PDFJS.externalLinkRel).to.equal('noopener noreferrer nofollow');
        });

        // @NOTE(JustinHoldstock) 2017-04-11: Check to remove or modify this after next IOS release after 10.3.1 or
        // Safari version
        it('should test if browser has font rendering issue', () => {
            PDFJS.disableFontFace = false;
            sandbox
                .mock(Browser)
                .expects('hasFontIssue')
                .returns(true);

            docBase.setupPdfjs();

            expect(PDFJS.disableFontFace).to.be.true;
        });

        it('should not disable streaming', () => {
            docBase.setupPdfjs();
            expect(PDFJS.disableStream).to.be.true;
        });

        it('should not disable range requests if the locale is en-US', () => {
            docBase.setupPdfjs();
            expect(PDFJS.disableRange).to.be.false;
        });

        it('should disable range requests if locale is not en-US, the file is smaller than 25MB and is not an Excel file', () => {
            docBase.options.file.size = 26000000;
            docBase.options.extension = 'pdf';
            docBase.options.location.locale = 'ja-JP';
            docBase.setupPdfjs();
            expect(PDFJS.disableRange).to.be.true;
        });

        it('should enable range requests if locale is not en-US, the file is greater than 25MB and is not watermarked', () => {
            docBase.options.location.locale = 'ja-JP';
            docBase.options.file.size = 26500000;
            docBase.options.extension = 'pdf';
            docBase.options.file.watermark_info.is_watermarked = false;
            docBase.setupPdfjs();
            expect(PDFJS.disableRange).to.be.false;
        });

        it('should disable range requests if the file is watermarked', () => {
            docBase.options.location.locale = 'ja-JP';
            docBase.options.file.watermark_info.is_watermarked = true;
            docBase.setupPdfjs();
            expect(PDFJS.disableRange).to.be.true;
        });

        it('should disable or enable text layer based on download permissions', () => {
            stubs.checkPermission.withArgs(docBase.options.file, PERMISSION_DOWNLOAD).returns(true);
            docBase.setupPdfjs();
            expect(PDFJS.disableTextLayer).to.be.false;

            stubs.checkPermission.withArgs(docBase.options.file, PERMISSION_DOWNLOAD).returns(false);
            docBase.setupPdfjs();
            expect(PDFJS.disableTextLayer).to.be.true;
        });

        it('should disable the text layer if disableTextLayer viewer option is set', () => {
            stubs.checkPermission.withArgs(docBase.options.file, PERMISSION_DOWNLOAD).returns(true);
            stubs.getViewerOption.withArgs('disableTextLayer').returns(true);

            docBase.setupPdfjs();

            expect(PDFJS.disableTextLayer).to.be.true;
        });

        it('should decrease max canvas size to 3MP if on mobile', () => {
            docBase.isMobile = true;
            docBase.setupPdfjs();
            expect(PDFJS.maxCanvasPixels).to.equal(MOBILE_MAX_CANVAS_SIZE);
        });

        it('should set disableCreateObjectURL to false', () => {
            docBase.setupPdfjs();
            expect(PDFJS.disableCreateObjectURL).to.equal(false);
        });

        it('should override pdf.js PDFPageView reset with custom loading indicator logic', () => {
            const resetFunc = PDFJS.PDFPageView.prototype.reset;
            docBase.setupPdfjs();
            expect(resetFunc).to.not.equal(PDFJS.PDFPageView.prototype.reset);
        });
    });

    describe('initPrint()', () => {
        it('should add print checkmark', () => {
            docBase.initPrint();

            const mockCheckmark = document.createElement('div');
            mockCheckmark.innerHTML = `${ICON_PRINT_CHECKMARK}`.trim();
            expect(docBase.printPopup.printCheckmark.innerHTML).to.equal(mockCheckmark.innerHTML);
        });

        it('should hide the print checkmark', () => {
            docBase.initPrint();

            expect(docBase.printPopup.printCheckmark.classList.contains(CLASS_HIDDEN));
        });

        it('should add the loading indicator', () => {
            docBase.initPrint();

            const mockIndicator = document.createElement('div');
            mockIndicator.innerHTML = `
            <div></div>
            <div></div>
            <div></div>
            `.trim();
            expect(docBase.printPopup.loadingIndicator.innerHTML).to.equal(mockIndicator.innerHTML);
            expect(docBase.printPopup.loadingIndicator.classList.contains('bp-crawler')).to.be.true;
        });
    });

    describe('print()', () => {
        let clock;

        beforeEach(() => {
            clock = sinon.useFakeTimers();
            docBase.printBlob = undefined;
            stubs.fetchPrintBlob = sandbox.stub(docBase, 'fetchPrintBlob').returns({
                then: sandbox.stub()
            });
            docBase.initPrint();
            stubs.show = sandbox.stub(docBase.printPopup, 'show');
        });

        afterEach(() => {
            clock.restore();
        });

        it('should request the print blob if it is not ready', () => {
            docBase.print();
            expect(stubs.fetchPrintBlob).to.be.called;
        });

        it('should show the print popup and disable the print button if the blob is not ready', () => {
            sandbox.stub(docBase.printPopup, 'disableButton');

            docBase.print();
            clock.tick(PRINT_DIALOG_TIMEOUT_MS + 1);

            expect(stubs.show).to.be.calledWith(__('print_loading'), __('print'), sinon.match.func);
            expect(docBase.printPopup.disableButton).to.be.called;
        });

        it('should directly print if print blob is ready and the print dialog hasn\'t been shown yet', () => {
            docBase.printBlob = {};
            docBase.printDialogTimeout = setTimeout(() => {});
            sandbox.stub(docBase, 'browserPrint');

            docBase.print();
            expect(docBase.browserPrint).to.be.called;
        });

        it('should directly print if print blob is ready and the print dialog isn\'t visible', () => {
            docBase.printBlob = {};
            docBase.printDialogTimeout = null;
            sandbox.stub(docBase.printPopup, 'isVisible').returns(false);
            sandbox.stub(docBase, 'browserPrint');

            docBase.print();
            expect(docBase.browserPrint).to.be.called;
        });

        it('should update the print popup UI if popup is visible and there is no current print timeout', () => {
            docBase.printBlob = {};

            sandbox.stub(docBase.printPopup, 'isVisible').returns(true);

            docBase.print();

            expect(docBase.printPopup.buttonEl.classList.contains('is-disabled')).to.be.false;
            expect(docBase.printPopup.messageEl.textContent).to.equal(__('print_ready'));
            expect(docBase.printPopup.loadingIndicator.classList.contains(CLASS_HIDDEN)).to.be.true;
            expect(docBase.printPopup.printCheckmark.classList.contains(CLASS_HIDDEN)).to.be.false;
        });
    });

    describe('setupPageIds()', () => {
        it('should add page IDs', () => {
            const pageEl = document.createElement('div');
            pageEl.classList.add('page');
            pageEl.dataset.pageNumber = 2;
            docBase.containerEl.appendChild(pageEl);

            docBase.setupPageIds();

            expect(pageEl.id).to.equal('bp-page-2');
        });
    });

    describe('fetchPrintBlob()', () => {
        beforeEach(() => {
            stubs.get = sandbox.stub(util, 'get').returns(Promise.resolve('blob'));
        });

        it('should get and set the blob', () => {
            return docBase.fetchPrintBlob('url').then(() => {
                expect(docBase.printBlob).to.equal('blob');
            });
        });
    });

    describe('loadUI()', () => {
        it('should set controls, bind listeners, and init the page number element', () => {
            const bindControlListenersStub = sandbox.stub(docBase, 'bindControlListeners');

            docBase.loadUI();
            expect(bindControlListenersStub).to.be.called;
            expect(docBase.controls instanceof Controls).to.be.true;
            expect(docBase.pageControls instanceof PageControls).to.be.true;
            expect(docBase.pageControls.contentEl).to.equal(docBase.docEl);
        });
    });

    describe('bindDOMListeners()', () => {
        beforeEach(() => {
            stubs.addEventListener = sandbox.stub(docBase.docEl, 'addEventListener');
            stubs.addListener = sandbox.stub(fullscreen, 'addListener');
            stubs.isIOS = sandbox.stub(Browser, 'isIOS');
        });

        it('should add the correct listeners', () => {
            docBase.hasTouch = false;
            docBase.bindDOMListeners();
            expect(stubs.addEventListener).to.be.calledWith('pagesinit', docBase.pagesinitHandler);
            expect(stubs.addEventListener).to.be.calledWith('pagerendered', docBase.pagerenderedHandler);
            expect(stubs.addEventListener).to.be.calledWith('pagechange', docBase.pagechangeHandler);
            expect(stubs.addEventListener).to.be.calledWith('scroll', docBase.throttledScrollHandler);

            expect(stubs.addEventListener).to.not.be.calledWith('touchstart', docBase.pinchToZoomStartHandler);
            expect(stubs.addEventListener).to.not.be.calledWith('touchmove', docBase.pinchToZoomChangeHandler);
            expect(stubs.addEventListener).to.not.be.calledWith('touchend', docBase.pinchToZoomEndHandler);

            expect(stubs.addListener).to.be.calledWith('enter', docBase.enterfullscreenHandler);
            expect(stubs.addListener).to.be.calledWith('exit', docBase.exitfullscreenHandler);
        });

        it('should add the pinch to zoom handler if touch is detected', () => {
            docBase.hasTouch = true;
            docBase.bindDOMListeners();

            expect(stubs.addEventListener).to.be.calledWith('touchstart', docBase.pinchToZoomStartHandler);
            expect(stubs.addEventListener).to.be.calledWith('touchmove', docBase.pinchToZoomChangeHandler);
            expect(stubs.addEventListener).to.be.calledWith('touchend', docBase.pinchToZoomEndHandler);
        });
    });

    describe('unbindDOMListeners()', () => {
        beforeEach(() => {
            stubs.removeEventListener = sandbox.stub(docBase.docEl, 'removeEventListener');
            stubs.removeFullscreenListener = sandbox.stub(fullscreen, 'removeListener');
            stubs.isIOS = sandbox.stub(Browser, 'isIOS');
        });

        it('should remove the docBase element listeners if the docBase element exists', () => {
            docBase.unbindDOMListeners();
            expect(stubs.removeEventListener).to.be.calledWith('pagesinit', docBase.pagesinitHandler);
            expect(stubs.removeEventListener).to.be.calledWith('pagerendered', docBase.pagerenderedHandler);
            expect(stubs.removeEventListener).to.be.calledWith('pagechange', docBase.pagechangeHandler);
            expect(stubs.removeEventListener).to.be.calledWith('scroll', docBase.throttledScrollHandler);
        });

        it('should not remove the doc element listeners if the doc element does not exist', () => {
            const docElTemp = docBase.docEl;
            docBase.docEl = null;

            docBase.unbindDOMListeners();
            expect(stubs.removeEventListener).to.not.be.called;

            docBase.docEl = docElTemp;
        });

        it('should remove the fullscreen listener', () => {
            docBase.unbindDOMListeners();
            expect(stubs.removeFullscreenListener).to.be.calledWith('enter', docBase.enterfullscreenHandler);
            expect(stubs.removeFullscreenListener).to.be.calledWith('exit', docBase.exitfullscreenHandler);
        });

        it('should remove pinch to zoom listeners if the browser has touch', () => {
            docBase.hasTouch = true;

            docBase.unbindDOMListeners();
            expect(stubs.removeEventListener).to.be.calledWith('touchstart', docBase.pinchToZoomStartHandler);
            expect(stubs.removeEventListener).to.be.calledWith('touchmove', docBase.pinchToZoomChangeHandler);
            expect(stubs.removeEventListener).to.be.calledWith('touchend', docBase.pinchToZoomEndHandler);
        });

        it('should not remove the pinch to zoom listeners if the browser does not have touch', () => {
            docBase.hasTouch = false;

            docBase.unbindDOMListeners();
            expect(stubs.removeEventListener).to.not.be.calledWith('touchstart', docBase.pinchToZoomStartHandler);
            expect(stubs.removeEventListener).to.not.be.calledWith('touchmove', docBase.pinchToZoomChangeHandler);
            expect(stubs.removeEventListener).to.not.be.calledWith('touchend', docBase.pinchToZoomEndHandler);
        });
    });

    describe('pagesinitHandler()', () => {
        beforeEach(() => {
            stubs.loadUI = sandbox.stub(docBase, 'loadUI');
            stubs.setPage = sandbox.stub(docBase, 'setPage');
            stubs.getCachedPage = sandbox.stub(docBase, 'getCachedPage');
            stubs.emit = sandbox.stub(docBase, 'emit');
            stubs.setupPages = sandbox.stub(docBase, 'setupPageIds');
        });

        it('should load UI, check the pagination buttons, set the page, and make document scrollable', () => {
            docBase.pdfViewer = {
                currentScale: 'unknown'
            };

            docBase.pagesinitHandler();
            expect(stubs.loadUI).to.be.called;
            expect(stubs.setPage).to.be.called;
            expect(docBase.docEl).to.have.class('bp-is-scrollable');
            expect(stubs.setupPages).to.be.called;
        });

        it('should broadcast that the preview is loaded if it hasn\'t already', () => {
            docBase.pdfViewer = {
                currentScale: 'unknown'
            };
            docBase.loaded = false;
            docBase.pdfViewer.pagesCount = 5;

            docBase.pagesinitHandler();
            expect(stubs.emit).to.be.calledWith(VIEWER_EVENT.load, {
                endProgress: false,
                numPages: 5,
                scale: sinon.match.any
            });
            expect(docBase.loaded).to.be.true;
        });

        it('should set the start page based', () => {
            const START_PAGE_NUM = 2;
            const PAGES_COUNT = 3;
            docBase.startPageNum = START_PAGE_NUM;
            docBase.pdfViewer = {
                pagesCount: PAGES_COUNT
            };
            docBase.pagesinitHandler();

            expect(stubs.setPage).to.have.been.calledWith(START_PAGE_NUM);
        });
    });

    describe('pagerenderedHandler()', () => {
        beforeEach(() => {
            docBase.pdfViewer = {
                currentScale: 0.5,
                currentScaleValue: 0.5
            };
            docBase.event = {
                detail: {
                    pageNumber: 1
                }
            };
            stubs.emit = sandbox.stub(docBase, 'emit');
        });

        it('should emit the pagerender event', () => {
            docBase.pagerenderedHandler(docBase.event);
            expect(stubs.emit).to.be.calledWith('pagerender');
            expect(stubs.emit).to.be.calledWith('scale', { pageNum: 1, scale: 0.5 });
        });

        it('should emit handleAssetAndRepLoad event if not already emitted', () => {
            docBase.pagerenderedHandler(docBase.event);
            expect(stubs.emit).to.be.calledWith(VIEWER_EVENT.progressEnd);
        });
    });

    describe('pagechangeHandler()', () => {
        beforeEach(() => {
            stubs.cachePage = sandbox.stub(docBase, 'cachePage');
            stubs.emit = sandbox.stub(docBase, 'emit');
            docBase.event = {
                pageNumber: 1
            };
            docBase.pdfViewer = {
                pageCount: 1
            };
            docBase.pageControls = {
                updateCurrentPage: sandbox.stub(),
                removeListener: sandbox.stub()
            };
            stubs.updateCurrentPage = docBase.pageControls.updateCurrentPage;
        });

        it('should emit the pagefocus event', () => {
            docBase.pagechangeHandler(docBase.event);

            expect(stubs.emit).to.be.calledWith('pagefocus');
        });

        it('should update the current page', () => {
            docBase.pagechangeHandler(docBase.event);

            expect(stubs.updateCurrentPage).to.be.calledWith(docBase.event.pageNumber);
        });

        it('should cache the page if it is loaded', () => {
            docBase.loaded = true;
            docBase.pagechangeHandler(docBase.event);

            expect(stubs.cachePage).to.be.calledWith(docBase.event.pageNumber);
        });

        it('should not cache the page if it is not loaded', () => {
            docBase.loaded = false;
            docBase.pagechangeHandler(docBase.event);

            expect(stubs.cachePage).to.not.be.called;
        });
    });

    describe('enterfullscreenHandler()', () => {
        it('should update the scale value, and resize the page', () => {
            docBase.pdfViewer = {
                presentationModeState: 'normal',
                currentScaleValue: 'normal'
            };
            const resizeStub = sandbox.stub(docBase, 'resize');

            docBase.enterfullscreenHandler();
            expect(resizeStub).to.be.called;
            expect(docBase.pdfViewer.currentScaleValue).to.equal('page-fit');
        });
    });

    describe('exitfullscreenHandler()', () => {
        it('should update the scale value, and resize the page', () => {
            docBase.pdfViewer = {
                presentationModeState: 'fullscreen',
                currentScaleValue: 'pagefit'
            };
            const resizeStub = sandbox.stub(docBase, 'resize');

            docBase.exitfullscreenHandler();
            expect(resizeStub).to.be.called;
            expect(docBase.pdfViewer.currentScaleValue).to.equal('auto');
        });
    });

    describe('getScrollHandler()', () => {
        let scrollHandler;

        beforeEach(() => {
            stubs.emit = sandbox.stub(docBase, 'emit');
            docBase.scrollStarted = false;
            scrollHandler = docBase.getScrollHandler();
        });

        it('should emit the scrollstart event on a new scroll', () => {
            scrollHandler();
            expect(stubs.emit).to.be.calledWith('scrollstart');
        });

        it('should not emit the scrollstart event on a continued scroll', () => {
            docBase.scrollStarted = true;
            scrollHandler();
            expect(stubs.emit).to.not.be.calledWith('scrollstart');
        });

        it('should emit a scrollend event after scroll timeout', () => {
            const clock = sinon.useFakeTimers();

            scrollHandler();
            expect(stubs.emit).to.be.calledWith('scrollstart');

            clock.tick(SCROLL_END_TIMEOUT + 1);
            expect(stubs.emit).to.be.calledWith('scrollend');
        });
    });

    describe('pinchToZoomStartHandler()', () => {
        let event;

        beforeEach(() => {
            event = {
                touches: {
                    length: 2
                },
                stopPropagation: sandbox.stub(),
                preventDefault: sandbox.stub(),
                pageX: 0,
                pageY: 0,
                touches: [
                    {
                        pageX: 0,
                        pageY: 100
                    },
                    {
                        pageX: 200,
                        pageY: 200
                    }
                ]
            };
            docBase.isPinching = false;
            docBase.pdfViewer = {
                _getVisiblePages: sandbox.stub()
            };
            sandbox.stub(util, 'getClosestPageToPinch').returns(document.createElement('div'));
            sandbox.stub(util, 'getDistance');
        });

        it('should do nothing if we are already pinching or if the event does not use two finger', () => {
            event.touches.length = 1;

            docBase.pinchToZoomStartHandler(event);
            expect(event.stopPropagation).to.not.be.called;

            event.touches = [
                {
                    pageX: 0,
                    pageY: 100
                },
                {
                    pageX: 200,
                    pageY: 200
                }
            ];

            docBase.pinchToZoomStartHandler(event);
            expect(event.stopPropagation).to.be.called;
        });

        it('should prevent default behavior and indicate that we are pinching', () => {
            docBase.pinchToZoomStartHandler(event);

            expect(docBase.isPinching).to.be.true;
            expect(event.stopPropagation).to.be.called;
            expect(event.preventDefault).to.be.called;
        });

        it('should get the closest page and setup the pinching clases', () => {
            docBase.docEl = document.createElement('div');
            const pdfViewer = document.createElement('div');
            docBase.docEl.appendChild(pdfViewer);
            docBase.pinchToZoomStartHandler(event);

            expect(docBase.pdfViewer._getVisiblePages).to.be.called;
            expect(util.getClosestPageToPinch).to.be.called;
        });

        it('should save the original distance for later scale calculation', () => {
            docBase.pinchToZoomStartHandler(event);
            expect(util.getDistance).to.be.calledWith(
                event.touches[0].pageX,
                event.touches[0].pageY,
                event.touches[1].pageX,
                event.touches[1].pageY
            );
        });
    });

    describe('pinchToZoomChangeHandler()', () => {
        let eventWithScale;
        let eventWithoutScale;

        beforeEach(() => {
            docBase.originalDistance = 1;
            docBase.pinchPage = document.createElement('div');
            docBase.isPinching = true;
            eventWithScale = {
                scale: 1.5
            };

            eventWithoutScale = {
                touches: [
                    {
                        pageX: 100,
                        pageY: 100
                    },
                    {
                        pageX: 300,
                        pageY: 300
                    }
                ]
            };

            docBase.pdfViewer = {
                currentScale: 1
            };

            sandbox.stub(util, 'getDistance');
        });

        it('should do nothing if we are not pinching', () => {
            docBase.isPinching = false;

            docBase.pinchToZoomChangeHandler(eventWithoutScale);
            expect(util.getDistance).to.not.be.called;

            docBase.isPinching = true;

            docBase.pinchToZoomChangeHandler(eventWithoutScale);
            expect(util.getDistance).to.be.called;
        });

        describe('ignored chages', () => {
            it('should do nothing if the scale is 1', () => {
                eventWithScale.scale = 1;
                docBase.pinchToZoomChangeHandler(eventWithScale);

                expect(docBase.pinchPage.style.transform).to.equal(undefined);
            });

            it('should do nothing if the scale change is less than 0.01', () => {
                docBase.pinchScale = 1.5;
                eventWithScale.scale = 1.501;
                docBase.pinchToZoomChangeHandler(eventWithScale);

                expect(docBase.pinchPage.style.transform).to.equal(undefined);
            });

            it('should do nothing if the scale change bigger than 3', () => {
                docBase.pinchScale = 1;
                eventWithScale.scale = 3.5;
                docBase.pinchToZoomChangeHandler(eventWithScale);

                expect(docBase.pinchPage.style.transform).to.equal(undefined);
            });

            it('should do nothing if the scale change bigger than .25', () => {
                docBase.pinchScale = 1;
                eventWithScale.scale = 0.1;
                docBase.pinchToZoomChangeHandler(eventWithScale);

                expect(docBase.pinchPage.style.transform).to.equal(undefined);
            });

            it('should do nothing if the proposed scale is greater than the MAX_SCALE', () => {
                docBase.pdfViewer = {
                    currentScale: 7
                };

                eventWithScale.scale = 2;
                docBase.pinchToZoomChangeHandler(eventWithScale);

                expect(docBase.pinchPage.style.transform).to.equal(undefined);
            });

            it('should do nothing if the proposed scale is less than the MIN_SCALE', () => {
                docBase.pdfViewer = {
                    currentScale: 0.12
                };

                eventWithScale.scale = 0.25;
                docBase.pinchToZoomChangeHandler(eventWithScale);

                expect(docBase.pinchPage.style.transform).to.equal(undefined);
            });
        });

        it('should transform the pinched page based on the new scale value', () => {
            docBase.pinchToZoomChangeHandler(eventWithScale);
            expect(docBase.pinchPage.style.transform).to.equal('scale(1.5)');
            expect(docBase.pinchPage.classList.contains('pinch-page')).to.be.true;
        });
    });

    describe('pinchToZoomEndHandler()', () => {
        beforeEach(() => {
            docBase.pdfViewer = {
                currentScaleValue: 1,
                currentScale: 1,
                update: sandbox.stub()
            };

            docBase.pinchScale = 1.5;

            docBase.docEl.scroll = sandbox.stub();

            docBase.isPinching = true;
            docBase.pinchPage = document.createElement('div');
        });

        it('should do nothing if we are not pinching', () => {
            docBase.isPinching = false;
            docBase.pinchToZoomEndHandler();
            expect(docBase.pdfViewer.currentScaleValue).to.equal(1);
        });

        it('should do nothing if no pinched page exists', () => {
            docBase.pinchPage = null;
            docBase.pinchToZoomEndHandler();
            expect(docBase.pdfViewer.currentScaleValue).to.equal(1);
        });

        it('should perform a pdf.js zoom', () => {
            docBase.pinchToZoomEndHandler();
            expect(docBase.pdfViewer.currentScaleValue).to.equal(1.5);
        });

        it('should scroll to offset the zoom', () => {
            docBase.pinchToZoomEndHandler();
            expect(docBase.docEl.scroll).to.be.called;
        });

        it('should reset pinching state variables', () => {
            docBase.pinchToZoomEndHandler();

            expect(docBase.isPinching).to.be.false;
            expect(docBase.originalDistance).to.equal(0);
            expect(docBase.pinchScale).to.equal(1);
            expect(docBase.pinchPage).to.equal(null);
        });
    });

    describe('getStartPage()', () => {
        it('should return the start page as a number', () => {
            const startAt = {
                value: 3,
                unit: PAGES_UNIT_NAME
            };

            expect(docBase.getStartPage(startAt)).to.equal(3);
        });

        it('should return the floored number if a floating point number is passed', () => {
            const startAt = {
                value: 4.1,
                unit: PAGES_UNIT_NAME
            };

            expect(docBase.getStartPage(startAt)).to.equal(4);
        });

        it('should return undefined if a value < 1 is passed', () => {
            let startAt = {
                value: 0,
                unit: PAGES_UNIT_NAME
            };

            expect(docBase.getStartPage(startAt)).to.be.undefined;

            startAt = {
                value: -100,
                unit: PAGES_UNIT_NAME
            };

            expect(docBase.getStartPage(startAt)).to.be.undefined;
        });

        it('should return undefined if an invalid unit is passed', () => {
            const startAt = {
                value: 3,
                unit: 'foo'
            };

            expect(docBase.getStartPage(startAt)).to.be.undefined;
        });

        it('should return undefined if an invalid value is passed', () => {
            const startAt = {
                value: 'foo',
                unit: PAGES_UNIT_NAME
            };

            expect(docBase.getStartPage(startAt)).to.be.undefined;
        });

        it('should return undefined if no unit and value is passed', () => {
            const startAt = {};
            expect(docBase.getStartPage(startAt)).to.be.undefined;
        });
    });
});<|MERGE_RESOLUTION|>--- conflicted
+++ resolved
@@ -16,13 +16,9 @@
     PERMISSION_DOWNLOAD,
     STATUS_ERROR,
     STATUS_PENDING,
-<<<<<<< HEAD
-    STATUS_SUCCESS
-=======
     STATUS_SUCCESS,
     X_BOX_ACCEPT_ENCODING_HEADER,
     X_BOX_ACCEPT_ENCODING_IDENTITY
->>>>>>> 67e1b713
 } from '../../../constants';
 
 import { ICON_PRINT_CHECKMARK } from '../../../icons/icons';
@@ -931,7 +927,7 @@
             sandbox.stub(PDFJS, 'getDocument').returns(Promise.resolve({}));
 
             PDFJS.disableRange = false;
-            
+
             return docBase.initViewer('').then(() => {
                 expect(PDFJS.getDocument).to.be.calledWith({
                     url: '',
