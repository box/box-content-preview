import autobind from 'autobind-decorator';
import throttle from 'lodash.throttle';
import BaseViewer from '../BaseViewer';
import Browser from '../../Browser';
import cache from '../../Cache';
import Controls from '../../Controls';
import DocFindBar from './DocFindBar';
import fullscreen from '../../Fullscreen';
import Popup from '../../Popup';
import RepStatus from '../../RepStatus';
import {
    CLASS_BOX_PREVIEW_FIND_BAR,
    CLASS_HIDDEN,
    CLASS_IS_SCROLLABLE,
    DOC_STATIC_ASSETS_VERSION,
    PERMISSION_DOWNLOAD,
    PRELOAD_REP_NAME,
    STATUS_ERROR
} from '../../constants';
import { checkPermission, getRepresentation } from '../../file';
import { get, createAssetUrlCreator, decodeKeydown } from '../../util';
import { ICON_PRINT_CHECKMARK } from '../../icons/icons';
import { JS, CSS } from './docAssets';

const CURRENT_PAGE_MAP_KEY = 'doc-current-page-map';
const DEFAULT_SCALE_DELTA = 1.1;
const LOAD_TIMEOUT_MS = 180000; // 3 min timeout
const SAFARI_PRINT_TIMEOUT_MS = 1000; // Wait 1s before trying to print
const PRINT_DIALOG_TIMEOUT_MS = 500;
const MAX_SCALE = 10.0;
const MIN_SCALE = 0.1;
const SHOW_PAGE_NUM_INPUT_CLASS = 'show-page-number-input';
const IS_SAFARI_CLASS = 'is-safari';
const SCROLL_EVENT_THROTTLE_INTERVAL = 200;
const SCROLL_END_TIMEOUT = Browser.isMobile() ? 500 : 250;

const RANGE_REQUEST_CHUNK_SIZE_US = 1048576; // 1MB
const RANGE_REQUEST_CHUNK_SIZE_NON_US = 524288; // 512KB
const MINIMUM_RANGE_REQUEST_FILE_SIZE_NON_US = 5242880; // 5MB
const DISABLE_RANGE_REQUEST_EXENSIONS = ['xls', 'xlsm', 'xlsx'];
const MOBILE_MAX_CANVAS_SIZE = 2949120; // ~3MP 1920x1536

@autobind
class DocBaseViewer extends BaseViewer {

    //--------------------------------------------------------------------------
    // Public
    //--------------------------------------------------------------------------

    /**
     * @inheritdoc
     */
    setup() {
        // Call super() first to set up common layout
        super.setup();

        this.docEl = this.containerEl.appendChild(document.createElement('div'));
        this.docEl.classList.add('bp-doc');

        if (Browser.getName() === 'Safari') {
            this.docEl.classList.add(IS_SAFARI_CLASS);
        }

        this.isMobile = Browser.isMobile();

        // We disable native pinch-to-zoom and double tap zoom on mobile to force users to use
        // our viewer's zoom controls
        if (this.isMobile) {
            const metaEl = document.createElement('meta');
            metaEl.setAttribute('name', 'viewport');
            metaEl.setAttribute('content', 'width=device-width, initial-scale=1, user-scalable=no');
            document.getElementsByTagName('head')[0].appendChild(metaEl);
        }

        this.viewerEl = this.docEl.appendChild(document.createElement('div'));
        this.viewerEl.classList.add('pdfViewer');
        this.loadTimeout = LOAD_TIMEOUT_MS;

        this.scaling = false;
    }

    /**
     * [destructor]
     *
     * @return {void}
     */
    destroy() {
        this.unbindDOMListeners();

        // Clean up print blob
        this.printBlob = null;

        if (this.controls && typeof this.controls.destroy === 'function') {
            this.controls.destroy();
        }

        // Destroy the annotator
        if (this.annotator && typeof this.annotator.destroy === 'function') {
            this.annotator.removeAllListeners();
            this.annotator.destroy();
        }

        // Clean up the find bar
        if (this.findBar) {
            this.findBar.destroy();
        }

        // Clean up PDF network requests
        if (this.pdfLoadingTask) {
            try {
                this.pdfLoadingTask.destroy();
            } catch (e) {
                // Ignore these errors
            }
        }

        // Clean up viewer and PDF document object
        if (this.pdfViewer) {
            this.pdfViewer.cleanup();

            if (this.pdfViewer.pdfDocument) {
                this.pdfViewer.pdfDocument.destroy();
            }
        }

        if (this.printPopup) {
            this.printPopup.destroy();
        }

        super.destroy();
    }

    /**
     * Prefetches assets for a document.
     *
     * @param {boolean} [options.assets] - Whether or not to prefetch static assets
     * @param {boolean} [options.preload] - Whether or not to prefetch preload content
     * @param {boolean} [options.content] - Whether or not to prefetch rep content
     * @return {void}
     */
    prefetch({ assets = true, preload = true, content = true }) {
        const { file, representation } = this.options;
        const isWatermarked = file && file.watermark_info && file.watermark_info.is_watermarked;

        if (assets) {
            this.prefetchAssets(JS, CSS);
        }

        if (preload && !isWatermarked) {
            const preloadRep = getRepresentation(file, PRELOAD_REP_NAME);
            if (preloadRep && this.isRepresentationReady(preloadRep)) {
                const { url_template: template } = preloadRep.content;

                // Prefetch as blob since preload needs to load image as a blob
                get(this.createContentUrlWithAuthParams(template), 'blob');
            }
        }

        if (content && !isWatermarked && this.isRepresentationReady(representation)) {
            const { url_template: template } = representation.content;
            get(this.createContentUrlWithAuthParams(template), 'any');
        }
    }

    /**
     * Shows a preload (first page as an image) while the full document loads.
     *
     * @return {void}
     */
    showPreload() {
        const { file } = this.options;
        const isWatermarked = file && file.watermark_info && file.watermark_info.is_watermarked;

        // Don't show preload if there's a cached page since preloads are only for the 1st page
        // Also don't show preloads for watermarked files
        if (!this.preloader || isWatermarked || this.getCachedPage() !== 1) {
            return;
        }

        // Don't show preload if there is no preload rep, the 'preload' viewer option isn't set,
        // or the rep has an error
        const preloadRep = getRepresentation(file, PRELOAD_REP_NAME);
        if (!preloadRep ||
            !this.getViewerOption('preload') ||
            RepStatus.getStatus(preloadRep) === STATUS_ERROR) {
            return;
        }

        const { url_template: template } = preloadRep.content;
        const preloadUrlWithAuth = this.createContentUrlWithAuthParams(template);
        this.preloader.showPreload(preloadUrlWithAuth, this.containerEl);
    }

    /**
     * Cleans up the preload (first page as an image). Should be called when full
     * document is loaded.
     *
     * @return {void}
     */
    hidePreload() {
        if (this.preloader) {
            this.preloader.hidePreload();
        }
    }

    /**
     * Loads a document.
     *
     * @public
     * @return {Promise} Promise to resolve assets
     */
    load() {
        this.setup();
        super.load();
        this.showPreload();

        const template = this.options.representation.content.url_template;
        this.pdfUrl = this.createContentUrlWithAuthParams(template);

        return Promise.all([this.loadAssets(JS, CSS), this.getRepStatus().getPromise()])
            .then(this.postload)
            .catch(this.handleAssetError);
    }

    /**
     * Loads a document.
     *
     * @return {void}
     */
    postload = () => {
        this.setupPdfjs();
        this.initViewer(this.pdfUrl);
        this.initPrint();
        this.initFind();
    }

    /**
     * Initializes the Find Bar and Find Controller
     * @return {void}
     */
    initFind() {
        this.findBarEl = this.containerEl.appendChild(document.createElement('div'));
        this.findBarEl.classList.add(CLASS_BOX_PREVIEW_FIND_BAR);

        /* global PDFJS */
        this.findController = new PDFJS.PDFFindController({
            pdfViewer: this.pdfViewer
        });
        this.pdfViewer.setFindController(this.findController);

        // Only initialize the find bar if the user has download permissions on
        // the file. Users without download permissions shouldn't be able to
        // interact with the text layer
        const canDownload = checkPermission(this.options.file, PERMISSION_DOWNLOAD);
        this.findBar = new DocFindBar(this.findBarEl, this.findController, canDownload);
    }

    /**
     * Ensures that the print blob is loaded & updates the print UI.
     *
     * @return {void}
     */
    print() {
        // If print blob is not ready, fetch it
        if (!this.printBlob) {
            this.fetchPrintBlob(this.pdfUrl).then(this.print);

            // Show print dialog after PRINT_DIALOG_TIMEOUT_MS
            this.printDialogTimeout = setTimeout(() => {
                this.printPopup.show(__('print_loading'), __('print'), () => {
                    this.printPopup.hide();
                    this.browserPrint();
                });

                this.printPopup.disableButton();
                this.printDialogTimeout = null;
            }, PRINT_DIALOG_TIMEOUT_MS);
            return;
        }

        // Immediately print if either printing is ready within PRINT_DIALOG_TIMEOUT_MS
        // or if popup is not visible (e.g. from initiating print again)
        if (this.printDialogTimeout || !this.printPopup.isVisible()) {
            clearTimeout(this.printDialogTimeout);
            this.browserPrint();
        } else {
            // Update popup UI to reflect that print is ready
            this.printPopup.enableButton();
            this.printPopup.messageEl.textContent = __('print_ready');
            this.printPopup.loadingIndicator.classList.add(CLASS_HIDDEN);
            this.printPopup.printCheckmark.classList.remove(CLASS_HIDDEN);
        }
    }

    /**
     * Go to previous page
     *
     * @return {void}
     */
    previousPage() {
        this.setPage(this.pdfViewer.currentPageNumber - 1);
    }

    /**
     * Go to next page
     *
     * @return {void}
     */
    nextPage() {
        this.setPage(this.pdfViewer.currentPageNumber + 1);
    }

    /**
     * Go to specified page
     *
     * @param {number} pageNum - Page to navigate to
     * @return {void}
     */
    setPage(pageNum) {
        if (pageNum <= 0 || pageNum > this.pdfViewer.pagesCount) {
            return;
        }

        this.pdfViewer.currentPageNumber = pageNum;
        this.cachePage(this.pdfViewer.currentPageNumber);
    }

    /**
     * Gets the cached current page.
     *
     * @return {number} Current page
     */
    getCachedPage() {
        let page = 1;

        if (cache.has(CURRENT_PAGE_MAP_KEY)) {
            const currentPageMap = cache.get(CURRENT_PAGE_MAP_KEY);
            page = currentPageMap[this.options.file.id] || page;
        }

        return page;
    }

    /**
     * Sets the current page into localstorage if available. Otherwise saves
     * it in-memory as a property on the document viewer.
     *
     * @param {number} page - Current page
     * @return {void}
     */
    cachePage(page) {
        let currentPageMap = {};
        if (cache.has(CURRENT_PAGE_MAP_KEY)) {
            currentPageMap = cache.get(CURRENT_PAGE_MAP_KEY);
        }

        currentPageMap[this.options.file.id] = page;
        cache.set(CURRENT_PAGE_MAP_KEY, currentPageMap, true /* useLocalStorage */);
    }

    /**
     * Disables or enables previous/next pagination buttons depending on
     * current page number.
     *
     * @return {void}
     */
    checkPaginationButtons() {
        const pagesCount = this.pdfViewer.pagesCount;
        const currentPageNum = this.pdfViewer.currentPageNumber;
        const pageNumButtonEl = this.containerEl.querySelector('.bp-doc-page-num');
        const previousPageButtonEl = this.containerEl.querySelector('.bp-previous-page');
        const nextPageButtonEl = this.containerEl.querySelector('.bp-next-page');

        // Safari disables keyboard input in fullscreen
        const isSafariFullscreen = Browser.getName() === 'Safari' && fullscreen.isFullscreen(this.containerEl);

        // Disable page number selector if there is only one page or less
        if (pageNumButtonEl) {
            if (pagesCount <= 1 || isSafariFullscreen) {
                pageNumButtonEl.disabled = true;
            } else {
                pageNumButtonEl.disabled = false;
            }
        }

        // Disable previous page if on first page, otherwise enable
        if (previousPageButtonEl) {
            if (currentPageNum === 1) {
                previousPageButtonEl.disabled = true;
            } else {
                previousPageButtonEl.disabled = false;
            }
        }

        // Disable next page if on last page, otherwise enable
        if (nextPageButtonEl) {
            if (currentPageNum === this.pdfViewer.pagesCount) {
                nextPageButtonEl.disabled = true;
            } else {
                nextPageButtonEl.disabled = false;
            }
        }
    }

    /**
     * Zoom into document.
     *
     * @param {number} ticks - Number of times to zoom in
     * @return {void}
     */
    zoomIn(ticks = 1) {
        let numTicks = ticks;
        let newScale = this.pdfViewer.currentScale;
        do {
            newScale = (newScale * DEFAULT_SCALE_DELTA).toFixed(3);
            newScale = Math.min(MAX_SCALE, newScale);
            numTicks -= 1;
        } while (numTicks > 0 && newScale < MAX_SCALE);

        if (this.pdfViewer.currentScale !== newScale) {
            this.emit('zoom', {
                zoom: newScale,
                canZoomOut: true,
                canZoomIn: newScale < MAX_SCALE
            });
        }

        this.setScale(newScale);
    }

    /**
     * Zoom out of document.
     *
     * @param {number} ticks - Number of times to zoom out
     * @return {void}
     */
    zoomOut(ticks = 1) {
        let numTicks = ticks;
        let newScale = this.pdfViewer.currentScale;
        do {
            newScale = (newScale / DEFAULT_SCALE_DELTA).toFixed(3);
            newScale = Math.max(MIN_SCALE, newScale);
            numTicks -= 1;
        } while (numTicks > 0 && newScale > MIN_SCALE);

        if (this.pdfViewer.currentScale !== newScale) {
            this.emit('zoom', {
                zoom: newScale,
                canZoomOut: newScale > MIN_SCALE,
                canZoomIn: true
            });
        }

        this.setScale(newScale);
    }

    /**
     * Sets zoom scale.
     *
     * @param {number} scale - Numerical zoom scale
     * @return {void}
     */
    setScale(scale) {
        // Redraw annotations if needed
        if (this.annotator) {
            this.annotator.setScale(scale);
        }

        this.pdfViewer.currentScaleValue = scale;
    }

    /**
     * @inheritdoc
     */
    getPointModeClickHandler() {
        if (!this.isAnnotatable('point')) {
            return null;
        }

        return () => {
            this.emit('togglepointannotationmode');
        };
    }

    /**
     * Handles keyboard events for document viewer.
     *
     * @param {string} key - keydown key
     * @return {boolean} consumed or not
     */
    onKeydown(key) {
        switch (key) {
            case 'ArrowLeft':
                this.previousPage();
                break;
            case 'ArrowRight':
                this.nextPage();
                break;
            case '[':
                this.previousPage();
                break;
            case ']':
                this.nextPage();
                break;
            default:
                return false;
        }

        return true;
    }

    //--------------------------------------------------------------------------
    // Protected
    //--------------------------------------------------------------------------

    /**
     * Loads PDF.js with provided PDF.
     *
     * @protected
     * @param {string} pdfUrl - The URL of the PDF to load
     * @return {Promise} Promise to initialize Viewer
     */
    initViewer(pdfUrl) {
        // Initialize PDF.js in container
        this.pdfViewer = new PDFJS.PDFViewer({
            container: this.docEl,
            linkService: new PDFJS.PDFLinkService(),
            // Enhanced text selection uses more memory, so disable on mobile
            enhanceTextSelection: !this.isMobile
        });

        // Use chunk size set in viewer options if available
        let rangeChunkSize = this.getViewerOption('rangeChunkSize');

        // Otherwise, use large chunk size if locale is en-US and the default,
        // smaller chunk size if not. This is using a rough assumption that
        // en-US users have higher bandwidth to Box.
        if (!rangeChunkSize) {
            rangeChunkSize = this.options.location.locale === 'en-US' ?
                RANGE_REQUEST_CHUNK_SIZE_US :
                RANGE_REQUEST_CHUNK_SIZE_NON_US;
        }

        this.bindDOMListeners();

        // Load PDF from representation URL
        this.pdfLoadingTask = PDFJS.getDocument({
            url: pdfUrl,
            rangeChunkSize
        });

        // Set document for PDF.js
        return this.pdfLoadingTask.then((doc) => {
            this.pdfViewer.setDocument(doc);

            const linkService = this.pdfViewer.linkService;
            if (linkService instanceof PDFJS.PDFLinkService) {
                linkService.setDocument(doc, pdfUrl);
                linkService.setViewer(this.pdfViewer);
            }
        }).catch((err) => {
            /* eslint-disable no-console */
            console.error(err);
            /* eslint-enable no-console */

            // Display a generic error message but log the real one
            const error = err;
            if (err instanceof Error) {
                error.displayMessage = __('error_document');
            }
            this.triggerError(err);
        });
    }

    /**
     * Re-sizing logic.
     *
     * @protected
     * @override
     * @return {void}
     */
    resize() {
        if (!this.pdfViewer || !this.pdfViewer.pageViewsReady) {
            return;
        }

        // Save page and return after resize
        const currentPageNumber = this.pdfViewer.currentPageNumber;

        this.pdfViewer.currentScaleValue = this.pdfViewer.currentScaleValue || 'auto';
        this.pdfViewer.update();

        this.setPage(currentPageNumber);

        // Update annotations scale
        if (this.annotator) {
            this.annotator.setScale(this.pdfViewer.currentScale); // Set scale to current numerical scale
        }

        super.resize();
    }

    //--------------------------------------------------------------------------
    // Private
    //--------------------------------------------------------------------------

    /**
     * Sets options for PDF.js.
     *
     * @return {void}
     * @private
     */
    setupPdfjs() {
        // Set PDFJS worker & character maps
        const { file, location } = this.options;
        const { size, extension, watermark_info: watermarkInfo } = file;
        const assetUrlCreator = createAssetUrlCreator(location);
        PDFJS.workerSrc = assetUrlCreator(`third-party/doc/${DOC_STATIC_ASSETS_VERSION}/pdf.worker.min.js`);
        PDFJS.cMapUrl = `${location.staticBaseURI}third-party/doc/${DOC_STATIC_ASSETS_VERSION}/cmaps/`;
        PDFJS.cMapPacked = true;

        // Open links in new tab
        PDFJS.externalLinkTarget = PDFJS.LinkTarget.BLANK;

        // Disable font faces on IOS 10.3.X
        // @NOTE(JustinHoldstock) 2017-04-11: Check to remove this after next IOS release after 10.3.1
        PDFJS.disableFontFace = PDFJS.disableFontFace || Browser.isIOSWithFontIssue();

        // Disable range requests for files smaller than MINIMUM_RANGE_REQUEST_FILE_SIZE (5MB) for
        // previews outside of the US since the additional latency overhead per range request can be
        // more than the additional time for a continuous request. We don't do this for Excel files
        // since their representations can be many times larger than the original file. Remove
        // the Excel check once WinExcel starts generating appropriately-sized representations. This
        // also overrides any range request disabling that may be set by pdf.js's compatibility checking
        // since the browsers we support should all be able to properly handle range requests.
        PDFJS.disableRange = location.locale !== 'en-US' &&
            size < MINIMUM_RANGE_REQUEST_FILE_SIZE_NON_US &&
            !DISABLE_RANGE_REQUEST_EXENSIONS.includes(extension);

        // Disable range requests for watermarked files since they are streamed
        PDFJS.disableRange = PDFJS.disableRange || (watermarkInfo && watermarkInfo.is_watermarked);

        // Disable text layer if user doesn't have download permissions
        PDFJS.disableTextLayer = !checkPermission(file, PERMISSION_DOWNLOAD) ||
            !!this.getViewerOption('disableTextLayer');

        // Decrease mobile canvas size to ~3MP (1920x1536)
        PDFJS.maxCanvasPixels = this.isMobile ? MOBILE_MAX_CANVAS_SIZE : PDFJS.maxCanvasPixels;
    }

    /**
     * Sets up print notification & prepare PDF for printing.
     *
<<<<<<< HEAD
     * @private
     * @return {void}
     */
    initPrint() {
        this.printPopup = new Popup(this.containerEl);

        const printCheckmark = document.createElement('div');
        printCheckmark.className = `bp-print-check ${CLASS_HIDDEN}`;
        printCheckmark.innerHTML = ICON_PRINT_CHECKMARK.trim();

        const loadingIndicator = document.createElement('div');
        loadingIndicator.classList.add('bp-crawler');
        loadingIndicator.innerHTML = `
            <div></div>
            <div></div>
            <div></div>`.trim();

        this.printPopup.addContent(loadingIndicator, true);
        this.printPopup.addContent(printCheckmark, true);

        // Save a reference so they can be hidden or shown later.
        this.printPopup.loadingIndicator = loadingIndicator;
        this.printPopup.printCheckmark = printCheckmark;
    }

    /**
     * Initializes annotations.
     *
     * @private
     * @return {void}
=======
     * @protected
     * @return {void}
>>>>>>> 2581b882
     */
    initAnnotations() {
        this.setupPageIds();
        super.initAnnotations();

        // Disable controls during point annotation mode
        /* istanbul ignore next */
        this.annotator.addListener('pointmodeenter', () => {
            if (this.controls) {
                this.controls.disable();
            }
        });

        /* istanbul ignore next */
        this.annotator.addListener('pointmodeexit', () => {
            if (this.controls) {
                this.controls.enable();
            }
        });
    }

    /**
     * Add page IDs to each page since annotations explicitly needs IDs per page (rangy).
     *
     * @private
     * @return {void}
     */
    setupPageIds() {
        const pageEls = this.containerEl.querySelectorAll('.page');
        [].forEach.call(pageEls, (pageEl) => {
            /* eslint-disable no-param-reassign */
            const pageNumber = pageEl.dataset.pageNumber;
            if (pageNumber) {
                pageEl.id = `bp-page-${pageNumber}`;
            }
            /* eslint-enable no-param-reassign */
        });
    }

    /**
     * Initializes page number selector.
     *
     * @private
     * @return {void}
     */
    initPageNumEl() {
        const pageNumEl = this.controls.controlsEl.querySelector('.bp-doc-page-num');

        // Update total page number
        const totalPageEl = pageNumEl.querySelector('.bp-doc-total-pages');
        totalPageEl.textContent = this.pdfViewer.pagesCount;

        // Keep reference to page number input and current page elements
        this.pageNumInputEl = pageNumEl.querySelector('.bp-doc-page-num-input');
        this.currentPageEl = pageNumEl.querySelector('.bp-doc-current-page');
    }

    /**
     * Fetches PDF and converts to blob for printing.
     *
     * @private
     * @param {string} pdfUrl - URL to PDF
     * @return {Promise} Promise setting print blob
     */
    fetchPrintBlob(pdfUrl) {
        return get(pdfUrl, 'blob').then((blob) => {
            this.printBlob = blob;
        });
    }

    /**
     * Handles logic for printing the PDF representation in browser.
     *
     * @private
     * @return {void}
     */
    browserPrint() {
        // For IE & Edge, use the open or save dialog since we can't open
        // in a new tab due to security restrictions, see:
        // http://stackoverflow.com/questions/24007073/open-links-made-by-createobjecturl-in-ie11
        if (typeof window.navigator.msSaveOrOpenBlob === 'function') {
            const printResult = window.navigator.msSaveOrOpenBlob(this.printBlob, 'print.pdf');

            // If open/save notification is not shown, broadcast error
            if (!printResult) {
                this.emit('printerror');
            } else {
                this.emit('printsuccess');
            }

        // For other browsers, open and print in a new tab
        } else {
            const printURL = URL.createObjectURL(this.printBlob);
            const printResult = window.open(printURL);

            // Open print popup if possible
            if (printResult && typeof printResult.print === 'function') {
                const browser = Browser.getName();

                // Chrome supports printing on load
                if (browser === 'Chrome') {
                    printResult.addEventListener('load', () => {
                        printResult.print();
                    });

                // Safari print on load produces blank page, so we use a timeout
                } else if (browser === 'Safari') {
                    setTimeout(() => {
                        printResult.print();
                    }, SAFARI_PRINT_TIMEOUT_MS);
                }

                // Firefox has a blocking bug: https://bugzilla.mozilla.org/show_bug.cgi?id=911444
            }

            // If new window/tab was blocked, broadcast error
            if (!printResult || printResult.closed || typeof printResult.closed === 'undefined') {
                this.emit('printerror');
            } else {
                this.emit('printsuccess');
            }

            URL.revokeObjectURL(printURL);
        }
    }

    /**
     * Creates UI for preview controls.
     *
     * @private
     * @return {void}
     */
    loadUI() {
        this.controls = new Controls(this.containerEl);
        this.bindControlListeners();
        this.initPageNumEl();
    }

    /**
     * Replaces the page number display with an input box that allows the user to type in a page number
     *
     * @private
     * @return {void}
     */
    showPageNumInput() {
        // show the input box with the current page number selected within it
        this.controls.controlsEl.classList.add(SHOW_PAGE_NUM_INPUT_CLASS);

        this.pageNumInputEl.value = this.currentPageEl.textContent;
        this.pageNumInputEl.focus();
        this.pageNumInputEl.select();

        // finish input when input is blurred or enter key is pressed
        this.pageNumInputEl.addEventListener('blur', this.pageNumInputBlurHandler);
        this.pageNumInputEl.addEventListener('keydown', this.pageNumInputKeydownHandler);
    }

    /**
     * Hide the page number input
     *
     * @private
     * @return {void}
     */
    hidePageNumInput() {
        this.controls.controlsEl.classList.remove(SHOW_PAGE_NUM_INPUT_CLASS);
        this.pageNumInputEl.removeEventListener('blur', this.pageNumInputBlurHandler);
        this.pageNumInputEl.removeEventListener('keydown', this.pageNumInputKeydownHandler);
    }

    /**
     * Update page number in page control widget.
     *
     * @private
     * @param {number} pageNum - Number of page to update to
     * @return {void}
     */
    updateCurrentPage(pageNum) {
        let truePageNum = pageNum;
        const pagesCount = this.pdfViewer.pagesCount;

        // refine the page number to fall within bounds
        if (pageNum > pagesCount) {
            truePageNum = pagesCount;
        } else if (pageNum < 1) {
            truePageNum = 1;
        }

        if (this.pageNumInputEl) {
            this.pageNumInputEl.value = truePageNum;
        }

        if (this.currentPageEl) {
            this.currentPageEl.textContent = truePageNum;
        }

        this.checkPaginationButtons();
    }

    //--------------------------------------------------------------------------
    // Event Listeners
    //--------------------------------------------------------------------------

    /**
     * Binds DOM listeners for document viewer.
     *
     * @protected
     * @return {void}
     */
    bindDOMListeners() {
        // When page structure is initialized, set default zoom, load controls,
        // and broadcast that preview has loaded
        this.docEl.addEventListener('pagesinit', this.pagesinitHandler);

        // When a page is rendered, rerender annotations if needed
        this.docEl.addEventListener('pagerendered', this.pagerenderedHandler);

        // Update page number when page changes
        this.docEl.addEventListener('pagechange', this.pagechangeHandler);

        // Detects scroll so an event can be fired
        this.docEl.addEventListener('scroll', this.scrollHandler);

        // Fullscreen
        fullscreen.addListener('enter', this.enterfullscreenHandler);
        fullscreen.addListener('exit', this.exitfullscreenHandler);

        if (this.isMobile) {
            if (Browser.isIOS()) {
                this.docEl.addEventListener('gesturestart', this.mobileZoomStartHandler);
                this.docEl.addEventListener('gestureend', this.mobileZoomEndHandler);
            } else {
                this.docEl.addEventListener('touchstart', this.mobileZoomStartHandler);
                this.docEl.addEventListener('touchmove', this.mobileZoomChangeHandler);
                this.docEl.addEventListener('touchend', this.mobileZoomEndHandler);
            }
        }
    }

    /**
     * Unbinds DOM listeners for document viewer.
     *
     * @protected
     * @return {void}
     */
    unbindDOMListeners() {
        if (this.docEl) {
            this.docEl.removeEventListener('pagesinit', this.pagesinitHandler);
            this.docEl.removeEventListener('pagerendered', this.pagerenderedHandler);
            this.docEl.removeEventListener('pagechange', this.pagechangeHandler);
            this.docEl.removeEventListener('scroll', this.scrollHandler);

            if (this.isMobile) {
                if (Browser.isIOS()) {
                    this.docEl.removeEventListener('gesturestart', this.mobileZoomStartHandler);
                    this.docEl.removeEventListener('gestureend', this.mobileZoomEndHandler);
                } else {
                    this.docEl.removeEventListener('touchstart', this.mobileZoomStartHandler);
                    this.docEl.removeEventListener('touchmove', this.mobileZoomChangeHandler);
                    this.docEl.removeEventListener('touchend', this.mobileZoomEndHandler);
                }
            }
        }

        fullscreen.removeListener('enter', this.enterfullscreenHandler);
        fullscreen.removeListener('exit', this.exitfullscreenHandler);
    }

    /**
     * Binds listeners for document controls. Overridden.
     *
     * @protected
     * @return {void}
     */
    bindControlListeners() {}

    /**
     * Blur handler for page number input.
     *
     * @param  {Event} event Blur event
     * @return {void}
     * @private
     */
    pageNumInputBlurHandler(event) {
        const target = event.target;
        const pageNum = parseInt(target.value, 10);

        if (!isNaN(pageNum)) {
            this.setPage(pageNum);
        }

        this.hidePageNumInput();
    }

    /**
     * Keydown handler for page number input.
     *
     * @private
     * @param {Event} event - Keydown event
     * @return {void}
     */
    pageNumInputKeydownHandler(event) {
        const key = decodeKeydown(event);

        switch (key) {
            case 'Enter':
                // We normally trigger the blur handler by blurring the input
                // field, but this doesn't work for IE in fullscreen. For IE,
                // we blur the page behind the controls - this unfortunately
                // is an IE-only solution that doesn't work with other browsers
                if (Browser.getName() === 'Explorer') {
                    this.docEl.focus();
                } else {
                    event.target.blur();
                }

                event.stopPropagation();
                event.preventDefault();
                break;

            case 'Esc':
                this.hidePageNumInput();
                this.docEl.focus();

                event.stopPropagation();
                event.preventDefault();
                break;

            default:
                break;
        }
    }

    /**
     * Handler for 'pagesinit' event.
     *
     * @private
     * @return {void}
     */
    pagesinitHandler() {
        this.pdfViewer.currentScaleValue = 'auto';

        this.loadUI();
        this.checkPaginationButtons();

        // Set current page to previously opened page or first page
        this.setPage(this.getCachedPage());

        // Make document scrollable after pages are set up so scrollbars don't mess with autoscaling
        this.docEl.classList.add(CLASS_IS_SCROLLABLE);

        // Broadcast that preview has 'loaded' when page structure is available
        if (!this.loaded) {
            this.loaded = true;
            this.emit('load', {
                numPages: this.pdfViewer.pagesCount,
                endProgress: false // Indicate that viewer will end progress later
            });
        }
    }

    /**
     * Handler for 'pagerendered' event.
     *
     * @private
     * @return {void}
     */
    pagerenderedHandler(event) {
        const pageNumber = event.detail ? event.detail.pageNumber : undefined;

        if (pageNumber) {
            // Page rendered event
            this.emit('pagerender', pageNumber);

            // Fire postload event to hide progress bar and cleanup preload after a page is rendered
            if (!this.somePageRendered) {
                this.hidePreload();
                this.emit('progressend');
                this.somePageRendered = true;
            }
        }
    }

    /**
<<<<<<< HEAD
     * Handler for 'textlayerrendered' event.
     *
     * @private
     * @return {void}
     */
    textlayerrenderedHandler() {
        if (!this.annotator || this.annotationsLoaded) {
            return;
        }

        // Show existing annotations after text layer is rendered
        this.annotator.showAnnotations();
        this.annotationsLoaded = true;
    }

    /**
=======
>>>>>>> 2581b882
     * Handler for 'pagechange' event.
     *
     * @private
     * @param {Event} event - Pagechange event
     * @return {void}
     */
    pagechangeHandler(event) {
        const pageNum = event.pageNumber;
        this.updateCurrentPage(pageNum);

        // We only set cache the current page if 'pagechange' was fired after
        // preview is loaded - this filters out pagechange events fired by
        // the viewer's initialization
        if (this.loaded) {
            this.cachePage(pageNum);
        }

        this.emit('pagefocus', pageNum);
    }

    /**
     * Fullscreen entered handler. Add presentation mode class, set
     * presentation mode state, and set zoom to fullscreen zoom.
     *
     * @private
     * @return {void}
     */
    enterfullscreenHandler() {
        this.pdfViewer.currentScaleValue = 'page-fit';

        // Force resize for annotations
        this.resize();
    }

    /**
     * Fullscreen exited handler. Remove presentation mode class, set
     * presentation mode state, and reset zoom.
     *
     * @return {void}
     * @private
     */
    exitfullscreenHandler() {
        this.pdfViewer.currentScaleValue = 'auto';

        // Force resize for annotations
        this.resize();
    }

    /**
     * Scroll handler. Fires an event on start and stop
     *
     * @private
     * @return {void}
     */
    scrollHandler = throttle(() => {
        // Reset the scroll timer if we are continuing a scroll
        if (this.scrollTimer) {
            clearTimeout(this.scrollTimer);
        }

        // only fire the scroll start event if this is a new scroll
        if (!this.scrollStarted) {
            this.emit('scrollstart', {
                scrollTop: this.docEl.scrollTop,
                scrollLeft: this.docEl.scrollLeft
            });
            this.scrollStarted = true;
        }

        this.scrollTimer = setTimeout(() => {
            this.emit('scrollend', {
                scrollTop: this.docEl.scrollTop,
                scrollLeft: this.docEl.scrollLeft
            });
            this.scrollStarted = false;
        }, SCROLL_END_TIMEOUT);
    }, SCROLL_EVENT_THROTTLE_INTERVAL);
}

export default DocBaseViewer;<|MERGE_RESOLUTION|>--- conflicted
+++ resolved
@@ -651,7 +651,6 @@
     /**
      * Sets up print notification & prepare PDF for printing.
      *
-<<<<<<< HEAD
      * @private
      * @return {void}
      */
@@ -680,12 +679,8 @@
     /**
      * Initializes annotations.
      *
-     * @private
-     * @return {void}
-=======
      * @protected
      * @return {void}
->>>>>>> 2581b882
      */
     initAnnotations() {
         this.setupPageIds();
@@ -1069,25 +1064,6 @@
     }
 
     /**
-<<<<<<< HEAD
-     * Handler for 'textlayerrendered' event.
-     *
-     * @private
-     * @return {void}
-     */
-    textlayerrenderedHandler() {
-        if (!this.annotator || this.annotationsLoaded) {
-            return;
-        }
-
-        // Show existing annotations after text layer is rendered
-        this.annotator.showAnnotations();
-        this.annotationsLoaded = true;
-    }
-
-    /**
-=======
->>>>>>> 2581b882
      * Handler for 'pagechange' event.
      *
      * @private
