/* eslint-disable no-unused-expressions */
import fetchMock from 'fetch-mock';
import Preview from '../Preview';
import ProgressBar from '../ProgressBar';
import loaders from '../loaders';
import Logger from '../Logger';
import Browser from '../Browser';
import PreviewError from '../PreviewError';
import * as file from '../file';
import * as util from '../util';
import * as dr from '../downloadReachability';
import { API_HOST, CLASS_NAVIGATION_VISIBILITY } from '../constants';
import { VIEWER_EVENT, ERROR_CODE, LOAD_METRIC, PREVIEW_METRIC } from '../events';
import Timer from '../Timer';

const tokens = require('../tokens');

const PREFETCH_COUNT = 4; // number of files to prefetch
const MOUSEMOVE_THROTTLE = 1500; // for showing or hiding the navigation icons
const KEYDOWN_EXCEPTIONS = ['INPUT', 'SELECT', 'TEXTAREA']; // Ignore keydown events on these elements

const sandbox = sinon.sandbox.create();

let stubs = {};
let preview;
let containerEl;

describe('lib/Preview', () => {
    before(() => {
        fixture.setBase('src/lib');
    });

    beforeEach(() => {
        fixture.load('__tests__/Preview-test.html');
        containerEl = document.querySelector('.container');
        preview = new Preview();
        preview.container = containerEl;
        stubs = {};
    });

    afterEach(() => {
        sandbox.verifyAndRestore();
        fixture.cleanup();
        fetchMock.restore();
        preview.destroy();
        preview = null;
        stubs = null;
    });

    describe('constructor()', () => {
        beforeEach(() => {
            stubs.preview = preview;
        });

        it('should set the preview to be closed', () => {
            expect(preview.open).to.be.false;
        });

        it('should initialize the various preview objects', () => {
            expect(preview.count.success).to.equal(0);
            expect(preview.count.error).to.equal(0);
            expect(preview.count.navigation).to.equal(0);
            expect(preview.file).to.deep.equal({});
            expect(preview.options).to.deep.equal({});
            expect(preview.disabledViewers).to.deep.equal({ Office: 1 });
            expect(preview.token).to.equal('');
            expect(preview.loaders).to.equal(loaders);
            expect(preview.location.hostname).to.equal('localhost');
        });
    });

    describe('destroy()', () => {
        beforeEach(() => {
            stubs.repStatus = {
                destroy: sandbox.stub()
            };

            stubs.viewer = {
                destroy: sandbox.stub()
            };
        });

        it('should destroy the viewer if it exists', () => {
            preview.viewer = {
                destroy: undefined
            };

            preview.destroy();
            expect(stubs.viewer.destroy).to.not.be.called;

            preview.viewer = stubs.viewer;

            preview.destroy();
            expect(stubs.viewer.destroy).to.be.called;
        });

        it('should clear the viewer', () => {
            preview.destroy();
            expect(preview.viewer).to.equal(undefined);
        });

        it('should invoke emitLoadMetrics()', () => {
            stubs.emitLoadMetrics = sandbox.stub(preview, 'emitLoadMetrics');
            preview.destroy();
            expect(stubs.emitLoadMetrics).to.be.called;
        });
    });

    describe('show()', () => {
        beforeEach(() => {
            stubs.load = sandbox.stub(preview, 'load');
            stubs.updateCollection = sandbox.stub(preview, 'updateCollection');
        });

        it('should set the preview options with string token', () => {
            preview.show('123', 'token', { viewer: 'viewer' });
            expect(preview.previewOptions).to.deep.equal({
                token: 'token',
                viewer: 'viewer'
            });
        });

        it('should set the preview options with function token', () => {
            const foo = () => {};
            preview.show('123', foo, { viewer: 'viewer' });
            expect(preview.previewOptions).to.deep.equal({
                token: foo,
                viewer: 'viewer'
            });
        });

        it('should set the preview options with null token', () => {
            preview.show('123', null);
            expect(preview.previewOptions).to.deep.equal({
                token: null
            });
        });

        it('should set the preview options with no token', () => {
            preview.show('123');
            expect(preview.previewOptions).to.deep.equal({
                token: undefined
            });
        });

        it('should call update collection with optional collection', () => {
            preview.show('123', 'token', { collection: 'collection' });
            expect(stubs.updateCollection).to.be.calledWith('collection');
        });

        it('should load file associated with the passed in file ID', () => {
            preview.show('123', 'token');
            expect(stubs.load).to.be.calledWith('123');
        });

        it('should call update collection with passed in collection', () => {
            preview.show('123', 'token', { collection: 'collection' });
            expect(stubs.updateCollection).to.be.calledWith('collection');
        });

        it('should load file matching the passed in file object', () => {
            const file = {
                id: '123',
                permissions: {},
                shared_link: null,
                sha1: 'sha1',
                file_version: {},
                name: 'blah',
                size: 123,
                extension: 'pdf',
                representations: {},
                watermark_info: {},
                authenticated_download_url: 'url',
                is_download_available: true
            };

            preview.show(file, 'foken');
            expect(stubs.load).to.be.calledWith(file);
        });

        it('should throw an error if auth token is a random object', () => {
            const spy = sandbox.spy(preview, 'show');

            try {
                preview.show('123', {});
            } catch (e) {
                expect(spy.threw());
                expect(e.message).to.equal('Bad access token!');
            }
        });
    });

    describe('hide()', () => {
        beforeEach(() => {
            stubs.destroy = sandbox.stub(preview, 'destroy');
            stubs.cleanup = sandbox.stub(preview.ui, 'cleanup');
        });

        it('should indicate that the preview is closed', () => {
            preview.open = true;

            preview.hide();
            expect(preview.open).to.equal(false);
        });

        it('should destroy the viewer', () => {
            preview.hide();
            expect(stubs.destroy).to.be.called;
        });

        it('should cleanup the ui', () => {
            preview.hide();
            expect(stubs.cleanup).to.be.called;
        });

        it('should clear the file', () => {
            preview.file = 'file';

            preview.hide();
            expect(preview.file).to.equal(undefined);
        });
    });

    describe('reload()', () => {
        beforeEach(() => {
            sandbox.stub(preview, 'destroy');
            sandbox.stub(preview, 'setupUI');
            sandbox.stub(preview, 'loadViewer');
            sandbox.stub(preview, 'load');

            preview.file = {
                id: '123',
                permissions: [],
                shared_link: '',
                sha1: '',
                file_version: {},
                name: 'blah',
                size: 123,
                extension: 'docx',
                representations: {},
                watermark_info: {},
                authenticated_download_url: 'url',
                is_download_available: true
            };
        });

        it('should default to skipServerUpdate Preview option if no params are passed in', () => {
            preview.options.skipServerUpdate = true;
            preview.reload();
            expect(preview.load).to.not.be.called;
        });

        it('should not do anything if skipServerUpdate is true and file is not valid', () => {
            preview.file = {};

            preview.reload(true);

            expect(preview.destroy).to.not.be.called;
            expect(preview.setupUI).to.not.be.called;
            expect(preview.loadViewer).to.not.be.called;
        });

        it('should reload preview without fetching file info if skipServerUpdate is true', () => {
            preview.reload(true);

            expect(preview.destroy).to.be.called;
            expect(preview.setupUI).to.be.called;
            expect(preview.loadViewer).to.be.called;
            expect(preview.load).to.not.be.called;
        });

        it('should not do anything if skipServerUpdate is false and file ID does not exist', () => {
            preview.file = {};

            preview.reload(false);

            expect(preview.load).to.not.be.called;
        });

        it('should fetch file info and reload preview if skipServerUpdate is false', () => {
            preview.reload(false);
            expect(preview.load).to.be.called;
        });
    });

    describe('updateCollection()', () => {
        beforeEach(() => {
            stubs.showNavigation = sandbox.stub(preview.ui, 'showNavigation');
            stubs.updateFileCache = sandbox.stub(preview, 'updateFileCache');
        });

        it('should set the preview collection to an array of file ids', () => {
            const array = ['1', '2', '3', '4'];

            preview.updateCollection(array);
            expect(stubs.updateFileCache).to.be.calledWith([]);
            expect(preview.collection).to.deep.equal(array);
        });

        it('should set the preview collection to an array of file ids when files passed in', () => {
<<<<<<< HEAD
            let files = ['1', { id: '2' }, 3, { id: '4' }, { id: 5 }];
=======
            const files = ['1', { id: '2' }, '3', { id: '4' }, { id: '5' }];
>>>>>>> 4d436247

            preview.updateCollection(files);
            expect(stubs.updateFileCache).to.be.calledWith([{ id: '2' }, { id: '4' }, { id: '5' }]);
            expect(preview.collection).to.deep.equal(['1', '2', '3', '4', '5']);
        });

        it('should throw when bad array of files passed in', () => {
            const files = ['1', {}, '3'];

            expect(preview.updateCollection.bind(preview, files)).to.throw(Error, /Bad collection/);
            expect(stubs.updateFileCache).to.not.be.called;
        });

        it('should throw when bad array of file ids passed in', () => {
            const files = ['', '3'];

            expect(preview.updateCollection.bind(preview, files)).to.throw(Error, /Bad collection/);
            expect(stubs.updateFileCache).to.not.be.called;
        });

        it('should reset the preview collection to an empty array', () => {
            const array = '1,2,3,4';

            preview.updateCollection(array);
            expect(stubs.updateFileCache).to.be.calledWith([]);
            expect(preview.collection).to.deep.equal([]);
        });

        it('should show navigation if the file exists', () => {
            preview.file = undefined;

            preview.updateCollection();
            expect(stubs.showNavigation).to.not.be.called;

            preview.file = {
                id: 0
            };

            preview.updateCollection();
            expect(stubs.showNavigation).to.be.calledWith(0, []);
        });
    });

    describe('updateFileCache()', () => {
        beforeEach(() => {
            stubs.checkFileValid = sandbox.stub(file, 'checkFileValid');
            stubs.cacheFile = sandbox.stub(file, 'cacheFile');
            stubs.error = sandbox.stub(console, 'error');
            stubs.emitPreviewError = sandbox.stub(preview, 'emitPreviewError');
        });

        it('should format the metadata into an array', () => {
            const files = {
                id: 0,
                watermark_info: {
                    is_watermarked: false
                }
            };

            stubs.checkFileValid.onCall(0).returns(true);

            preview.updateFileCache(files);
            expect(stubs.cacheFile).to.be.calledWith(preview.cache, files);
        });

        it('should add the file to the cache if it is valid', () => {
            const files = [
                {
                    id: 0,
                    watermark_info: {
                        is_watermarked: false
                    }
                },
                {
                    id: 1,
                    watermark_info: {
                        is_watermarked: false
                    }
                }
            ];

            stubs.checkFileValid
                .onCall(0)
                .returns(true)
                .onCall(1)
                .returns(false);

            preview.updateFileCache(files);
            expect(stubs.cacheFile).calledOnce;
            expect(stubs.error).calledOnce;
            expect(stubs.emitPreviewError).calledOnce;
        });

        it('should not cache a file if it is watermarked', () => {
            const files = {
                id: 0,
                watermark_info: {
                    is_watermarked: true
                }
            };

            stubs.checkFileValid.returns(true);

            preview.updateFileCache(files);
            expect(stubs.cacheFile).to.not.be.called;
            expect(stubs.error).to.not.be.called;
        });
    });

    describe('getCurrentViewer()', () => {
        it('should return the viewer', () => {
            const viewer = preview.getCurrentViewer();
            expect(viewer).to.equal(preview.viewer);
        });
    });

    describe('getCurrentFile()', () => {
        it('should return the current file', () => {
            const currentFile = preview.getCurrentFile();
            expect(currentFile).to.equal(preview.file);
        });
    });

    describe('getCurrentCollection()', () => {
        it('should return the current collection', () => {
            const collection = preview.getCurrentCollection();
            expect(collection).to.equal(preview.collection);
        });
    });

    describe('getViewers()', () => {
        it('should add the viewers from the given loaders', () => {
            const textLoader = preview.loaders[0];
            const viewers = textLoader.getViewers();
            preview.loaders = [textLoader];

            const getViewers = preview.getViewers();
            expect(getViewers).to.deep.equal(viewers);
        });
    });

    describe('prefetch()', () => {
        let fileId;
        let token;
        let sharedLink;
        let sharedLinkPassword;
        let loader;
        let viewer;
        let someFile;

        beforeEach(() => {
            fileId = '0';
            token = 'someToken';
            sharedLink = 'someSharedLink';
            sharedLinkPassword = 'someSharedLinkPassword';
            someFile = {};
            loader = {
                determineViewer: () => {},
                determineRepresentation: () => {}
            };
            viewer = {
                CONSTRUCTOR: () => {}
            };

            sandbox
                .stub(file, 'getCachedFile')
                .withArgs(preview.cache, sinon.match.any)
                .returns(someFile);
            sandbox
                .stub(preview, 'getLoader')
                .withArgs(someFile)
                .returns(loader);
        });

        it('should short circuit if no appropriate viewer is found', () => {
            sandbox.stub(loader, 'determineViewer').returns(null);
            sandbox
                .mock(loader)
                .expects('determineRepresentation')
                .never();
            sandbox
                .mock(viewer)
                .expects('CONSTRUCTOR')
                .never();
            preview.prefetch({ fileId, token, sharedLink, sharedLinkPassword });
        });

        it('should get the appropriate viewer', () => {
            sandbox
                .mock(loader)
                .expects('determineViewer')
                .withArgs(someFile)
                .returns(viewer);
            preview.prefetch({ fileId, token, sharedLink, sharedLinkPassword });
        });

        it('should determine representation', () => {
            sandbox.stub(loader, 'determineViewer').returns(viewer);
            sandbox
                .mock(loader)
                .expects('determineRepresentation')
                .withArgs(someFile, viewer);
            preview.prefetch({ fileId, token, sharedLink, sharedLinkPassword });
        });

        it('should set sharedLink and sharedLinkPassword when preload is true', () => {
            sandbox.stub(loader, 'determineViewer').returns(viewer);
            sandbox.stub(preview, 'createViewerOptions');

            preview.prefetch({ fileId, token, sharedLink, sharedLinkPassword, preload: true });

            expect(preview.createViewerOptions).to.be.calledWith({
                viewer,
                file: someFile,
                token,
                representation: sinon.match.any,
                sharedLink,
                sharedLinkPassword
            });
        });

        it('should prefetch assets, preload, and content if viewer defines a prefetch function and preload is false, but viewer preload option is true', () => {
            viewer = {
                CONSTRUCTOR: () => {
                    return {
                        prefetch: sandbox.mock().withArgs({
                            assets: true,
                            preload: true,
                            content: true
                        }),
                        getViewerOption: sandbox
                            .stub()
                            .withArgs('preload')
                            .returns(true)
                    };
                }
            };
            sandbox.stub(loader, 'determineViewer').returns(viewer);

            preview.prefetch({ fileId, token, sharedLink, sharedLinkPassword, preload: false });
        });

        it('should prefetch assets and content but not preload if viewer defines a prefetch function and preload is false, and viewer preload option is false', () => {
            viewer = {
                CONSTRUCTOR: () => {
                    return {
                        prefetch: sandbox.mock().withArgs({
                            assets: true,
                            preload: false,
                            content: true
                        }),
                        getViewerOption: sandbox
                            .stub()
                            .withArgs('preload')
                            .returns(false)
                    };
                }
            };
            sandbox.stub(loader, 'determineViewer').returns(viewer);

            preview.prefetch({ fileId, token, sharedLink, sharedLinkPassword, preload: false });
        });

        it('should prefetch assets and preload, but not content if viewer defines a prefetch function and preload is true', () => {
            viewer = {
                CONSTRUCTOR: () => {
                    return {
                        prefetch: sandbox.mock().withArgs({
                            assets: true,
                            preload: true,
                            content: false
                        })
                    };
                }
            };
            sandbox.stub(loader, 'determineViewer').returns(viewer);

            preview.prefetch({ fileId, token, sharedLink, sharedLinkPassword, preload: true });
        });
    });

    describe('prefetchViewers()', () => {
        describe('prefetch stubbed', () => {
            let prefetchStub;

            beforeEach(() => {
                prefetchStub = sandbox.stub();
                const stubViewer = () => {
                    return { prefetch: prefetchStub };
                };

                const mockViewers = [
                    {
                        NAME: 'viewer1',
                        CONSTRUCTOR: stubViewer
                    },
                    {
                        NAME: 'viewer2',
                        CONSTRUCTOR: stubViewer
                    },
                    {
                        NAME: 'viewer3',
                        CONSTRUCTOR: stubViewer
                    }
                ];

                stubs.getViewers = sandbox.stub(preview, 'getViewers').returns(mockViewers);
            });

            it('should prefetch no viewers if no viewer names are specified', () => {
                preview.prefetchViewers();
                expect(prefetchStub).to.not.be.called;
            });

            it('should prefetch only passed in viewers', () => {
                const viewerToPrefetch = preview.getViewers()[0];
                const viewerName = viewerToPrefetch.NAME;

                preview.prefetchViewers([viewerName]);
                expect(prefetchStub).to.be.calledOnce;
                expect(prefetchStub).to.be.calledWith({
                    assets: true,
                    preload: false,
                    content: false
                });
            });
        });

        it('should not throw when prefetching the viewers', () => {
            // Get the list of all possible viewers and extract the names
            const PREVIEW_SDK_VIEWERS_TO_PREFETCH = preview.getViewers().map((viewer) => viewer.NAME);

            expect(() => preview.prefetchViewers(PREVIEW_SDK_VIEWERS_TO_PREFETCH)).to.not.throw();
        });
    });

    describe('disableViewers()', () => {
        beforeEach(() => {
            preview.disabledViewers = {};
        });

        it('should disable each viewer passed in', () => {
            const viewersToDisable = { text: 'viewer', csv: 'viewer', excel: 'viewer' };

            preview.disableViewers(Object.keys(viewersToDisable));
            Object.keys(viewersToDisable).forEach((viewer) => {
                expect(preview.disabledViewers[viewer]).to.equal(1);
            });
        });

        it('should disable only one viewer if only one is passed in', () => {
            const viewerToDisable = 'text';

            preview.disableViewers(viewerToDisable);
            expect(preview.disabledViewers.text).to.equal(1);
        });
    });

    describe('enableViewers()', () => {
        it('should enable an array of passed in viewers', () => {
            const viewersToEnable = { text: 'viewer', csv: 'viewer', excel: 'viewer' };

            preview.disableViewers(Object.keys(viewersToEnable));
            preview.enableViewers(Object.keys(viewersToEnable));
            expect(preview.disabledViewers).to.deep.equal({ Office: 1 });
        });

        it('should enable a single viewer that is passed in', () => {
            const viewersToEnable = { text: 'viewer', csv: 'viewer', excel: 'viewer' };

            preview.disableViewers(Object.keys(viewersToEnable));
            preview.enableViewers('text');
            expect(preview.disabledViewers.text).to.equal(undefined);
            expect(preview.disabledViewers.csv).to.equal(1);
        });
    });

    describe('disableHotkeys()', () => {
        it('should turn off hot keys in the options', () => {
            preview.disableHotkeys();
            expect(preview.options.useHotkeys).to.be.false;
        });
    });

    describe('enableHotkeys()', () => {
        it('should turn on hot keys in the options', () => {
            preview.enableHotkeys();
            expect(preview.options.useHotkeys).to.be.true;
        });
    });

    describe('resize()', () => {
        it('should resize if the viewer exists', () => {
            preview.viewer = {
                resize: sandbox.stub()
            };

            preview.resize();
            expect(preview.viewer.resize).to.be.called;
        });
    });

    describe('print()', () => {
        beforeEach(() => {
            stubs.checkPermission = sandbox.stub(file, 'checkPermission').returns(false);
            stubs.checkFeature = sandbox.stub(file, 'checkFeature').returns(false);
            preview.viewer = {
                print: sandbox.stub()
            };
        });

        it('should print if the feature and permissions exist', () => {
            stubs.checkPermission.returns(true);
            stubs.checkFeature.returns(true);

            preview.print();
            expect(preview.viewer.print).to.be.called;
        });

        it('should not print if feature does not exists', () => {
            stubs.checkFeature.returns(true);

            preview.print();
            expect(preview.viewer.print).to.not.be.called;
        });

        it('should not print if permissions do not exist', () => {
            stubs.checkPermission.returns(true);

            preview.print();
            expect(preview.viewer.print).to.not.be.called;
        });

        it('should not print if permissions or feature do not exist', () => {
            preview.print();
            expect(preview.viewer.print).to.not.be.called;
        });
    });

    describe('download()', () => {
        beforeEach(() => {
            stubs.promise = Promise.resolve({
                data: {
                    download_url: 'dl.boxcloud.com'
                }
            });

            stubs.reachabilityPromise = Promise.resolve(true);

            stubs.checkPermission = sandbox.stub(file, 'checkPermission');
            stubs.get = sandbox.stub(util, 'get').returns(stubs.promise);
            stubs.get = sandbox.stub(dr, 'setDownloadReachability').returns(stubs.reachabilityPromise);
            stubs.openUrlInsideIframe = sandbox.stub(util, 'openUrlInsideIframe');
            stubs.getRequestHeaders = sandbox.stub(preview, 'getRequestHeaders');
            stubs.getDownloadURL = sandbox.stub(file, 'getDownloadURL');
            stubs.isDownloadHostBlocked = sandbox.stub(dr, 'isDownloadHostBlocked');
            stubs.isCustomDownloadHost = sandbox.stub(dr, 'isCustomDownloadHost');
            stubs.replaceDownloadHostWithDefault = sandbox.stub(dr, 'replaceDownloadHostWithDefault').returns('default');
        });

        it('should not do anything if there is no download permission', () => {
            stubs.checkPermission.returns(false);

            preview.download();
            expect(stubs.openUrlInsideIframe).to.not.be.called;
        });

        it('open the default download URL in an iframe if the custom host is blocked or if we were given the default', () => {
            stubs.checkPermission.returns(true);
            stubs.isDownloadHostBlocked.returns(true);
            stubs.isCustomDownloadHost.returns(true);

            preview.download();
            return stubs.promise.then((data) => {
                expect(stubs.openUrlInsideIframe).to.be.calledWith('default');
            });

            stubs.isDownloadHostBlocked.returns(false);
            stubs.isCustomDownloadHost.returns(false);

            preview.download();
            return stubs.promise.then((data) => {
                expect(stubs.openUrlInsideIframe).to.be.calledWith('default');
            });
        });


        it('should check download reachability and fallback if we do not know the status of our custom host', () => {
            stubs.checkPermission.returns(true);
            stubs.isCustomDownloadHost.returns(true);

            preview.download();
            return stubs.promise.then((data) => {
                expect(stubs.openUrlInsideIframe).to.be.calledWith(data.download_url);
                return stubs.reachabilityPromise.then(() => {
                    expect(stubs.openUrlInsideIframe).to.be.calledWith('default');
                });
            });
        });
    });

    describe('updateToken()', () => {
        beforeEach(() => {
            sandbox.stub(preview, 'reload');
        });

        it('should update token in options with the passed in string or function', () => {
            const newToken = 'daredevil';
            preview.updateToken(newToken, false);
            expect(preview.previewOptions.token).to.equal(newToken);
        });

        it('should reload preview by default', () => {
            preview.file = { id: '1' };
            sandbox.stub(preview, 'load');
            preview.updateToken('dr-strange');
            expect(preview.reload).to.be.called;
        });

        it('should not reload preview if reload is false', () => {
            preview.file = { id: '123' };
            sandbox.stub(preview, 'load');
            preview.updateToken('nick-fury', false);
            expect(preview.reload).to.not.be.called;
        });
    });

    describe('load()', () => {
        beforeEach(() => {
            stubs.tokens = {
                0: 'file0'
            };
            stubs.file = {
                id: '123',
                permissions: {},
                shared_link: null,
                sha1: 'sha1',
                file_version: {},
                name: 'blah',
                size: 123,
                extension: 'pdf',
                representations: {},
                watermark_info: {},
                authenticated_download_url: 'url',
                is_download_available: true
            };

            stubs.promise = Promise.resolve({
                token: 'token'
            });

            stubs.getTokens = sandbox.stub(tokens, 'default').returns(stubs.promise);
            stubs.handleTokenResponse = sandbox.stub(preview, 'handleTokenResponse');
            stubs.get = sandbox.stub(preview.cache, 'get');
            stubs.destroy = sandbox.stub(preview, 'destroy');

            stubs.getCachedFile = sandbox.stub(file, 'getCachedFile');

            preview.fileVersions = {};
        });

        it('should cleanup any existing viewer', () => {
            preview.load('0');
            expect(stubs.destroy).to.be.called;
        });

        it('should set the preview to open, and initialize the performance logger', () => {
            sandbox.stub(Browser, 'getBrowserInfo');
            preview.load('0');
            expect(preview.open).to.be.true;
            expect(preview.logger instanceof Logger);
            expect(Browser.getBrowserInfo).to.not.be.called; // cached from preview constructor
        });

        it('should fetch file from cache using file ID as key if file version ID is not in options', () => {
            const fileId = '123';
            preview.load(fileId);
            expect(file.getCachedFile).to.be.calledWith(preview.cache, { fileId });
        });

        it('should fetch file from cache and convert file id to string when file id passed as a number', () => {
            const fileId = 123;
            preview.load(fileId);
            expect(file.getCachedFile).to.be.calledWith(preview.cache, { fileId : fileId.toString() });
        });

        it('should fetch file from cache using file version ID as key if file version ID is in options', () => {
            const fileId = '123';
            const fileVersionId = '1234';

            sandbox
                .stub(preview, 'getFileOption')
                .withArgs(fileId, 'fileVersionId')
                .returns(fileVersionId);
            preview.load(fileId);

            expect(file.getCachedFile).to.be.calledWith(preview.cache, { fileVersionId });
        });

        it('should clear the retry timeout', () => {
            preview.load('0');
            expect(preview.retryTimeout).to.equal(undefined);
        });

        it('should set the retry count if we are retrying by file ID', () => {
            preview.retryCount = 0;
            preview.file.id = '0';

            preview.load('0');
            expect(preview.retryCount).to.equal(1);

            preview.file = undefined;

            preview.load('0');
            expect(preview.retryCount).to.equal(0);
        });

        it('should set the retry count if we are retrying by file version ID', () => {
            preview.retryCount = 0;

            // The current file we are attempting to preview has file version '1234'
            preview.file.file_version = {
                id: '1234'
            };

            // Calling load() with file version ID '1234'
            stubs.getFileVersionId = sandbox
                .stub(preview, 'getFileOption')
                .withArgs(sinon.match.any, 'fileVersionId')
                .returns('1234');
            preview.load('0');

            // Expect retry count to go up by 1
            expect(preview.retryCount).to.equal(1);

            // Calling load() with file version ID '12345'
            stubs.getFileVersionId.returns('12345');
            preview.load('0');

            // Expect retry count to reset to 0 since it doesn't match current file version ID '1234'
            expect(preview.retryCount).to.equal(0);
        });

        it('should throw an error if incompatible file object is passed in', () => {
            const spy = sandbox.spy(preview, 'load');
            const file = {
                not: 'the',
                right: 'fields'
            };

            expect(preview.load.bind(preview, file)).to.throw(
                PreviewError,
                'File is not a well-formed Box File object. See FILE_FIELDS in file.js for a list of required fields.'
            );
        });

        it('should get the tokens when file id is available', () => {
            preview.previewOptions.token = 'token';

            preview.load({ id: '123' });
            return stubs.promise.then(() => {
                expect(stubs.getTokens).to.be.calledWith('123', 'token');
                expect(stubs.handleTokenResponse).to.be.called;
            });
        });

        it('should get the tokens and either handle the response or error', () => {
            preview.previewOptions.token = 'token';

            preview.load('0');
            return stubs.promise.then(() => {
                expect(stubs.getTokens).to.be.calledWith('0', 'token');
                expect(stubs.handleTokenResponse).to.be.called;
            });
        });
    });

    describe('handleTokenResponse()', () => {
        beforeEach(() => {
            stubs.loadFromServer = sandbox.stub(preview, 'loadFromServer');
            stubs.parseOptions = sandbox.stub(preview, 'parseOptions');
            stubs.setupUI = sandbox.stub(preview, 'setupUI');
            stubs.checkPermission = sandbox.stub(file, 'checkPermission');
            stubs.checkFileValid = sandbox.stub(file, 'checkFileValid');
            stubs.loadFromCache = sandbox.stub(preview, 'loadFromCache');
            stubs.cacheFile = sandbox.stub(file, 'cacheFile');
        });

        it('should short circuit and load from server if it is a retry', () => {
            preview.retryCount = 1;

            preview.handleTokenResponse({});
            expect(stubs.loadFromServer).to.be.called;
            expect(stubs.parseOptions).to.not.be.called;
        });

        it('should parse the preview options', () => {
            preview.retryCount = 0;

            preview.handleTokenResponse({});
            expect(stubs.parseOptions).to.be.called;
        });

        it('should setup UI', () => {
            preview.handleTokenResponse({});
            expect(stubs.setupUI).to.be.called;
        });

        it('should load from cache if the file is valid', () => {
            stubs.checkFileValid.returns(true);

            preview.handleTokenResponse({});
            expect(stubs.loadFromCache).to.be.called;
            expect(stubs.loadFromServer).to.not.be.called;
        });

        it('should load from the server on a cache miss', () => {
            stubs.checkFileValid.returns(false);

            preview.handleTokenResponse({});
            expect(stubs.loadFromCache).to.not.be.called;
            expect(stubs.loadFromServer).to.be.called;
        });
    });

    describe('setupUI', () => {
        it('should setup the shell, update navigation, and show loading/start progress', () => {
            const previewUIMock = sandbox.mock(preview.ui);
            previewUIMock.expects('setup');
            previewUIMock.expects('showLoadingIndicator');
            previewUIMock.expects('startProgressBar');
            previewUIMock.expects('showNavigation');
            previewUIMock.expects('setupNotification');

            preview.setupUI();
        });
    });

    describe('parseOptions()', () => {
        beforeEach(() => {
            stubs.sharedLink = 'www.app.box.com/shared';
            stubs.sharedLinkPassword = 'password';
            stubs.apiHost = 'endpoint/';
            stubs.appHost = 'https://host.app.box.com';
            stubs.header = 'dark';
            stubs.logoUrl = 'www.app.box.com/logo';
            stubs.collection = ['file0', 'file1'];
            stubs.loaders = ['customloader'];
            preview.previewOptions = {
                container: containerEl,
                sharedLink: stubs.sharedLink,
                sharedLinkPassword: stubs.sharedLinkPassword,
                apiHost: stubs.apiHost,
                appHost: stubs.appHost,
                header: stubs.header,
                logoUrl: stubs.logoUrl,
                showDownload: true,
                showAnnotations: true,
                fixDependencies: true,
                collection: stubs.collection,
                loaders: stubs.loaders
            };

            stubs.assign = sandbox.spy(Object, 'assign');
            stubs.disableViewers = sandbox.stub(preview, 'disableViewers');
            stubs.enableViewers = sandbox.stub(preview, 'enableViewers');
            stubs.tokens = {
                0: 'file0'
            };

            preview.file = {
                id: 0
            };
        });

        it('should use the saved preview options', () => {
            preview.parseOptions(preview.previewOptions, stubs.tokens);
            expect(stubs.assign).to.be.calledWith(preview.previewOptions);
        });

        it('should set the container', () => {
            preview.parseOptions(preview.previewOptions, stubs.tokens);
            expect(preview.options.container).to.equal(containerEl);
        });

        it('should set the token based on the file id', () => {
            preview.parseOptions(preview.previewOptions, stubs.tokens);
            expect(preview.options.token).to.equal(stubs.tokens[0]);
        });

        it('should set shared link and shared link password', () => {
            preview.parseOptions(preview.previewOptions, stubs.tokens);
            expect(preview.options.sharedLink).to.equal(stubs.sharedLink);
            expect(preview.options.sharedLinkPassword).to.equal(stubs.sharedLinkPassword);
        });

        it('should save a reference to the api host', () => {
            preview.parseOptions(preview.previewOptions, stubs.tokens);
            expect(preview.options.apiHost).to.equal('endpoint');

            // Check default
            preview.previewOptions.apiHost = undefined;
            preview.parseOptions(preview.previewOptions, stubs.tokens);
            expect(preview.options.apiHost).to.equal('https://api.box.com');
        });

        it('should save a reference to the app host', () => {
            preview.parseOptions(preview.previewOptions, stubs.tokens);
            expect(preview.options.appHost).to.equal(stubs.appHost);

            // Check default
            preview.previewOptions.appHost = undefined;
            preview.parseOptions(preview.previewOptions, stubs.tokens);
            expect(preview.options.appHost).to.equal('https://app.box.com');
        });

        it('should set whether to show the header or a custom logo', () => {
            preview.parseOptions(preview.previewOptions, stubs.tokens);
            expect(preview.options.header).to.equal(stubs.header);
            expect(preview.options.logoUrl).to.equal(stubs.logoUrl);

            preview.previewOptions.header = undefined;
            preview.previewOptions.logoUrl = undefined;

            preview.parseOptions(preview.previewOptions, stubs.tokens);
            expect(preview.options.header).to.equal('light');
            expect(preview.options.logoUrl).to.equal('');
        });

        it('should set whether to show a download link or annotations', () => {
            preview.parseOptions(preview.previewOptions, stubs.tokens);
            expect(preview.options.showDownload).to.be.true;
            expect(preview.options.showAnnotations).to.be.true;
        });

        it('should set whether to skip load from the server and any server updates', () => {
            preview.parseOptions(preview.previewOptions, stubs.tokens);
            expect(preview.options.skipServerUpdate).to.be.false;

            preview.previewOptions.skipServerUpdate = true;
            preview.parseOptions(preview.previewOptions, stubs.tokens);
            expect(preview.options.skipServerUpdate).to.be.true;
        });

        it('should set whether to fix dependencies', () => {
            preview.parseOptions(preview.previewOptions, stubs.tokens);
            expect(preview.options.fixDependencies).to.be.true;
        });

        it('should add user created loaders before standard loaders', () => {
            const expectedLoaders = stubs.loaders.concat(loaders);

            preview.parseOptions(preview.previewOptions, stubs.tokens);
            expect(preview.loaders[0]).to.equal(expectedLoaders[0]);
            expect(preview.loaders).to.deep.equal(expectedLoaders);
        });

        it('should disable any specified viewers, otherwise enable', () => {
            preview.previewOptions.viewers = {
                Office: {
                    disabled: true
                },
                text: {
                    disabled: false
                }
            };

            preview.parseOptions(preview.previewOptions, stubs.tokens);
            expect(stubs.disableViewers).to.be.calledWith('Office');
            expect(stubs.enableViewers).to.be.calledWith('text');
        });
    });

    describe('createViewerOptions()', () => {
        it('should create viewer options with location', () => {
            preview.location = 'someLocation';
            expect(preview.createViewerOptions().location).to.deep.equal(preview.location);
        });

        it('should deep clone options', () => {
            const someOption = {};
            expect(preview.createViewerOptions({ someOption }).someOption).to.not.equal(someOption);
        });
    });

    describe('loadFromCache()', () => {
        beforeEach(() => {
            preview.logger = {
                setCached: sandbox.stub()
            };

            stubs.loadViewer = sandbox.stub(preview, 'loadViewer');
            stubs.loadFromServer = sandbox.stub(preview, 'loadFromServer');
        });

        it('should set the file as cached in the logger', () => {
            preview.loadFromCache();
            expect(preview.logger.setCached).to.be.called;
        });

        it('should load the viewer', () => {
            preview.loadFromCache();
            expect(stubs.loadViewer).to.be.called;
        });

        it('should not refresh the file from the server when need to skip server update', () => {
            preview.options.skipServerUpdate = true;
            preview.loadFromCache();
            expect(preview.loadFromServer).to.not.be.called;
        });

        it('should refresh the file from the server to update the cache', () => {
            preview.loadFromCache();
            expect(preview.loadFromServer).to.be.called;
        });
    });

    describe('loadFromServer()', () => {
        beforeEach(() => {
            stubs.promise = Promise.resolve('file');
            stubs.get = sandbox.stub(util, 'get').returns(stubs.promise);
            stubs.handleFileInfoResponse = sandbox.stub(preview, 'handleFileInfoResponse');
            stubs.handleFetchError = sandbox.stub(preview, 'handleFetchError');
            stubs.getURL = sandbox.stub(file, 'getURL').returns('/get_url');
            preview.file = {
                id: 0
            };
        });

        it('should handle load response on a successful get', () => {
            preview.loadFromServer();
            expect(stubs.get).to.be.called;
            expect(stubs.getURL).to.be.called;
            return stubs.promise.then(() => {
                expect(stubs.handleFileInfoResponse).to.be.called;
                expect(stubs.handleFetchError).to.not.be.called;
            });
        });

        it('should start a Timer for file info timing', () => {
            const startStub = sandbox.stub(Timer, 'start');
            const expectedTag = Timer.createTag(preview.file.id, LOAD_METRIC.fileInfoTime);
            preview.loadFromServer();
            expect(startStub).to.calledWith(expectedTag);
        });
    });

    describe('handleFileInfoResponse()', () => {
        beforeEach(() => {
            preview.logger = {
                setFile: sandbox.stub(),
                setCacheStale: sandbox.stub()
            };
            preview.open = true;
            preview.file = {
                id: 0
            };

            stubs.getCachedFile = sandbox.stub(file, 'getCachedFile');
            stubs.set = sandbox.stub(preview.cache, 'set');
            stubs.triggerError = sandbox.stub(preview, 'triggerError');
            stubs.loadViewer = sandbox.stub(preview, 'loadViewer');
            stubs.reload = sandbox.stub(preview, 'reload');
            stubs.cacheFile = sandbox.stub(file, 'cacheFile');
            stubs.uncacheFile = sandbox.stub(file, 'uncacheFile');
            stubs.checkFileValid = sandbox.stub(file, 'checkFileValid').returns(true);
            stubs.isWatermarked = sandbox.stub(file, 'isWatermarked').returns(false);
            stubs.file = {
                id: '123',
                name: 'file',
                file_version: {
                    id: '1234',
                    sha1: 2
                },
                representations: {
                    entries: []
                }
            };
            preview.fileVersions = {};
        });

        it('should normalize the file version object from server if previewing a file verison', () => {
            preview.file.id = '123';
            sandbox.stub(file, 'normalizeFileVersion').returns({
                id: preview.file.id,
                shared_link: {},
                file_version: {
                    id: '1234'
                }
            });
            const fileVersion = {
                id: '1234'
            };
            sandbox
                .stub(preview, 'getFileOption')
                .withArgs('123', 'fileVersionId')
                .returns(fileVersion.id);

            preview.handleFileInfoResponse(fileVersion);

            expect(file.normalizeFileVersion).to.be.calledWith(fileVersion, preview.file.id);
        });

        it('should do nothing if the preview is closed', () => {
            preview.open = false;
            preview.file.id = '123';
            preview.handleFileInfoResponse(stubs.file);
            expect(stubs.set).to.not.be.called;
        });

        it('should do nothing if response comes back for an incorrect file', () => {
            preview.file = {
                id: '123',
                file_version: {
                    id: '1234'
                }
            };
            stubs.file.file_version.id = '1233';

            preview.handleFileInfoResponse(stubs.file);
            expect(stubs.set).to.not.be.called;
        });

        it('should save a reference to the file and update the logger', () => {
            preview.handleFileInfoResponse(stubs.file);
            expect(preview.file).to.equal(stubs.file);
            expect(preview.logger.setFile).to.be.called;
        });

        it('should trigger error if file is not downloadable', () => {
            stubs.file.is_download_available = false;
            preview.handleFileInfoResponse(stubs.file);

            const error = stubs.triggerError.getCall(0).args[0];
            expect(error).to.be.instanceof(PreviewError);
            expect(error.code).to.equal('error_file_not_downloadable');
        });

        it('should get the latest cache, then update it with the new file', () => {
            stubs.getCachedFile.returns({
                file_version: {
                    sha1: 0
                }
            });

            stubs.file.file_version.sha1 = 0;

            preview.handleFileInfoResponse(stubs.file);
            expect(stubs.getCachedFile).to.be.calledWith(preview.cache, { fileVersionId: stubs.file.file_version.id });
            expect(stubs.cacheFile).to.be.calledWith(preview.cache, stubs.file);
            expect(stubs.loadViewer).to.not.be.called;
        });

        it('should uncache the file if the file is watermarked', () => {
            stubs.isWatermarked.returns(true);
            stubs.getCachedFile.returns({
                file_version: {
                    sha1: 0
                }
            });

            stubs.file.file_version.sha1 = 0;

            preview.handleFileInfoResponse(stubs.file);
            expect(stubs.uncacheFile).to.be.be.calledWith(preview.cache, stubs.file);
        });

        it('should load the viewer if the file is not in the cache', () => {
            stubs.getCachedFile.returns(null);

            preview.handleFileInfoResponse(stubs.file);
            expect(stubs.loadViewer).to.be.called;
        });

        it('should load the viewer if the cached file is not valid', () => {
            stubs.checkFileValid.returns(false);

            preview.handleFileInfoResponse(stubs.file);
            expect(stubs.loadViewer).to.be.called;
        });

        it('should set the cache stale and re-load the viewer if the cached sha1 does not match the files sha1', () => {
            stubs.getCachedFile.returns({
                file_version: {
                    sha1: 0
                }
            });

            stubs.file.file_version.sha1 = 2;

            preview.handleFileInfoResponse(stubs.file);
            expect(preview.logger.setCacheStale).to.be.called;
            expect(stubs.reload).to.be.called;
        });

        it('should set the cache stale and re-load the viewer if the file is watermarked', () => {
            stubs.isWatermarked.returns(true);
            stubs.getCachedFile.returns({
                file_version: {
                    sha1: 0
                }
            });

            stubs.file.file_version.sha1 = 2;

            preview.handleFileInfoResponse(stubs.file);
            expect(preview.logger.setCacheStale).to.be.called;
            expect(stubs.reload).to.be.called;
        });

        it('should trigger an error if any cache or load operations fail', () => {
            const error = new PreviewError('some_code');
            stubs.getCachedFile.throws(error);
            preview.handleFileInfoResponse(stubs.file);
            expect(stubs.triggerError).to.be.calledWith(error);
        });

        it('should trigger a viewer load error if a non-PreviewError is thrown', () => {
            stubs.getCachedFile.throws(new Error('random'));
            preview.handleFileInfoResponse(stubs.file);

            const error = stubs.triggerError.getCall(0).args[0];
            expect(error).to.be.instanceof(PreviewError);
            expect(error.code).to.equal('error_load_viewer');
        });

        it('should stop the Timer for file info time', () => {
            const stopStub = sandbox.stub(Timer, 'stop');
            preview.file = {
                id: 12345
            };
            const expectedTag = Timer.createTag(preview.file.id, LOAD_METRIC.fileInfoTime);
            preview.handleFileInfoResponse(stubs.file);
            expect(stopStub).to.be.calledWith();
        });
    });

    describe('loadViewer()', () => {
        beforeEach(() => {
            stubs.viewer = {
                load: sandbox.stub(),
                addListener: sandbox.stub(),
                getName: sandbox.stub()
            };
            function Viewer() {
                return stubs.viewer;
            }

            stubs.destroy = sandbox.stub(preview, 'destroy');
            stubs.checkPermission = sandbox.stub(file, 'checkPermission').returns(true);
            stubs.canDownload = sandbox.stub(Browser, 'canDownload').returns(false);
            stubs.showLoadingDownloadButton = sandbox.stub(preview.ui, 'showLoadingDownloadButton');
            stubs.loadPromiseResolve = Promise.resolve();
            stubs.determineRepresentationStatusPromise = Promise.resolve();
            stubs.loader = {
                determineViewer: sandbox.stub().returns({ CONSTRUCTOR: Viewer }),
                determineRepresentation: sandbox.stub().returns({
                    links: {
                        content: {
                            url: 'url'
                        }
                    }
                }),
                determineRepresentationStatus: sandbox.stub().returns(stubs.determineRepresentationStatusPromise),
                load: sandbox.stub().returns(stubs.loadPromiseResolve)
            };

            stubs.getLoader = sandbox.stub(preview, 'getLoader').returns(stubs.loader);

            preview.logger = {
                setType: sandbox.stub()
            };

            stubs.emit = sandbox.stub(preview, 'emit');
            stubs.attachViewerListeners = sandbox.stub(preview, 'attachViewerListeners');
            preview.open = true;
        });

        it('should do nothing if the preview is closed', () => {
            preview.open = false;

            preview.loadViewer();
            expect(stubs.destroy).to.not.be.called;
        });

        it('should throw an error if there is no preview permission', () => {
            stubs.checkPermission.returns(false);
            expect(() => preview.loadViewer()).to.throw(
                PreviewError,
                /We're sorry, you don't have permission to preview this file./
            );
        });

        it('should show the loading download button if there are sufficient permissions and support', () => {
            stubs.checkPermission.withArgs(sinon.match.any, 'can_download').returns(false);
            preview.options.showDownload = false;

            preview.loadViewer({});
            expect(stubs.showLoadingDownloadButton).to.not.be.called;
            preview.destroy();

            stubs.checkPermission.withArgs(sinon.match.any, 'can_download').returns(true);

            preview.loadViewer({});
            expect(stubs.showLoadingDownloadButton).to.not.be.called;
            preview.destroy();

            stubs.checkPermission.withArgs(sinon.match.any, 'can_download').returns(false);
            preview.options.showDownload = true;

            preview.loadViewer({});
            expect(stubs.showLoadingDownloadButton).to.not.be.called;
            preview.destroy();

            stubs.checkPermission.withArgs(sinon.match.any, 'can_download').returns(true);
            preview.options.showDownload = true;
            stubs.canDownload.returns(false);
            preview.destroy();

            preview.loadViewer({});
            expect(stubs.showLoadingDownloadButton).to.not.be.called;

            stubs.checkPermission.withArgs(sinon.match.any, 'can_download').returns(true);
            preview.options.showDownload = true;
            stubs.canDownload.returns(true);

            preview.loadViewer({});
            expect(stubs.showLoadingDownloadButton).to.be.called;
        });

        it('should throw an unsupported error if there is no loader for general file types', () => {
            preview.file.extension = 'zip';
            stubs.getLoader.returns(undefined);

            try {
                preview.loadViewer();
            } catch (e) {
                expect(e.message).to.equal(
                    util.replacePlaceholders(__('error_unsupported'), [`.${preview.file.extension}`])
                );
            }
        });

        it('should throw an account upgrade error if there is no loader but the file type is supported', () => {
            preview.file.extension = 'mp4';
            stubs.getLoader.returns(undefined);

            try {
                preview.loadViewer();
            } catch (e) {
                expect(e.message).to.equal(__('error_account'));
            }
        });

        it('should get the loader, viewer, and log the type of file', () => {
            preview.loadViewer();
            expect(stubs.getLoader).to.be.calledWith(sinon.match.object);
            expect(stubs.loader.determineViewer).to.be.called;
            expect(preview.logger.setType).to.be.called;
        });

        it('should determine the representation to use', () => {
            preview.loadViewer();
            expect(stubs.loader.determineRepresentation).to.be.called;
        });

        it('should instantiate the viewer, set logger, attach viewer events, and load the viewer', () => {
            stubs.loader.determineViewer.returns({
                CONSTRUCTOR: () => {
                    return stubs.viewer;
                },
                NAME: 'someViewerName'
            });

            preview.loadViewer();

            expect(preview.logger.setType).to.be.calledWith('someViewerName');
            expect(stubs.viewer.load).to.be.called;
        });

        it('should emit viewer with the viewer instance', () => {
            preview.loadViewer();
            expect(stubs.emit).to.be.calledWith('viewer', stubs.viewer);
        });

        it('should reset retry count', () => {
            preview.loadViewer();
            expect(preview.retryCount).to.equal(0);
        });
    });

    describe('attachViewerListeners()', () => {
        it('should add listeners for error and viewer events', () => {
            stubs.download = sandbox.stub(preview, 'download');
            preview.viewer = {
                addListener: sandbox.stub()
            };

            preview.attachViewerListeners();
            expect(preview.viewer.addListener).to.be.calledWith('error', sinon.match.func);
            expect(preview.viewer.addListener).to.be.calledWith(VIEWER_EVENT.default, sinon.match.func);
            expect(preview.viewer.addListener).to.be.calledWith(VIEWER_EVENT.metric, sinon.match.func);
        });
    });

    describe('handleViewerEvents()', () => {
        it('should call download on download event', () => {
            sandbox.stub(preview, 'download');
            preview.handleViewerEvents({ event: VIEWER_EVENT.download });
            expect(preview.download).to.be.called;
        });

        it('should reload preview on reload event', () => {
            sandbox.stub(preview, 'reload');
            preview.handleViewerEvents({ event: VIEWER_EVENT.reload });
            expect(preview.reload).to.be.called;
        });

        it('should finish loading preview on load event', () => {
            sandbox.stub(preview, 'finishLoading');
            preview.handleViewerEvents({ event: VIEWER_EVENT.load });
            expect(preview.finishLoading).to.be.called;
        });

        it('should start progress bar on progressstart event', () => {
            sandbox.stub(preview.ui, 'startProgressBar');
            preview.handleViewerEvents({ event: VIEWER_EVENT.progressStart });
            expect(preview.ui.startProgressBar).to.be.called;
        });

        it('should finish progress bar on progressend event', () => {
            sandbox.stub(preview.ui, 'finishProgressBar');
            preview.handleViewerEvents({ event: VIEWER_EVENT.progressEnd });
            expect(preview.ui.finishProgressBar).to.be.called;
        });

        it('should show notification with message on notificationshow event', () => {
            const message = 'notification_message';
            sandbox.stub(preview.ui, 'showNotification');
            preview.handleViewerEvents({
                event: VIEWER_EVENT.notificationShow,
                data: message
            });
            expect(preview.ui.showNotification).to.be.calledWith(message);
        });

        it('should hide notification on notificationhide event', () => {
            sandbox.stub(preview.ui, 'hideNotification');
            preview.handleViewerEvents({ event: VIEWER_EVENT.notificationHide });
            expect(preview.ui.hideNotification).to.be.called;
        });

        it('should navigate right on mediaendautoplay event', () => {
            sandbox.stub(preview, 'navigateRight');
            const data = { event: VIEWER_EVENT.mediaEndAutoplay };

            preview.handleViewerEvents(data);
            expect(preview.navigateRight).to.be.called;
        });

        it('should emit viewerevent when event does not match', () => {
            sandbox.stub(preview, 'emit');
            const data = {
                event: 'no match',
                data: 'message'
            };
            preview.handleViewerEvents(data);
            expect(preview.emit).to.be.calledWith(data.event, data.data);
            expect(preview.emit).to.be.calledWith(VIEWER_EVENT.default, data);
        });

        it('should not emit any messages error events', () => {
            sandbox.stub(preview, 'emit');
            const data = {
                event: 'error',
                data: ':('
            };
            preview.handleViewerEvents(data);
            expect(preview.emit).to.not.be.called;
        });
    });

    describe('handleViewerMetrics()', () => {
        it('should create a formatted event and emit a preview_metric', () => {
            sandbox.stub(preview, 'createLogEvent');
            sandbox.stub(preview, 'emit');
            const fakeEvent = {
                event: 'test',
                data: 7
            };

            const fakeLog = {
                event_name: fakeEvent.event,
                value: fakeEvent.data
            };
            preview.handleViewerMetrics(fakeEvent);
            expect(preview.emit).to.be.calledWith(PREVIEW_METRIC, fakeLog);
        });
    });

    describe('finishLoading()', () => {
        beforeEach(() => {
            stubs.checkPermission = sandbox.stub(file, 'checkPermission');
            stubs.checkFeature = sandbox.stub(file, 'checkFeature');
            stubs.isMobile = sandbox.stub(Browser, 'isMobile');
            stubs.canDownload = sandbox.stub(Browser, 'canDownload');
            stubs.showDownloadButton = sandbox.stub(preview.ui, 'showDownloadButton');
            stubs.showPrintButton = sandbox.stub(preview.ui, 'showPrintButton');
            stubs.hideLoadingIndicator = sandbox.stub(preview.ui, 'hideLoadingIndicator');
            stubs.emit = sandbox.stub(preview, 'emit');
            stubs.logPreviewEvent = sandbox.stub(preview, 'logPreviewEvent');
            stubs.prefetchNextFiles = sandbox.stub(preview, 'prefetchNextFiles');
            stubs.finishProgressBar = sandbox.stub(preview.ui, 'finishProgressBar');
            stubs.setupNotification = sandbox.stub(preview.ui, 'setupNotification');

            stubs.logger = {
                done: sandbox.stub()
            };

            preview.file = {
                id: 0
            };

            preview.viewer = {
                getPointModeClickHandler: sandbox.stub()
            };

            preview.logger = stubs.logger;
            preview.options.showDownload = true;
            stubs.canDownload.returns(true);
            stubs.checkPermission.returns(true);
            stubs.checkFeature.returns(true);
        });

        it('should only show download button if there is download permission', () => {
            stubs.checkPermission.returns(false);

            preview.finishLoading();
            expect(stubs.showDownloadButton).to.not.be.called;

            stubs.checkPermission.returns(true);

            preview.finishLoading();
            expect(stubs.showDownloadButton).to.be.calledWith(preview.download);
        });

        it('should show download button if it is requested in the options', () => {
            preview.options.showDownload = false;

            preview.finishLoading();
            expect(stubs.showDownloadButton).to.not.be.called;

            preview.options.showDownload = true;

            preview.finishLoading();
            expect(stubs.showDownloadButton).to.be.calledWith(preview.download);
        });

        it('should show download button if download is supported by browser', () => {
            stubs.canDownload.returns(false);

            preview.finishLoading();
            expect(stubs.showDownloadButton).to.not.be.called;

            stubs.canDownload.returns(true);

            preview.finishLoading();
            expect(stubs.showDownloadButton).to.be.called;

            stubs.canDownload.returns(true);
            stubs.isMobile.returns(false);

            preview.finishLoading();
            expect(stubs.showDownloadButton).to.be.calledWith(preview.download);
        });

        it('should show print button if print is supported', () => {
            stubs.checkFeature.returns(false);

            preview.finishLoading();
            expect(stubs.showPrintButton).to.not.be.called;

            stubs.checkFeature.returns(true);

            preview.finishLoading();
            expect(stubs.showPrintButton).to.be.called;
        });

        it('should increment the preview count', () => {
            preview.count.success = 0;

            preview.finishLoading();
            expect(preview.count.success).to.equal(1);
        });

        it('should emit the load event', () => {
            preview.finishLoading();
            expect(stubs.emit).to.be.called;
            expect(preview.logger.done).to.be.called;
        });

        it('should log a preview event via the Events API if there was not an error', () => {
            preview.finishLoading({ error: 'error!' });
            expect(stubs.logPreviewEvent).to.not.be.called;

            preview.finishLoading({ error: undefined });
            expect(stubs.logPreviewEvent).to.be.called;
        });

        it('should call phantom for a health check, if it is available', () => {
            window.callPhantom = undefined;

            preview.finishLoading();

            // setting the function after the first call so that it can be spyed
            window.callPhantom = () => {};

            const callPhantomSpy = sandbox.spy(window, 'callPhantom');
            expect(window.callPhantom).to.not.be.called;

            preview.finishLoading();
            expect(callPhantomSpy).to.be.called;
        });

        it('should postload if skipPostload is not true', () => {
            preview.finishLoading();
            expect(stubs.finishProgressBar).to.be.called;
        });

        it('should skip postload if skipPostload is true', () => {
            preview.finishLoading({
                endProgress: false
            });
            expect(stubs.finishProgressBar).to.not.be.called;
        });

        it('should focus the viewer container', () => {
            preview.viewer.containerEl = {
                focus: () => {}
            };
            sandbox.mock(preview.viewer.containerEl).expects('focus');
            preview.finishLoading();
        });

        it('should hide the loading indicator', () => {
            preview.finishLoading();
            expect(stubs.hideLoadingIndicator).to.be.called;
        });

        it('should prefetch next files', () => {
            preview.finishLoading();
            expect(stubs.prefetchNextFiles).to.be.called;
        });

        it('should stop the timer for full document load if a file exists', () => {
            preview.file.id = 1234;
            const expectedTag = Timer.createTag(preview.file.id, LOAD_METRIC.fullDocumentLoadTime);
            sandbox.stub(Timer, 'stop');
            preview.finishLoading();
            expect(Timer.stop).to.be.calledWith(expectedTag);
        });

        it('should invoke emitLoadMetrics()', () => {
            stubs.emitLoadMetrics = sandbox.stub(preview, 'emitLoadMetrics');
            preview.finishLoading();
            expect(stubs.emitLoadMetrics).to.be.called;
        });
    });

    describe('logPreviewEvent()', () => {
        beforeEach(() => {
            stubs.promiseResolve = Promise.resolve({});
            stubs.getHeaders = sandbox.stub(util, 'getHeaders');
            stubs.url = `${API_HOST}/2.0/events`;
        });

        it('should get the headers for the post request', () => {
            sandbox.stub(util, 'post').returns(stubs.promiseResolve);

            preview.logPreviewEvent(0, {});
            expect(stubs.getHeaders).to.be.called;
        });

        it('should reset the log retry count on a successful post', () => {
            sandbox.stub(util, 'post').returns(stubs.promiseResolve);
            preview.logRetryCount = 3;

            preview.logPreviewEvent(0, {});
            return stubs.promiseResolve.then(() => {
                expect(preview.logRetryCount).to.equal(0);
            });
        });

        it('should reset the log retry count if the post fails and retry limit has been reached', () => {
            const promiseReject = Promise.reject({});
            sandbox.stub(util, 'post').returns(promiseReject);
            preview.logRetryCount = 3;
            preview.logRetryTimeout = true;

            preview.logPreviewEvent(0, {});
            return stubs.promiseResolve.catch(() => {
                expect(preview.logRetryCount).to.equal(0);
                expect(preview.logRetryTimeout).to.be.true;
            });
        });

        it('should set a timeout to try to log the preview event again if post fails and the limit has not been met', () => {
            const promiseReject = Promise.reject({});
            sandbox
                .stub(util, 'post')
                .onCall(0)
                .returns(promiseReject);
            preview.logRetryCount = 3;
            preview.logRetryTimeout = undefined;

            preview.logPreviewEvent(0, { apiHost: API_HOST });
            return stubs.promiseResolve.catch(() => {
                expect(preview.logRetryCount).to.equal(4);
                expect(preview.logRetryTimeout).to.not.equal(undefined);
            });
        });
    });

    describe('handleFetchError()', () => {
        beforeEach(() => {
            stubs.uncacheFile = sandbox.stub(file, 'uncacheFile');
            stubs.triggerError = sandbox.stub(preview, 'triggerError');
            stubs.load = sandbox.stub(preview, 'load');
            stubs.error = {
                response: {
                    status: 400
                }
            };
        });

        it('should do nothing if the preview is closed', () => {
            preview.file = {
                id: '0'
            };
            preview.open = false;

            preview.handleFetchError(stubs.error);
            expect(stubs.uncacheFile).to.not.be.called;
        });

        it('should clear the current file from the cache', () => {
            preview.file = {
                id: '0'
            };
            preview.open = true;

            preview.handleFetchError(stubs.error);
            expect(stubs.uncacheFile).to.be.called;
        });

        it('should trigger an error if we have hit our retry count limit', () => {
            preview.file = {
                id: '0'
            };
            preview.open = true;
            preview.retryCount = 6;

            preview.handleFetchError(stubs.error);
            expect(stubs.triggerError).to.be.called;
        });

        it('should trigger a rate limit error if the status code is 429', () => {
            preview.file = {
                id: '0'
            };
            preview.open = true;
            preview.retryCount = 6;
            stubs.error.response.status = 429;

            preview.handleFetchError(stubs.error);
            try {
                expect(stubs.triggerError).to.be.calledWith(new Error(__('error_rate_limit')));
            } catch (e) {
                /* no op */
            }
        });

        it('should reset a timeout that tries to load the file again', () => {
            preview.file = {
                id: '0'
            };
            const clock = sinon.useFakeTimers();
            preview.open = true;
            preview.retryCount = 1;
            preview.file.id = 1;

            preview.handleFetchError(stubs.error);
            expect(stubs.triggerError).to.not.be.called;

            clock.tick(2001);
            expect(stubs.load).to.be.calledWith(1);
        });

        it('should retry using full jitter', () => {
            preview.file = {
                id: '0'
            };
            const clock = sinon.useFakeTimers();
            preview.open = true;
            preview.retryCount = 3;

            preview.handleFetchError(stubs.error);

            clock.tick(8001);
            expect(stubs.load).to.be.called;
        });

        it('should retry after length specified in Retry-After header if set', () => {
            preview.file = {
                id: '0'
            };
            stubs.error.headers = {
                get: sandbox
                    .stub()
                    .withArgs('Retry-After')
                    .returns(5)
            };
            const clock = sinon.useFakeTimers();
            preview.open = true;
            preview.retryCount = 1;

            preview.handleFetchError(stubs.error);

            clock.tick(4000);
            expect(stubs.load).to.not.be.called;

            clock.tick(5001);
            expect(stubs.load).to.be.called;
        });
    });

    describe('triggerError()', () => {
        const ErrorViewer = {
            load: sandbox.stub(),
            addListener: sandbox.stub()
        };

        beforeEach(() => {
            stubs.uncacheFile = sandbox.stub(file, 'uncacheFile');
            stubs.destroy = sandbox.stub(preview, 'destroy');
            stubs.finishLoading = sandbox.stub(preview, 'finishLoading');
            stubs.getErrorViewer = sandbox.stub(preview, 'getErrorViewer').returns(ErrorViewer);
            stubs.promiseResolve = Promise.resolve();
            stubs.hideLoadingIndicator = sandbox.stub(preview.ui, 'hideLoadingIndicator');
            stubs.checkPermission = sandbox.stub(file, 'checkPermission');
            stubs.showDownloadButton = sandbox.stub(preview.ui, 'showDownloadButton');
            stubs.emit = sandbox.stub(preview, 'emit');
            stubs.emitPreviewError = sandbox.stub(preview, 'emitPreviewError');
            stubs.attachViewerListeners = sandbox.stub(preview, 'attachViewerListeners');

            preview.open = true;
        });

        it('should only log an error if the preview is closed', () => {
            preview.open = false;

            preview.triggerError(new Error('fail'));
            expect(stubs.uncacheFile).to.not.be.called;
            expect(stubs.destroy).to.not.be.called;
            expect(stubs.emitPreviewError).to.be.called;
        });

        it('should prevent any other viewers from loading, clear the cache, complete postload tasks, and destroy anything still visible', () => {
            preview.triggerError();
            expect(preview.open).to.be.false;
            expect(stubs.uncacheFile).to.be.called;
            expect(stubs.destroy).to.be.called;
        });

        it('should get the error viewer, attach viewer listeners, and load the error viewer', () => {
            const err = new Error();
            preview.triggerError(err);

            expect(stubs.getErrorViewer).to.be.called;
            expect(stubs.attachViewerListeners).to.be.called;
            expect(ErrorViewer.load).to.be.calledWith(err);
        });
    });

    describe('createLogEvent()', () => {
        it('should create a log object containing correct file info properties', () => {
            const id = '12345';
            preview.file = {
                id
            };

            const log = preview.createLogEvent();
            expect(log.timestamp).to.exist;
            expect(log.file_id).to.equal(id);
            expect(log.file_version_id).to.exist;
            expect(log.content_type).to.exist;
            expect(log.extension).to.exist;
            expect(log.locale).to.exist;
        });

        it('should use empty string for file_id, if no file', () => {
            preview.file = undefined;
            const log = preview.createLogEvent();

            expect(log.file_id).to.equal('');
        });

        it('should use empty string for file_version_id, if no file version', () => {
            preview.file = {
                id: '12345',
                file_version: undefined
            };
            const log = preview.createLogEvent();

            expect(log.file_version_id).to.equal('');
        });
    });

    describe('emitPreviewError()', () => {
        it('should emit a "preview_error" message with an object describing the error', (done) => {
            const code = 'an_error';
            const displayMessage = 'Oh no!';
            const error = new PreviewError(code, displayMessage);

            preview.on('preview_error', (data) => {
                expect(data.error.code).to.equal('an_error');
                expect(data.error.displayMessage).to.equal('Oh no!');
                done();
            });

            preview.emitPreviewError(error);
        });

        it('should emit a "preview_error" message with info about the preview session', (done) => {
            const fileId = '1234';
            const fileVersionId = '999';

            preview.file = {
                id: fileId,
                file_version: {
                    id: fileVersionId
                }
            };

            preview.on('preview_error', (data) => {
                expect(data.file_id).to.equal(fileId);
                expect(data.file_version_id).to.equal(fileVersionId);
                done();
            });

            preview.emitPreviewError({});
        });

        it('should use a default browser error code if none is present', (done) => {
            preview.on('preview_error', (data) => {
                expect(data.error.code).to.equal(ERROR_CODE.BROWSER_GENERIC);
                done();
            });

            preview.emitPreviewError({});
        });

        it('should strip any auth from the message and displayMessage if it is present', (done) => {
            const message = 'A message';
            const displayMessage = 'A display message';
            const auth = 'access_token="1234abcd"';
            const filtered = 'access_token=[FILTERED]';
            preview.on('preview_error', (data) => {
                expect(data.error.message).to.equal(`${message}?${filtered}`);
                expect(data.error.displayMessage).to.equal(`${displayMessage}?${filtered}`);
                done();
            });

            const error = new PreviewError('bad_thing', `${displayMessage}?${auth}`, {}, `${message}?${auth}`);
            preview.emitPreviewError(error);
        });
    });

    describe('emitLoadMetrics()', () => {
        const fileId = 123456;
        const fileInfoTag = Timer.createTag(fileId, LOAD_METRIC.fileInfoTime);

        beforeEach(() => {
            preview.file = {
                id: fileId
            };

            // Make sure the first milestone (fileInfoTime) has been met
            Timer.start(fileInfoTag);
            Timer.stop(fileInfoTag);
            Timer.get(fileInfoTag).elapsed = 20;
        });

        afterEach(() => {
            Timer.reset();
        });

        it('should reset the Timer and escape early if no file or file id', () => {
            sandbox.stub(Timer, 'reset');
            sandbox.stub(preview, 'emit');
            preview.file = undefined;
            preview.emitLoadMetrics();
            expect(Timer.reset).to.be.called;
            expect(preview.emit).to.not.be.called;
        });

        it('should reset the timer and escape early if the first load milestone is not hit', () => {
            Timer.reset(); // Clear out all entries in the Timer
            sandbox.stub(Timer, 'reset');
            sandbox.stub(preview, 'emit');
            preview.emitLoadMetrics();
            expect(Timer.reset).to.be.called;
            expect(preview.emit).to.not.be.called;
        });

        it('should emit a preview_metric event', (done) => {
            preview.on(PREVIEW_METRIC, () => {
                done();
            });
            preview.emitLoadMetrics();
        });

        it('should emit a preview_metric event with event_name "preview_load"', () => {
            const tag = Timer.createTag(preview.file.id, LOAD_METRIC.fullDocumentLoadTime);
            Timer.start(tag);
            Timer.stop(tag);

            Timer.get(tag).elapsed = 10;
            Timer.get(fileInfoTag).elapsed = 20;

            const expectedTime = 30; // 10ms + 20ms

            preview.on(PREVIEW_METRIC, (metric) => {
                expect(metric.value).to.equal(expectedTime);
            });
            preview.emitLoadMetrics();
        });

        it('should emit a preview_metric event where the value property equals the sum of all load events', () => {
            preview.on(PREVIEW_METRIC, (metric) => {
                expect(metric.event_name).to.equal(LOAD_METRIC.previewLoadEvent);
            });
            preview.emitLoadMetrics();
        });

        it('should emit a preview_metric event with an object, with all of the proper load properties', () => {
            preview.on(PREVIEW_METRIC, (metric) => {
                expect(metric[LOAD_METRIC.fileInfoTime]).to.exist;
                expect(metric[LOAD_METRIC.convertTime]).to.exist;
                expect(metric[LOAD_METRIC.downloadResponseTime]).to.exist;
                expect(metric[LOAD_METRIC.fullDocumentLoadTime]).to.exist;
            });
            preview.emitLoadMetrics();
        });

        it('should reset the Timer', () => {
            sandbox.stub(Timer, 'reset');
            sandbox.stub(preview, 'emit');
            preview.emitLoadMetrics();
            expect(Timer.reset).to.be.called;
            expect(preview.emit).to.be.called;
        });

        it('should default all un-hit milestones, after the first, to 0, and cast float values to ints', () => {
            Timer.get(fileInfoTag).elapsed = 1.00001236712394687;
            preview.on(PREVIEW_METRIC, (metric) => {
                expect(metric[LOAD_METRIC.fileInfoTime]).to.equal(1); // Converted to int
                expect(metric[LOAD_METRIC.convertTime]).to.equal(0);
                expect(metric[LOAD_METRIC.downloadResponseTime]).to.equal(0);
                expect(metric[LOAD_METRIC.fullDocumentLoadTime]).to.equal(0);
            });
            preview.emitLoadMetrics();
        });
    });

    describe('getRequestHeaders()', () => {
        beforeEach(() => {
            stubs.canPlayDash = sandbox.stub(Browser, 'canPlayDash').returns(false);
            stubs.getHeaders = sandbox.stub(util, 'getHeaders');
            stubs.headers = {
                'X-Rep-Hints':
                    '[3d][pdf][text][mp3][jpg?dimensions=1024x1024&paged=false][jpg?dimensions=2048x2048,png?dimensions=2048x2048]'
            };

            preview.options.sharedLink = 'link';
            preview.options.sharedLinkPassword = 'Passw0rd!';
            preview.options.token = 'previewtoken';
        });

        it('should get headers with the provided token', () => {
            stubs.headers['X-Rep-Hints'] += '[mp4]';

            preview.getRequestHeaders('token');
            expect(stubs.getHeaders).to.be.calledWith(stubs.headers, 'token', 'link', 'Passw0rd!');
        });

        it('should get headers with the options token if none are provided', () => {
            stubs.headers['X-Rep-Hints'] += '[mp4]';

            preview.getRequestHeaders();
            expect(stubs.getHeaders).to.be.calledWith(stubs.headers, 'previewtoken', 'link', 'Passw0rd!');
        });

        it('should add dash hints if the browser supports dash', () => {
            stubs.canPlayDash.returns(true);
            stubs.headers['X-Rep-Hints'] += '[dash,mp4][filmstrip]';

            preview.getRequestHeaders();
            expect(stubs.getHeaders).to.be.calledWith(stubs.headers, 'previewtoken', 'link', 'Passw0rd!');
        });

        it('should not add dash hints if the browser supports dash but dash is disabled', () => {
            stubs.canPlayDash.returns(true);
            preview.disabledViewers.Dash = 1;
            stubs.headers['X-Rep-Hints'] += '[mp4]';

            preview.getRequestHeaders();
            expect(stubs.getHeaders).to.be.calledWith(stubs.headers, 'previewtoken', 'link', 'Passw0rd!');
        });
    });

    describe('prefetchNextFiles()', () => {
        beforeEach(() => {
            stubs.getTokensPromiseResolve = Promise.resolve({
                0: 'token0',
                1: 'token1',
                2: 'token2',
                3: 'token3',
                4: 'token4',
                5: 'token5'
            });

            stubs.getTokens = sandbox.stub(tokens, 'default');

            stubs.getPromiseResolve = Promise.resolve({
                id: 0
            });

            stubs.get = sandbox.stub(util, 'get').returns(stubs.getPromiseResolve);
            stubs.getURL = sandbox.stub(file, 'getURL');
            stubs.getRequestHeaders = sandbox.stub(preview, 'getRequestHeaders');
            stubs.set = sandbox.stub(preview.cache, 'set');
            stubs.prefetch = sandbox.stub(preview, 'prefetch');
            preview.prefetchedCollection = [];
        });

        it('should not prefetch if there are less than 2 files to prefetch', () => {
            preview.collection = [1];

            preview.prefetchNextFiles();
            expect(stubs.getTokens).to.not.be.called;
        });

        it('should not prefetch when skipServerUpdate option is present', () => {
            preview.options.skipServerUpdate = true;

            preview.prefetchNextFiles();
            expect(stubs.getTokens).to.not.be.called;
        });

        it('should do nothing if there are no new files to prefetch', () => {
            preview.file = {
                id: 3
            };

            preview.collection = [1, 2, 3];

            preview.prefetchNextFiles();
            expect(stubs.getTokens).to.not.be.called;
        });

        it('should get tokens for the next PREFETCH_COUNT files in the collection', () => {
            stubs.getTokens.returns(stubs.getTokensPromiseResolve);
            preview.file = {
                id: 0
            };
            preview.previewOptions.token = 'token';
            preview.collection = [0, 1, 2, 3, 4, 5];

            preview.prefetchNextFiles();
            return stubs.getTokensPromiseResolve.then(() => {
                expect(stubs.getTokens).to.be.calledWith([1, 2, 3, 4], 'token');
            });
        });

        it('should get info for the next PREFETCH_COUNT files', () => {
            stubs.getTokens.returns(stubs.getTokensPromiseResolve);
            preview.file = {
                id: 0
            };
            preview.previewOptions.token = 'token';
            preview.collection = [0, 1, 2, 3, 4, 5];

            preview.prefetchNextFiles();
            return stubs.getTokensPromiseResolve.then(() => {
                expect(stubs.getRequestHeaders.callCount).to.equal(PREFETCH_COUNT);
                expect(stubs.get.callCount).to.equal(PREFETCH_COUNT);
            });
        });

        it('should set the cache, add to the prefetched collection, and prefetch the actual content', () => {
            stubs.getTokens.returns(stubs.getTokensPromiseResolve);
            preview.file = {
                id: 0
            };
            preview.previewOptions.token = 'token';
            preview.collection = [0, 1, 2, 3, 4, 5];

            preview.prefetchNextFiles();
            return stubs.getTokensPromiseResolve.then(() => {
                return stubs.getPromiseResolve.then(() => {
                    expect(stubs.set.callCount).to.equal(PREFETCH_COUNT);
                    expect(stubs.prefetch.callCount).to.equal(PREFETCH_COUNT);
                    expect(preview.prefetchedCollection.length).to.equal(PREFETCH_COUNT);
                });
            });
        });
    });

    describe('getGlobalMousemoveHandler()', () => {
        it('should clear the timeout handler and do nothing if the container doesn\'t exist', () => {
            preview.container = false;

            const handler = preview.getGlobalMousemoveHandler();
            handler();
            expect(preview.timeoutHandler).to.equal(undefined);
        });

        it('should remove the navigation arrows', () => {
            preview.viewer = {
                allowNavigationArrows: sandbox.stub().returns(false)
            };

            const handler = preview.getGlobalMousemoveHandler();
            handler();
            expect(preview.container.classList.contains(CLASS_NAVIGATION_VISIBILITY)).to.be.false;
        });

        it('should add the navigation arrows back if the viewer allows them or we aren\'t previewing', () => {
            preview.viewer = false;

            let handler = preview.getGlobalMousemoveHandler();
            handler();
            expect(preview.container.classList.contains(CLASS_NAVIGATION_VISIBILITY)).to.be.true;

            preview.viewer = {
                allowNavigationArrows: sandbox.stub().returns(true)
            };

            handler = preview.getGlobalMousemoveHandler();
            handler();
            expect(preview.container.classList.contains(CLASS_NAVIGATION_VISIBILITY)).to.be.true;
        });

        it('should set a timeout to remove the arrows if the container exists', () => {
            const clock = sinon.useFakeTimers();
            const handler = preview.getGlobalMousemoveHandler();
            preview.viewer = {
                allowNavigationArrows: sandbox.stub()
            };

            handler();
            clock.tick(MOUSEMOVE_THROTTLE + 1);

            expect(preview.container.classList.contains(CLASS_NAVIGATION_VISIBILITY)).to.be.false;
        });
    });

    describe('navigateToIndex()', () => {
        beforeEach(() => {
            stubs.emit = sandbox.stub(preview, 'emit');
            stubs.load = sandbox.stub(preview, 'load');

            preview.count = {
                navigation: 0
            };

            preview.collection = ['file', 'file2', 'file3'];
        });

        it('should do nothing if the collection is invalid', () => {
            preview.collection = 'foo';
            preview.navigateToIndex(1);
            expect(stubs.emit).to.not.be.called;

            preview.collection = [];
            preview.navigateToIndex(1);
            expect(stubs.emit).to.not.be.called;
        });

        it('should emit the navigation event', () => {
            preview.navigateToIndex(1);
            expect(stubs.emit).to.be.called;
        });

        it('should increment the navigation count', () => {
            preview.navigateToIndex(1);
            expect(preview.count.navigation).to.equal(1);
        });

        it('should load the requested file', () => {
            preview.navigateToIndex(2);
            expect(stubs.load).to.be.calledWith('file3');
        });
    });

    describe('navigateLeft()', () => {
        beforeEach(() => {
            stubs.navigateToIndex = sandbox.stub(preview, 'navigateToIndex');
            preview.file = {
                id: 1
            };
            preview.collection = [3, 2, 1];
        });

        it('should navigate to index if it is not the first file in the collection', () => {
            preview.navigateLeft();
            expect(stubs.navigateToIndex).to.be.called;
        });

        it('should not navigate to index if it is the first file in the collection', () => {
            preview.collection = [1, 2, 3];

            preview.navigateLeft();
            expect(stubs.navigateToIndex).to.not.be.called;
        });
    });

    describe('navigateRight()', () => {
        beforeEach(() => {
            stubs.navigateToIndex = sandbox.stub(preview, 'navigateToIndex');
            preview.file.id = 1;
            preview.collection = [1, 2, 3];
        });

        it('should navigate to index if it is not the last file in the collection', () => {
            preview.navigateRight();
            expect(stubs.navigateToIndex).to.be.called;
        });

        it('should not navigate to index if it is the last file in the collection', () => {
            preview.collection = [3, 2, 1];

            preview.navigateRight();
            expect(stubs.navigateToIndex).to.not.be.called;
        });
    });

    describe('getLoader()', () => {
        it('should return the first capable loader based on file info', () => {
            preview.loaders = [
                {
                    name: 'error',
                    canLoad: sandbox.stub().returns(false)
                },
                {
                    name: 'text',
                    canLoad: sandbox.stub().returns(false)
                },
                {
                    name: 'csv',
                    canLoad: sandbox.stub().returns(true)
                }
            ];

            const loader = preview.getLoader('file');
            expect(loader.name).to.equal('csv');
        });
    });

    describe('keydownHandler()', () => {
        beforeEach(() => {
            stubs.decodeKeydown = sandbox.stub(util, 'decodeKeydown');
            preview.options.useHotkeys = true;
            stubs.navigateLeft = sandbox.stub(preview, 'navigateLeft');
            stubs.navigateRight = sandbox.stub(preview, 'navigateRight');
            stubs.event = {
                target: {
                    nodeName: KEYDOWN_EXCEPTIONS[0]
                }
            };

            preview.viewer = {};
        });

        it('should do nothing if keyboard shortcuts are disabled', () => {
            preview.options.useHotkeys = false;

            preview.keydownHandler({ target: undefined });
            expect(stubs.decodeKeydown).to.not.be.called;
        });

        it('should do nothing if there is no target', () => {
            preview.keydownHandler({ target: undefined });
            expect(stubs.decodeKeydown).to.not.be.called;
        });

        it('should do nothing if there is no target the target is a keydown exception', () => {
            preview.keydownHandler(stubs.event);
            expect(stubs.decodeKeydown).to.not.be.called;
        });

        it('should do nothing if the target is a content editable div', () => {
            stubs.event.target.nodeName = 'DIV';
            stubs.event.target.getAttribute = sandbox.stub().returns(true);

            preview.keydownHandler(stubs.event);
            expect(stubs.decodeKeydown).to.not.be.called;
        });

        it('should do nothing if the target is not a decodable key', () => {
            preview.viewer.onKeydown = sandbox.stub().returns(false);
            stubs.event.target.nodeName = 'ArrowLeft';
            stubs.event.preventDefault = sandbox.stub();
            stubs.decodeKeydown.returns(false);

            preview.keydownHandler(stubs.event);
            expect(stubs.event.preventDefault).to.not.be.called;
        });

        it('should navigate left is key is ArrowLeft and the event has not been consumed', () => {
            preview.viewer.onKeydown = sandbox.stub().returns(false);
            stubs.event.target.nodeName = 'ArrowLeft';
            stubs.event.preventDefault = sandbox.stub();
            stubs.event.stopPropagation = sandbox.stub();
            stubs.decodeKeydown.returns('ArrowLeft');

            preview.keydownHandler(stubs.event);
            expect(stubs.navigateLeft).to.be.called;
        });

        it('should navigate right is key is ArrowRight and the event has not been consumed', () => {
            stubs.event.preventDefault = sandbox.stub();
            stubs.event.stopPropagation = sandbox.stub();
            stubs.event.target.nodeName = 'ArrowRight';
            stubs.decodeKeydown.returns('ArrowRight');

            preview.keydownHandler(stubs.event);
            expect(stubs.navigateRight).to.be.called;
        });

        it('should prevent default and stop propagation if the event has been consumed by the viewer', () => {
            preview.viewer.onKeydown = sandbox.stub().returns(true);
            stubs.event.target.nodeName = 'ArrowLeft';
            stubs.event.preventDefault = sandbox.stub();
            stubs.event.stopPropagation = sandbox.stub();
            stubs.decodeKeydown.returns('ArrowRight');

            preview.keydownHandler(stubs.event);
            expect(stubs.event.preventDefault).to.be.called;
            expect(stubs.event.stopPropagation).to.be.called;
        });
    });

    describe('getFileOption()', () => {
        it('should return matching file option', () => {
            preview.previewOptions = {
                fileOptions: {
                    123: {
                        fileVersionId: '1234'
                    }
                }
            };

            expect(preview.getFileOption('123', 'fileVersionId')).to.equal('1234');
        });

        it('should return matching file option when file object is passed', () => {
            preview.previewOptions = {
                fileOptions: {
                    123: {
                        fileVersionId: '1234'
                    }
                }
            };

            expect(preview.getFileOption({ id: '123' }, 'fileVersionId')).to.equal('1234');
        });

        it('should return undefined when no matching file option is set', () => {
            preview.previewOptions = {
                fileOptions: {
                    123: {
                        fileVersionId: '1234'
                    }
                }
            };

            expect(preview.getFileOption({ id: '1234' }, 'fileVersionId')).to.equal(undefined);
            expect(preview.getFileOption('1234', 'fileVersionId')).to.equal(undefined);
            expect(preview.getFileOption('123', 'location')).to.equal(undefined);

            preview.previewOptions = undefined;

            expect(preview.getFileOption('123', 'fileVersionId')).to.equal(undefined);
        });
    });
});
/* eslint-enable no-unused-expressions */<|MERGE_RESOLUTION|>--- conflicted
+++ resolved
@@ -298,11 +298,7 @@
         });
 
         it('should set the preview collection to an array of file ids when files passed in', () => {
-<<<<<<< HEAD
             let files = ['1', { id: '2' }, 3, { id: '4' }, { id: 5 }];
-=======
-            const files = ['1', { id: '2' }, '3', { id: '4' }, { id: '5' }];
->>>>>>> 4d436247
 
             preview.updateCollection(files);
             expect(stubs.updateFileCache).to.be.calledWith([{ id: '2' }, { id: '4' }, { id: '5' }]);
