/* eslint-disable no-unused-expressions */
import fetchMock from 'fetch-mock';
import Preview from '../Preview';
import ProgressBar from '../ProgressBar';
import loaders from '../loaders';
import FileMetrics from '../FileMetrics';
import Browser from '../Browser';
import * as file from '../file';
import * as util from '../util';
import { API_HOST, CLASS_NAVIGATION_VISIBILITY } from '../constants';

const tokens = require('../tokens');

const RETRY_TIMEOUT = 500; // retry network request interval for a file
const PREFETCH_COUNT = 4; // number of files to prefetch
const MOUSEMOVE_THROTTLE = 1500; // for showing or hiding the navigation icons
const KEYDOWN_EXCEPTIONS = ['INPUT', 'SELECT', 'TEXTAREA']; // Ignore keydown events on these elements

const sandbox = sinon.sandbox.create();

let stubs = {};
let preview;
let containerEl;

describe('lib/Preview', () => {
    before(() => {
        fixture.setBase('src/lib');
    });

    beforeEach(() => {
        fixture.load('__tests__/Preview-test.html');
        containerEl = document.querySelector('.container');
        preview = new Preview();
        preview.container = containerEl;
        stubs = {};
    });

    afterEach(() => {
        sandbox.verifyAndRestore();
        fixture.cleanup();
        fetchMock.restore();
        preview.destroy();
        preview = null;
        stubs = null;
    });

    describe('constructor()', () => {
        beforeEach(() => {
            stubs.preview = preview;
        });

        it('should set the preview to be closed', () => {
            expect(preview.open).to.be.false;
        });

        it('should initialize the various preview objects', () => {
            expect(preview.count.success).to.equal(0);
            expect(preview.count.error).to.equal(0);
            expect(preview.count.navigation).to.equal(0);
            expect(preview.file).to.deep.equal({});
            expect(preview.options).to.deep.equal({});
            expect(preview.disabledViewers).to.deep.equal({ Office: 1 });
            expect(preview.token).to.equal('');
            expect(preview.loaders).to.equal(loaders);
            expect(preview.location.hostname).to.equal('localhost');
        });
    });

    describe('destroy()', () => {
        beforeEach(() => {
            stubs.repStatus = {
                destroy: sandbox.stub()
            };

            stubs.viewer = {
                destroy: sandbox.stub()
            };
        });

        it('should destroy the viewer if it exists', () => {
            preview.viewer = {
                destroy: undefined
            };

            preview.destroy();
            expect(stubs.viewer.destroy).to.not.be.called;

            preview.viewer = stubs.viewer;

            preview.destroy();
            expect(stubs.viewer.destroy).to.be.called;
        });

        it('should clear the viewer', () => {
            preview.destroy();
            expect(preview.viewer).to.equal(undefined);
        });
    });

    describe('show()', () => {
        beforeEach(() => {
            stubs.load = sandbox.stub(preview, 'load');
            stubs.updateCollection = sandbox.stub(preview, 'updateCollection');
        });

        it('should set the preview options with string token', () => {
            preview.show('123', 'token', { viewer: 'viewer' });
            expect(preview.previewOptions).to.deep.equal({
                token: 'token',
                viewer: 'viewer'
            });
        });


        it('should set the preview options with function token', () => {
            const foo = () => {};
            preview.show('123', foo, { viewer: 'viewer' });
            expect(preview.previewOptions).to.deep.equal({
                token: foo,
                viewer: 'viewer'
            });
        });

        it('should set the preview options with null token', () => {
            preview.show('123', null);
            expect(preview.previewOptions).to.deep.equal({
                token: null
            });
        });

        it('should set the preview options with no token', () => {
            preview.show('123');
            expect(preview.previewOptions).to.deep.equal({
                token: undefined
            });
        });

        it('should call update collection with optional collection', () => {
            preview.show('123', 'token', { collection: 'collection' });
            expect(stubs.updateCollection).to.be.calledWith('collection');
        });

        it('should load file associated with the passed in file ID', () => {
            preview.show('123', 'token');
            expect(stubs.load).to.be.calledWith('123');
        });

        it('should call update collection with passed in collection', () => {
            preview.show('123', 'token', { collection: 'collection' });
            expect(stubs.updateCollection).to.be.calledWith('collection');
        });

        it('should load file matching the passed in file object', () => {
            const file = {
                id: '123',
                permissions: {},
                shared_link: null,
                sha1: 'sha1',
                file_version: {},
                name: 'blah',
                size: 123,
                extension: 'pdf',
                representations: {},
                watermark_info: {},
                authenticated_download_url: 'url'
            }

            preview.show(file, 'foken');
            expect(stubs.load).to.be.calledWith(file);
        });

        it('should throw an error if auth token is a random object', () => {
            const spy = sandbox.spy(preview, 'show');

            try {
                preview.show('123', {});
            } catch (e) {
                expect(spy.threw());
                expect(e.message).to.equal('Bad access token!');
            }
        });
    });

    describe('hide()', () => {
        beforeEach(() => {
            stubs.destroy = sandbox.stub(preview, 'destroy');
            stubs.cleanup = sandbox.stub(preview.ui, 'cleanup');
        });

        it('should indicate that the preview is closed', () => {
            preview.open = true;

            preview.hide();
            expect(preview.open).to.equal(false);
        });

        it('should destroy the viewer', () => {
            preview.hide();
            expect(stubs.destroy).to.be.called;
        });

        it('should cleanup the ui', () => {
            preview.hide();
            expect(stubs.cleanup).to.be.called;
        });

        it('should clear the file', () => {
            preview.file = 'file';

            preview.hide();
            expect(preview.file).to.equal(undefined);
        });
    });

    describe('updateCollection()', () => {
        beforeEach(() => {
            stubs.showNavigation = sandbox.stub(preview.ui, 'showNavigation');
            stubs.updateFileCache = sandbox.stub(preview, 'updateFileCache');
        });

        it('should set the preview collection to an array of file ids', () => {
            let array = ['1', '2', '3', '4'];

            preview.updateCollection(array);
            expect(stubs.updateFileCache).to.be.calledWith([]);
            expect(preview.collection).to.deep.equal(array);
        });

        it('should set the preview collection to an array of file ids when files passed in', () => {
            let files = ['1', { id: '2' }, '3', { id: '4' }, { id: '5' }];

            preview.updateCollection(files);
            expect(stubs.updateFileCache).to.be.calledWith([{ id: '2' }, { id: '4' }, { id: '5' }]);
            expect(preview.collection).to.deep.equal(['1', '2', '3', '4', '5']);
        });

        it('should throw when bad array of files passed in', () => {
            let files = ['1', { }, '3'];

            expect(preview.updateCollection.bind(preview, files)).to.throw(Error, /Bad collection/);
            expect(stubs.updateFileCache).to.not.be.called;
        });

        it('should throw when bad array of file ids passed in', () => {
            let files = ['', '3'];

            expect(preview.updateCollection.bind(preview, files)).to.throw(Error, /Bad collection/);
            expect(stubs.updateFileCache).to.not.be.called;
        });

        it('should reset the preview collection to an empty array', () => {
            let array = '1,2,3,4';

            preview.updateCollection(array);
            expect(stubs.updateFileCache).to.be.calledWith([]);
            expect(preview.collection).to.deep.equal([]);
        });

        it('should show navigation if the file exists', () => {
            preview.file = undefined;

            preview.updateCollection();
            expect(stubs.showNavigation).to.not.be.called;

            preview.file = {
                id: 0
            };

            preview.updateCollection();
            expect(stubs.showNavigation).to.be.calledWith(0, []);
        });
    });

    describe('updateFileCache()', () => {
        beforeEach(() => {
            stubs.checkFileValid = sandbox.stub(file, 'checkFileValid');
            stubs.cacheFile = sandbox.stub(file, 'cacheFile');
            stubs.error = sandbox.stub(console, 'error');
        });

        it('should format the metadata into an array', () => {
            const files = {
                id: 0,
                watermark_info: {
                    is_watermarked: false
                }
            };

            stubs.checkFileValid.onCall(0).returns(true);

            preview.updateFileCache(files);
            expect(stubs.cacheFile).to.be.calledWith(preview.cache, files);
        });

        it('should add the file to the cache if it is valid', () => {
            const files = [
                {
                    id: 0,
                    watermark_info: {
                        is_watermarked: false
                    }
                },
                {
                    id: 1,
                    watermark_info: {
                        is_watermarked: false
                    }
                }
            ];

            stubs.checkFileValid.onCall(0).returns(true).onCall(1).returns(false);

            preview.updateFileCache(files);
            expect(stubs.cacheFile).calledOnce;
            expect(stubs.error).calledOnce;
        });

        it('should not cache a file if it is watermarked', () => {
            const files = {
                id: 0,
                watermark_info: {
                    is_watermarked: true
                }
            };

            stubs.checkFileValid.returns(true);

            preview.updateFileCache(files);
            expect(stubs.cacheFile).to.not.be.called;
            expect(stubs.error).to.not.be.called;
        });
    });

    describe('getCurrentViewer()', () => {
        it('should return the viewer', () => {
            const viewer = preview.getCurrentViewer();
            expect(viewer).to.equal(preview.viewer);
        });
    });

    describe('getCurrentFile()', () => {
        it('should return the current file', () => {
            const currentFile = preview.getCurrentFile();
            expect(currentFile).to.equal(preview.file);
        });
    });

    describe('getCurrentCollection()', () => {
        it('should return the current collection', () => {
            const collection = preview.getCurrentCollection();
            expect(collection).to.equal(preview.collection);
        });
    });

    describe('getViewers()', () => {
        it('should add the viewers from the given loaders', () => {
            const textLoader = preview.loaders[0];
            const viewers = textLoader.getViewers();
            preview.loaders = [textLoader];

            const getViewers = preview.getViewers();
            expect(getViewers).to.deep.equal(viewers);
        });
    });

    describe('prefetch()', () => {
        let fileId;
        let token;
        let sharedLink;
        let sharedLinkPassword;
        let loader;
        let viewer;
        let someFile;

        beforeEach(() => {
            fileId = '0';
            token = 'someToken';
            sharedLink = 'someSharedLink';
            sharedLinkPassword = 'someSharedLinkPassword';
            someFile = {};
            loader = {
                determineViewer: () => {},
                determineRepresentation: () => {}
            };
            viewer = {
                CONSTRUCTOR: () => {}
            };

            sandbox.stub(preview.cache, 'get').withArgs(fileId).returns(someFile);
            sandbox.stub(preview, 'getLoader').withArgs(someFile).returns(loader);
        });

        it('should short circuit if no appropriate viewer is found', () => {
            sandbox.stub(loader, 'determineViewer').returns(null);
            sandbox.mock(loader).expects('determineRepresentation').never();
            sandbox.mock(viewer).expects('CONSTRUCTOR').never();
            preview.prefetch({ fileId, token, sharedLink, sharedLinkPassword });
        });

        it('should get the appropriate viewer', () => {
            sandbox.mock(loader).expects('determineViewer').withArgs(someFile).returns(viewer);
            preview.prefetch({ fileId, token, sharedLink, sharedLinkPassword });
        });

        it('should determine representation', () => {
            sandbox.stub(loader, 'determineViewer').returns(viewer);
            sandbox.mock(loader).expects('determineRepresentation').withArgs(someFile, viewer);
            preview.prefetch({ fileId, token, sharedLink, sharedLinkPassword });
        });

        it('should set sharedLink and sharedLinkPassword when preload is true', () => {
            sandbox.stub(loader, 'determineViewer').returns(viewer);
            sandbox.stub(preview, 'createViewerOptions');

            preview.prefetch({ fileId, token, sharedLink, sharedLinkPassword, preload: true });

            expect(preview.createViewerOptions).to.be.calledWith({
                viewer,
                file: someFile,
                token,
                representation: sinon.match.any,
                sharedLink,
                sharedLinkPassword
            });
        });

        it('should prefetch assets, preload, and content if viewer defines a prefetch function and preload is false, but viewer preload option is true', () => {
            viewer = {
                CONSTRUCTOR: () => {
                    return {
                        prefetch: sandbox.mock().withArgs({
                            assets: true,
                            preload: true,
                            content: true
                        }),
                        getViewerOption: sandbox.stub().withArgs('preload').returns(true)
                    };
                }
            };
            sandbox.stub(loader, 'determineViewer').returns(viewer);

            preview.prefetch({ fileId, token, sharedLink, sharedLinkPassword, preload: false });
        });

        it('should prefetch assets and content but not preload if viewer defines a prefetch function and preload is false, and viewer preload option is false', () => {
            viewer = {
                CONSTRUCTOR: () => {
                    return {
                        prefetch: sandbox.mock().withArgs({
                            assets: true,
                            preload: false,
                            content: true
                        }),
                        getViewerOption: sandbox.stub().withArgs('preload').returns(false)
                    };
                }
            };
            sandbox.stub(loader, 'determineViewer').returns(viewer);

            preview.prefetch({ fileId, token, sharedLink, sharedLinkPassword, preload: false });
        });

        it('should prefetch assets and preload, but not content if viewer defines a prefetch function and preload is true', () => {
            viewer = {
                CONSTRUCTOR: () => {
                    return {
                        prefetch: sandbox.mock().withArgs({
                            assets: true,
                            preload: true,
                            content: false
                        })
                    };
                }
            };
            sandbox.stub(loader, 'determineViewer').returns(viewer);

            preview.prefetch({ fileId, token, sharedLink, sharedLinkPassword, preload: true });
        });
    });

    describe('prefetchViewers()', () => {
        let prefetchStub;

        beforeEach(() => {
            prefetchStub = sandbox.stub();
            const stubViewer = () => {
                return { prefetch: prefetchStub };
            };

            const mockViewers = [
                {
                    NAME: 'viewer1',
                    CONSTRUCTOR: stubViewer
                },
                {
                    NAME: 'viewer2',
                    CONSTRUCTOR: stubViewer
                },
                {
                    NAME: 'viewer3',
                    CONSTRUCTOR: stubViewer
                }
            ];

            stubs.getViewers = sandbox.stub(preview, 'getViewers').returns(mockViewers);
        });

        it('should prefetch no viewers if no viewer names are specified', () => {
            preview.prefetchViewers();
            expect(prefetchStub).to.not.be.called;
        });

        it('should prefetch only passed in viewers', () => {
            const viewerToPrefetch = preview.getViewers()[0];
            const viewerName = viewerToPrefetch.NAME;

            preview.prefetchViewers([viewerName]);
            expect(prefetchStub).to.be.calledOnce;
            expect(prefetchStub).to.be.calledWith({
                assets: true,
                preload: false,
                content: false
            });
        });
    });

    describe('disableViewers()', () => {
        beforeEach(() => {
            preview.disabledViewers = {};
        });

        it('should disable each viewer passed in', () => {
            const viewersToDisable = { text: 'viewer', csv: 'viewer', excel: 'viewer' };

            preview.disableViewers(Object.keys(viewersToDisable));
            Object.keys(viewersToDisable).forEach((viewer) => {
                expect(preview.disabledViewers[viewer]).to.equal(1);
            });
        });

        it('should disable only one viewer if only one is passed in', () => {
            const viewerToDisable = 'text';

            preview.disableViewers(viewerToDisable);
            expect(preview.disabledViewers.text).to.equal(1);
        });
    });

    describe('enableViewers()', () => {
        it('should enable an array of passed in viewers', () => {
            const viewersToEnable = { text: 'viewer', csv: 'viewer', excel: 'viewer' };

            preview.disableViewers(Object.keys(viewersToEnable));
            preview.enableViewers(Object.keys(viewersToEnable));
            expect(preview.disabledViewers).to.deep.equal({ Office: 1 });
        });

        it('should enable a single viewer that is passed in', () => {
            const viewersToEnable = { text: 'viewer', csv: 'viewer', excel: 'viewer' };

            preview.disableViewers(Object.keys(viewersToEnable));
            preview.enableViewers('text');
            expect(preview.disabledViewers.text).to.equal(undefined);
            expect(preview.disabledViewers.csv).to.equal(1);
        });
    });

    describe('disableHotkeys()', () => {
        it('should turn off hot keys in the options', () => {
            preview.disableHotkeys();
            expect(preview.options.useHotkeys).to.be.false;
        });
    });

    describe('enableHotkeys()', () => {
        it('should turn on hot keys in the options', () => {
            preview.enableHotkeys();
            expect(preview.options.useHotkeys).to.be.true;
        });
    });

    describe('resize()', () => {
        it('should resize if the viewer exists', () => {
            preview.viewer = {
                resize: sandbox.stub()
            };

            preview.resize();
            expect(preview.viewer.resize).to.be.called;
        });
    });

    describe('print()', () => {
        beforeEach(() => {
            stubs.checkPermission = sandbox.stub(file, 'checkPermission').returns(false);
            stubs.checkFeature = sandbox.stub(file, 'checkFeature').returns(false);
            preview.viewer = {
                print: sandbox.stub()
            };
        });

        it('should print if the feature and permissions exist', () => {
            stubs.checkPermission.returns(true);
            stubs.checkFeature.returns(true);

            preview.print();
            expect(preview.viewer.print).to.be.called;
        });

        it('should not print if feature does not exists', () => {
            stubs.checkFeature.returns(true);

            preview.print();
            expect(preview.viewer.print).to.not.be.called;
        });

        it('should not print if permissions do not exist', () => {
            stubs.checkPermission.returns(true);

            preview.print();
            expect(preview.viewer.print).to.not.be.called;
        });

        it('should not print if permissions or feature do not exist', () => {
            preview.print();
            expect(preview.viewer.print).to.not.be.called;
        });
    });

    describe('download()', () => {
        beforeEach(() => {
            stubs.promise = Promise.resolve({
                data: {
                    download_url: 'dl.box'
                }
            });

            stubs.checkPermission = sandbox.stub(file, 'checkPermission');
            stubs.get = sandbox.stub(util, 'get').returns(stubs.promise);
            stubs.openUrlInsideIframe = sandbox.stub(util, 'openUrlInsideIframe');
            stubs.getRequestHeaders = sandbox.stub(preview, 'getRequestHeaders');
            stubs.getDownloadURL = sandbox.stub(file, 'getDownloadURL');
        });

        it('should not do anything if there is no download permission', () => {
            stubs.checkPermission.returns(false);

            preview.download();
            expect(stubs.openUrlInsideIframe).to.not.be.called;
        });

        it('get the file and then open in an iframe', () => {
            stubs.checkPermission.returns(true);

            preview.download();
            return stubs.promise.then((data) => {
                expect(stubs.openUrlInsideIframe).to.be.calledWith(data.download_url);
            });
        });
    });

    describe('updateToken()', () => {
        it('should update token in options with the passed in string or function', () => {
            const newToken = 'daredevil';
            preview.updateToken(newToken, false);
            expect(preview.previewOptions.token).to.equal(newToken);
        });

        it('should reload preview by default', () => {
            preview.file = { id: '1' };
            sandbox.stub(preview, 'load');
            preview.updateToken('dr-strange');
            expect(preview.load).to.be.calledWith(preview.file.id);
        });

        it('should not reload preview if reloadPreview is false', () => {
            preview.file = { id: '123' };
            sandbox.stub(preview, 'load');
            preview.updateToken('nick-fury', false);
            expect(preview.load).to.not.be.calledWith(preview.file);
        });
    });

    describe('load()', () => {
        beforeEach(() => {
            stubs.tokens = {
                0: 'file0'
            };
            stubs.file = {
                id: '123',
                permissions: {},
                shared_link: null,
                sha1: 'sha1',
                file_version: {},
                name: 'blah',
                size: 123,
                extension: 'pdf',
                representations: {},
                watermark_info: {},
                authenticated_download_url: 'url'
            };

            stubs.promise = Promise.resolve({
                token: 'token'
            });

            stubs.getTokens = sandbox.stub(tokens, 'default').returns(stubs.promise);
            stubs.handleTokenResponse = sandbox.stub(preview, 'handleTokenResponse');
            stubs.get = sandbox.stub(preview.cache, 'get');
            stubs.destroy = sandbox.stub(preview, 'destroy');
        });

        it('should cleanup any existing viewer', () => {
            preview.load('0');
            expect(stubs.destroy).to.be.called;
        });

        it('should set the preview to open, and initialize the file metrics tracker', () => {
            sandbox.stub(Browser, 'getBrowserInfo');
            preview.load('0');
            expect(preview.open).to.be.true;
            expect(preview.fileMetrics instanceof FileMetrics);
            expect(Browser.getBrowserInfo).to.not.be.called; // cached from preview constructor
        });

        it('should clear the retry timeout', () => {
            preview.load('0');
            expect(preview.retryTimeout).to.equal(undefined);
        });

        it('should set the retry count', () => {
            preview.retryCount = 0;
            preview.file.id = '0';

            preview.load('0');
            expect(preview.retryCount).to.equal(1);

            preview.file = undefined;

            preview.load('0');
            expect(preview.retryCount).to.equal(0);
        });

        it('should throw an error if incompatible file object is passed in', () => {
            const spy = sandbox.spy(preview, 'load');
            const file = {
                not: 'the',
                right: 'fields'
            }

            expect(preview.load.bind(preview, file)).to.throw(Error, 'File is not a well-formed Box File object. See FILE_FIELDS in file.js for a list of required fields.');
        });

        it('should get the tokens when file id is available', () => {
            preview.previewOptions.token = 'token';

            preview.load({ id: '123' });
            return stubs.promise.then(() => {
                expect(stubs.getTokens).to.be.calledWith('123', 'token');
                expect(stubs.handleTokenResponse).to.be.called;
            });
        });

        it('should get the tokens and either handle the response or error', () => {
            preview.previewOptions.token = 'token';

            preview.load('0');
            return stubs.promise.then(() => {
                expect(stubs.getTokens).to.be.calledWith('0', 'token');
                expect(stubs.handleTokenResponse).to.be.called;
            });
        });
    });

    describe('handleTokenResponse()', () => {
        beforeEach(() => {
            stubs.loadFromServer = sandbox.stub(preview, 'loadFromServer');
            stubs.parseOptions = sandbox.stub(preview, 'parseOptions');
            stubs.setup = sandbox.stub(preview.ui, 'setup');
            stubs.showLoadingIndicator = sandbox.stub(preview.ui, 'showLoadingIndicator');
            stubs.startProgressBar = sandbox.stub(preview.ui, 'startProgressBar');
            stubs.checkPermission = sandbox.stub(file, 'checkPermission');
            stubs.showNavigation = sandbox.stub(preview.ui, 'showNavigation');
            stubs.checkFileValid = sandbox.stub(file, 'checkFileValid');
            stubs.loadFromCache = sandbox.stub(preview, 'loadFromCache');
            stubs.cacheFile = sandbox.stub(file, 'cacheFile');
        });

        it('should short circuit and load from server if it is a retry', () => {
            preview.retryCount = 1;

            preview.handleTokenResponse({});
            expect(stubs.loadFromServer).to.be.called;
            expect(stubs.parseOptions).to.not.be.called;
        });

        it('should parse the preview options', () => {
            preview.retryCount = 0;

            preview.handleTokenResponse({});
            expect(stubs.parseOptions).to.be.called;
        });

        it('should setup the container and show the loading indicator and progress bar', () => {
            preview.handleTokenResponse({});
            expect(stubs.setup).to.be.called;
            expect(stubs.showLoadingIndicator).to.be.called;
            expect(stubs.startProgressBar).to.be.called;
        });

        it('should show navigation', () => {
            preview.handleTokenResponse({});
            expect(stubs.showNavigation).to.be.called;
        });

        it('should load from cache if the file is valid', () => {
            stubs.checkFileValid.returns(true);

            preview.handleTokenResponse({});
            expect(stubs.cacheFile).to.be.calledWith(preview.cache, preview.file);
            expect(stubs.loadFromCache).to.be.called;
            expect(stubs.loadFromServer).to.not.be.called;
        });

        it('should load from the server on a cache miss', () => {
            stubs.checkFileValid.returns(false);

            preview.handleTokenResponse({});
            expect(stubs.loadFromCache).to.not.be.called;
            expect(stubs.loadFromServer).to.be.called;
        });
    });

    describe('parseOptions()', () => {
        beforeEach(() => {
            stubs.sharedLink = 'www.app.box.com/shared';
            stubs.sharedLinkPassword = 'password';
            stubs.apiHost = 'endpoint/';
            stubs.appHost = 'https://host.app.box.com';
            stubs.header = 'dark';
            stubs.logoUrl = 'www.app.box.com/logo';
            stubs.collection = ['file0', 'file1'];
            stubs.loaders = ['customloader'];
            preview.previewOptions = {
                container: containerEl,
                sharedLink: stubs.sharedLink,
                sharedLinkPassword: stubs.sharedLinkPassword,
                apiHost: stubs.apiHost,
                appHost: stubs.appHost,
                header: stubs.header,
                logoUrl: stubs.logoUrl,
                showDownload: true,
                showAnnotations: true,
                collection: stubs.collection,
                loaders: stubs.loaders
            };

            stubs.assign = sandbox.spy(Object, 'assign');
            stubs.disableViewers = sandbox.stub(preview, 'disableViewers');
            stubs.enableViewers = sandbox.stub(preview, 'enableViewers');
            stubs.tokens = {
                0: 'file0'
            };

            preview.file = {
                id: 0
            };
        });

        it('should use the saved preview options', () => {
            preview.parseOptions(preview.previewOptions, stubs.tokens);
            expect(stubs.assign).to.be.calledWith(preview.previewOptions);
        });

        it('should set the container', () => {
            preview.parseOptions(preview.previewOptions, stubs.tokens);
            expect(preview.options.container).to.equal(containerEl);
        });

        it('should set the token based on the file id', () => {
            preview.parseOptions(preview.previewOptions, stubs.tokens);
            expect(preview.options.token).to.equal(stubs.tokens[0]);
        });

        it('should set shared link and shared link password', () => {
            preview.parseOptions(preview.previewOptions, stubs.tokens);
            expect(preview.options.sharedLink).to.equal(stubs.sharedLink);
            expect(preview.options.sharedLinkPassword).to.equal(stubs.sharedLinkPassword);
        });

        it('should save a reference to the api host', () => {
            preview.parseOptions(preview.previewOptions, stubs.tokens);
            expect(preview.options.apiHost).to.equal('endpoint');

            // Check default
            preview.previewOptions.apiHost = undefined;
            preview.parseOptions(preview.previewOptions, stubs.tokens);
            expect(preview.options.apiHost).to.equal('https://api.box.com');
        });

        it('should save a reference to the app host', () => {
            preview.parseOptions(preview.previewOptions, stubs.tokens);
            expect(preview.options.appHost).to.equal(stubs.appHost);

            // Check default
            preview.previewOptions.appHost = undefined;
            preview.parseOptions(preview.previewOptions, stubs.tokens);
            expect(preview.options.appHost).to.equal('https://app.box.com');
        });

        it('should set whether to show the header or a custom logo', () => {
            preview.parseOptions(preview.previewOptions, stubs.tokens);
            expect(preview.options.header).to.equal(stubs.header);
            expect(preview.options.logoUrl).to.equal(stubs.logoUrl);

            preview.previewOptions.header = undefined;
            preview.previewOptions.logoUrl = undefined;

            preview.parseOptions(preview.previewOptions, stubs.tokens);
            expect(preview.options.header).to.equal('light');
            expect(preview.options.logoUrl).to.equal('');
        });

        it('should set whether to show a download link or annotations', () => {
            preview.parseOptions(preview.previewOptions, stubs.tokens);
            expect(preview.options.showDownload).to.be.true;
            expect(preview.options.showAnnotations).to.be.true;
        });

        it('should set whether to skip load from the server and any server updates', () => {
            preview.parseOptions(preview.previewOptions, stubs.tokens);
            expect(preview.options.skipServerUpdate).to.be.false;

            preview.previewOptions.skipServerUpdate = true;
            preview.parseOptions(preview.previewOptions, stubs.tokens);
            expect(preview.options.skipServerUpdate).to.be.true;
        });

        it('should add user created loaders before standard loaders', () => {
            const expectedLoaders = stubs.loaders.concat(loaders);

            preview.parseOptions(preview.previewOptions, stubs.tokens);
            expect(preview.loaders[0]).to.equal(expectedLoaders[0]);
            expect(preview.loaders).to.deep.equal(expectedLoaders);
        });

        it('should disable any specified viewers, otherwise enable', () => {
            preview.previewOptions.viewers = {
                Office: {
                    disabled: true
                },
                text: {
                    disabled: false
                }
            };

            preview.parseOptions(preview.previewOptions, stubs.tokens);
            expect(stubs.disableViewers).to.be.calledWith('Office');
            expect(stubs.enableViewers).to.be.calledWith('text');
        });
    });

    describe('createViewerOptions()', () => {
        it('should create viewer options with location', () => {
            preview.location = 'someLocation';
            expect(preview.createViewerOptions().location).to.deep.equal(preview.location);
        });

        it('should deep clone options', () => {
            const someOption = {};
            expect(preview.createViewerOptions({ someOption }).someOption).to.not.equal(someOption);
        });
    });

    describe('loadFromCache()', () => {
        beforeEach(() => {
            preview.fileMetrics = {
                setCached: sandbox.stub()
            };

            stubs.loadViewer = sandbox.stub(preview, 'loadViewer');
            stubs.loadFromServer = sandbox.stub(preview, 'loadFromServer');
        });

        it('should set the file as cached in the file metrics tracker', () => {
            preview.loadFromCache();
            expect(preview.fileMetrics.setCached).to.be.called;
        });

        it('should load the viewer', () => {
            preview.loadFromCache();
            expect(stubs.loadViewer).to.be.called;
        });

        it('should not refresh the file from the server when need to skip server update', () => {
            preview.options.skipServerUpdate = true;
            preview.loadFromCache();
            expect(preview.loadFromServer).to.not.be.called;
        });

        it('should refresh the file from the server to update the cache', () => {
            preview.loadFromCache();
            expect(preview.loadFromServer).to.be.called;
        });
    });

    describe('loadFromServer()', () => {
        beforeEach(() => {
            stubs.promise = Promise.resolve('file');
            stubs.get = sandbox.stub(util, 'get').returns(stubs.promise);
            stubs.handleFileInfoResponse = sandbox.stub(preview, 'handleFileInfoResponse');
            stubs.handleFetchError = sandbox.stub(preview, 'handleFetchError');
            stubs.getURL = sandbox.stub(file, 'getURL').returns('/get_url');
            preview.file = {
                id: 0
            };
        });

        it('should handle load response on a successful get', () => {
            preview.loadFromServer();
            expect(stubs.get).to.be.called;
            expect(stubs.getURL).to.be.called;
            return stubs.promise.then(() => {
                expect(stubs.handleFileInfoResponse).to.be.called;
                expect(stubs.handleFetchError).to.not.be.called;
            });
        });
    });

    describe('handleFileInfoResponse()', () => {
        beforeEach(() => {
            preview.fileMetrics = {
                setFile: sandbox.stub(),
                setCacheStale: sandbox.stub()
            };

            stubs.get = sandbox.stub(preview.cache, 'get').returns(true);
            stubs.set = sandbox.stub(preview.cache, 'set');
            stubs.triggerError = sandbox.stub(preview, 'triggerError');
            stubs.loadViewer = sandbox.stub(preview, 'loadViewer');
            stubs.checkFileValid = sandbox.stub(file, 'checkFileValid').returns(true);
            stubs.file = {
                id: 0,
                name: 'file',
                file_version: {
                    sha1: 2
                },
                watermark_info: {
                    is_watermarked: false
                },
                representations: {
                    entries: []
                }
            };
        });

        it('should do nothing if the preview is closed', () => {
            preview.open = false;
            preview.handleFileInfoResponse(stubs.file);
            expect(stubs.set).to.not.be.called;
        });

        it('should do nothing if response comes back for an incorrect file', () => {
            preview.open = true;
            preview.file = {
                id: 0
            };
            stubs.file.id = 1;

            preview.handleFileInfoResponse(stubs.file);
            expect(stubs.set).to.not.be.called;
        });

        it('should save a reference to the file and update the file metrics tracker', () => {
            preview.open = true;
            preview.file = {
                id: 0
            };

            preview.handleFileInfoResponse(stubs.file);
            expect(preview.file).to.equal(stubs.file);
            expect(preview.fileMetrics.setFile).to.be.called;
        });

        it('should get the latest cache, then update it with the new file', () => {
            preview.open = true;
            preview.file = {
                id: 0
            };

            stubs.get.returns({
                file_version: {
                    sha1: 0
                }
            });

            stubs.file.file_version.sha1 = 0;

            preview.handleFileInfoResponse(stubs.file);
            expect(stubs.get).to.be.calledWith(stubs.file.id);
            expect(stubs.set).to.be.calledWith(stubs.file.id);
            expect(stubs.loadViewer).to.not.be.called;
        });

        it('should not cache the file if the file is watermarked', () => {
            stubs.file.watermark_info.is_watermarked = true;
            preview.open = true;
            preview.file = {
                id: 0
            };

            stubs.get.returns({
                file_version: {
                    sha1: 0
                }
            });

            stubs.file.file_version.sha1 = 0;

            preview.handleFileInfoResponse(stubs.file);
            expect(stubs.set).to.be.not.be.called;
        });

        it('should set the cache stale and re-load the viewer if the file is not in the cache', () => {
            preview.open = true;
            preview.file = {
                id: 0
            };

            stubs.get.returns(false);

<<<<<<< HEAD
            preview.handleLoadResponse(stubs.file);
            expect(preview.fileMetrics.setCacheStale).to.be.called;
=======
            preview.handleFileInfoResponse(stubs.file);
            expect(preview.logger.setCacheStale).to.be.called;
>>>>>>> 808270b5
            expect(stubs.loadViewer).to.be.called;
        });

        it('should set the cache stale and re-load the viewer if the cached file is not valid', () => {
            preview.open = true;
            preview.file = {
                id: 0
            };

            stubs.checkFileValid.returns(false);

<<<<<<< HEAD
            preview.handleLoadResponse(stubs.file);
            expect(preview.fileMetrics.setCacheStale).to.be.called;
=======
            preview.handleFileInfoResponse(stubs.file);
            expect(preview.logger.setCacheStale).to.be.called;
>>>>>>> 808270b5
            expect(stubs.loadViewer).to.be.called;
        });

        it('should set the cache stale and re-load the viewer if the cached sha1 does not match the files sha1', () => {
            preview.open = true;
            preview.file = {
                id: 0
            };

            stubs.get.returns({
                file_version: {
                    sha1: 0
                }
            });

            stubs.file.file_version.sha1 = 2;

<<<<<<< HEAD
            preview.handleLoadResponse(stubs.file);
            expect(preview.fileMetrics.setCacheStale).to.be.called;
=======
            preview.handleFileInfoResponse(stubs.file);
            expect(preview.logger.setCacheStale).to.be.called;
>>>>>>> 808270b5
            expect(stubs.loadViewer).to.be.called;
        });

        it('should set the cache stale and re-load the viewer if the file is watermarked', () => {
            preview.open = true;
            preview.file = {
                id: 0
            };

            stubs.file.watermark_info.is_watermarked = true;
            stubs.get.returns({
                file_version: {
                    sha1: 0
                }
            });

            stubs.file.file_version.sha1 = 2;

<<<<<<< HEAD
            preview.handleLoadResponse(stubs.file);
            expect(preview.fileMetrics.setCacheStale).to.be.called;
=======
            preview.handleFileInfoResponse(stubs.file);
            expect(preview.logger.setCacheStale).to.be.called;
>>>>>>> 808270b5
            expect(stubs.loadViewer).to.be.called;
        });

        it('should trigger an error if any cache or load operations fail', () => {
            preview.open = true;
            preview.file = {
                id: 0
            };

            stubs.get.throws(new Error());

            preview.handleFileInfoResponse(stubs.file);
            expect(stubs.triggerError).to.be.called;
        });
    });

    describe('loadViewer()', () => {
        beforeEach(() => {
            stubs.viewer = {
                load: sandbox.stub(),
                addListener: sandbox.stub(),
                getName: sandbox.stub()
            };
            function Viewer() {
                return stubs.viewer;
            }

            stubs.destroy = sandbox.stub(preview, 'destroy');
            stubs.checkPermission = sandbox.stub(file, 'checkPermission').returns(true);
            stubs.canDownload = sandbox.stub(Browser, 'canDownload').returns(false);
            stubs.showLoadingDownloadButton = sandbox.stub(preview.ui, 'showLoadingDownloadButton');
            stubs.loadPromiseResolve = Promise.resolve();
            stubs.determineRepresentationStatusPromise = Promise.resolve();
            stubs.loader = {
                determineViewer: sandbox.stub().returns({ CONSTRUCTOR: Viewer }),
                determineRepresentation: sandbox.stub().returns({
                    links: {
                        content: {
                            url: 'url'
                        }
                    }
                }),
                determineRepresentationStatus: sandbox.stub().returns(stubs.determineRepresentationStatusPromise),
                load: sandbox.stub().returns(stubs.loadPromiseResolve)
            };

            stubs.getLoader = sandbox.stub(preview, 'getLoader').returns(stubs.loader);

            preview.fileMetrics = {
                setType: sandbox.stub()
            };

            stubs.emit = sandbox.stub(preview, 'emit');
            stubs.attachViewerListeners = sandbox.stub(preview, 'attachViewerListeners');
            preview.open = true;
        });

        it('should do nothing if the preview is closed', () => {
            preview.open = false;

            preview.loadViewer();
            expect(stubs.destroy).to.not.be.called;
        });

        it('should throw an error if there is no preview permission', () => {
            stubs.checkPermission.returns(false);
            const spy = sandbox.spy(preview, 'loadViewer');

            try {
                preview.loadViewer();
            } catch (e) {
                expect(spy.threw('Error'));
            }
        });

        it('should show the loading download button if there are sufficient permissions and support', () => {
            stubs.checkPermission.withArgs(sinon.match.any, 'can_download').returns(false);
            preview.options.showDownload = false;

            preview.loadViewer({});
            expect(stubs.showLoadingDownloadButton).to.not.be.called;
            preview.destroy();

            stubs.checkPermission.withArgs(sinon.match.any, 'can_download').returns(true);

            preview.loadViewer({});
            expect(stubs.showLoadingDownloadButton).to.not.be.called;
            preview.destroy();

            stubs.checkPermission.withArgs(sinon.match.any, 'can_download').returns(false);
            preview.options.showDownload = true;

            preview.loadViewer({});
            expect(stubs.showLoadingDownloadButton).to.not.be.called;
            preview.destroy();

            stubs.checkPermission.withArgs(sinon.match.any, 'can_download').returns(true);
            preview.options.showDownload = true;
            stubs.canDownload.returns(false);
            preview.destroy();

            preview.loadViewer({});
            expect(stubs.showLoadingDownloadButton).to.not.be.called;

            stubs.checkPermission.withArgs(sinon.match.any, 'can_download').returns(true);
            preview.options.showDownload = true;
            stubs.canDownload.returns(true);

            preview.loadViewer({});
            expect(stubs.showLoadingDownloadButton).to.be.called;
        });

        it('should throw a generic error if there is no loader for general file types', () => {
            preview.file.extension = 'zip';
            stubs.getLoader.returns(undefined);
            const spy = sandbox.spy(preview, 'loadViewer');

            try {
                preview.loadViewer();
            } catch (e) {
                expect(spy.threw('Error', __('error_default')));
            }
        });

        it('should throw a specific error if there is no loader for a specific file type', () => {
            preview.file.extension = 'key';
            stubs.getLoader.returns(undefined);
            const spy = sandbox.spy(preview, 'loadViewer');

            try {
                preview.loadViewer();
            } catch (e) {
                expect(spy.threw('Error', __('error_iwork')));
            }
        });

        it('should get the loader, viewer, and log the type of file', () => {
            preview.loadViewer();
            expect(stubs.getLoader).to.be.calledWith(sinon.match.object);
            expect(stubs.loader.determineViewer).to.be.called;
            expect(preview.fileMetrics.setType).to.be.called;
        });

        it('should determine the representation to use', () => {
            preview.loadViewer();
            expect(stubs.loader.determineRepresentation).to.be.called;
        });

        it('should instantiate the viewer, set fileMetrics, attach viewer events, and load the viewer', () => {
            stubs.loader.determineViewer.returns({
                CONSTRUCTOR: () => {
                    return stubs.viewer;
                },
                NAME: 'someViewerName'
            });

            preview.loadViewer();

            expect(preview.fileMetrics.setType).to.be.calledWith('someViewerName');
            expect(stubs.viewer.load).to.be.called;
        });

        it('should emit viewer with the viewer instance', () => {
            preview.loadViewer();
            expect(stubs.emit).to.be.calledWith('viewer', stubs.viewer);
        });

        it('should reset retry count', () => {
            preview.loadViewer();
            expect(preview.retryCount).to.equal(0);
        });
    });

    describe('attachViewerListeners()', () => {
        it('should add listeners for error and viewer events', () => {
            stubs.download = sandbox.stub(preview, 'download');
            preview.viewer = {
                addListener: sandbox.stub()
            };

            preview.attachViewerListeners();
            expect(preview.viewer.addListener).to.be.calledWith('error', sinon.match.func);
            expect(preview.viewer.addListener).to.be.calledWith('viewerevent', sinon.match.func);
        });
    });

    describe('handleViewerEvents()', () => {
        it('should call download on download event', () => {
            sandbox.stub(preview, 'download');
            preview.handleViewerEvents({ event: 'download' });
            expect(preview.download).to.be.called;
        });

        it('should reload preview on reload event', () => {
            sandbox.stub(preview, 'show');
            preview.handleViewerEvents({ event: 'reload' });
            expect(preview.show).to.be.called;
        });

        it('should finish loading preview on load event', () => {
            sandbox.stub(preview, 'finishLoading');
            preview.handleViewerEvents({ event: 'load' });
            expect(preview.finishLoading).to.be.called;
        });

        it('should start progress bar on progressstart event', () => {
            sandbox.stub(preview.ui, 'startProgressBar');
            preview.handleViewerEvents({ event: 'progressstart' });
            expect(preview.ui.startProgressBar).to.be.called;
        });

        it('should finish progress bar on progressend event', () => {
            sandbox.stub(preview.ui, 'finishProgressBar');
            preview.handleViewerEvents({ event: 'progressend' });
            expect(preview.ui.finishProgressBar).to.be.called;
        });

        it('should show notification with message on notificationshow event', () => {
            const message = 'notification_message';
            sandbox.stub(preview.ui, 'showNotification');
            preview.handleViewerEvents({
                event: 'notificationshow',
                data: message
            });
            expect(preview.ui.showNotification).to.be.calledWith(message);
        });

        it('should hide notification on notificationhide event', () => {
            sandbox.stub(preview.ui, 'hideNotification');
            preview.handleViewerEvents({ event: 'notificationhide' });
            expect(preview.ui.hideNotification).to.be.called;
        });

        it('should navigate right on mediaendautoplay event', () => {
            sandbox.stub(preview, 'navigateRight');
            const data = { event: 'mediaendautoplay' };

            preview.handleViewerEvents(data);
            expect(preview.navigateRight).to.be.called;
        });

        it('should emit viewerevent when event does not match', () => {
            sandbox.stub(preview, 'emit');
            const data = {
                event: 'no match',
                data: 'message'
            };
            preview.handleViewerEvents(data);
            expect(preview.emit).to.be.calledWith(data.event, data.data);
            expect(preview.emit).to.be.calledWith('viewerevent', data);
        });
    });

    describe('finishLoading()', () => {
        beforeEach(() => {
            stubs.checkPermission = sandbox.stub(file, 'checkPermission');
            stubs.checkFeature = sandbox.stub(file, 'checkFeature');
            stubs.isMobile = sandbox.stub(Browser, 'isMobile');
            stubs.canDownload = sandbox.stub(Browser, 'canDownload');
            stubs.showDownloadButton = sandbox.stub(preview.ui, 'showDownloadButton');
            stubs.showPrintButton = sandbox.stub(preview.ui, 'showPrintButton');
            stubs.hideLoadingIndicator = sandbox.stub(preview.ui, 'hideLoadingIndicator');
            stubs.emit = sandbox.stub(preview, 'emit');
            stubs.logPreviewEvent = sandbox.stub(preview, 'logPreviewEvent');
            stubs.prefetchNextFiles = sandbox.stub(preview, 'prefetchNextFiles');
            stubs.finishProgressBar = sandbox.stub(preview.ui, 'finishProgressBar');

            stubs.fileMetrics = {
                done: sandbox.stub()
            };

            preview.file = {
                id: 0
            };

            preview.viewer = {
                getPointModeClickHandler: sandbox.stub()
            };

            preview.fileMetrics = stubs.fileMetrics;
            preview.options.showDownload = true;
            stubs.canDownload.returns(true);
            stubs.checkPermission.returns(true);
            stubs.checkFeature.returns(true);
        });

        it('should only show download button if there is download permission', () => {
            stubs.checkPermission.returns(false);

            preview.finishLoading();
            expect(stubs.showDownloadButton).to.not.be.called;

            stubs.checkPermission.returns(true);

            preview.finishLoading();
            expect(stubs.showDownloadButton).to.be.calledWith(preview.download);
        });

        it('should show download button if it is requested in the options', () => {
            preview.options.showDownload = false;

            preview.finishLoading();
            expect(stubs.showDownloadButton).to.not.be.called;

            preview.options.showDownload = true;

            preview.finishLoading();
            expect(stubs.showDownloadButton).to.be.calledWith(preview.download);
        });

        it('should show download button if download is supported by browser', () => {
            stubs.canDownload.returns(false);

            preview.finishLoading();
            expect(stubs.showDownloadButton).to.not.be.called;

            stubs.canDownload.returns(true);

            preview.finishLoading();
            expect(stubs.showDownloadButton).to.be.called;

            stubs.canDownload.returns(true);
            stubs.isMobile.returns(false);

            preview.finishLoading();
            expect(stubs.showDownloadButton).to.be.calledWith(preview.download);
        });

        it('should show print button if print is supported', () => {
            stubs.checkFeature.returns(false);

            preview.finishLoading();
            expect(stubs.showPrintButton).to.not.be.called;

            stubs.checkFeature.returns(true);

            preview.finishLoading();
            expect(stubs.showPrintButton).to.be.called;
        });

        it('should increment the preview count', () => {
            preview.count.success = 0;

            preview.finishLoading();
            expect(preview.count.success).to.equal(1);
        });

        it('should emit the load event', () => {
            preview.finishLoading();
            expect(stubs.emit).to.be.called;
            expect(preview.fileMetrics.done).to.be.called;
        });

        it('should log a preview event via the Events API if there was not an error', () => {
            preview.finishLoading({ error: 'error!' });
            expect(stubs.logPreviewEvent).to.not.be.called;

            preview.finishLoading({ error: undefined });
            expect(stubs.logPreviewEvent).to.be.called;
        });

        it('should call phantom for a health check, if it is available', () => {
            window.callPhantom = undefined;

            preview.finishLoading();

            // setting the function after the first call so that it can be spyed
            window.callPhantom = () => {};

            const callPhantomSpy = sandbox.spy(window, 'callPhantom');
            expect(window.callPhantom).to.not.be.called;

            preview.finishLoading();
            expect(callPhantomSpy).to.be.called;
        });

        it('should postload if skipPostload is not true', () => {
            preview.finishLoading();
            expect(stubs.finishProgressBar).to.be.called;
        });

        it('should skip postload if skipPostload is true', () => {
            preview.finishLoading({
                endProgress: false
            });
            expect(stubs.finishProgressBar).to.not.be.called;
        });

        it('should focus the viewer container', () => {
            preview.viewer.containerEl = {
                focus: () => {}
            };
            sandbox.mock(preview.viewer.containerEl).expects('focus');
            preview.finishLoading();
        });

        it('should hide the loading indicator', () => {
            preview.finishLoading();
            expect(stubs.hideLoadingIndicator).to.be.called;
        });

        it('should prefetch next files', () => {
            preview.finishLoading();
            expect(stubs.prefetchNextFiles).to.be.called;
        });
    });

    describe('logPreviewEvent()', () => {
        beforeEach(() => {
            stubs.promiseResolve = Promise.resolve({});
            stubs.getHeaders = sandbox.stub(util, 'getHeaders');
            stubs.url = `${API_HOST}/2.0/events`;
        });

        it('should get the headers for the post request', () => {
            sandbox.stub(util, 'post').returns(stubs.promiseResolve);

            preview.logPreviewEvent(0, {});
            expect(stubs.getHeaders).to.be.called;
        });

        it('should reset the log retry count on a successful post', () => {
            sandbox.stub(util, 'post').returns(stubs.promiseResolve);
            preview.logRetryCount = 3;

            preview.logPreviewEvent(0, {});
            return stubs.promiseResolve.then(() => {
                expect(preview.logRetryCount).to.equal(0);
            });
        });

        it('should reset the log retry count if the post fails and retry limit has been reached', () => {
            const promiseReject = Promise.reject({});
            sandbox.stub(util, 'post').returns(promiseReject);
            preview.logRetryCount = 3;
            preview.logRetryTimeout = true;

            preview.logPreviewEvent(0, {});
            return stubs.promiseResolve.catch(() => {
                expect(preview.logRetryCount).to.equal(0);
                expect(preview.logRetryTimeout).to.be.true;
            });
        });

        it('should set a timeout to try to log the preview event again if post fails and the limit has not been met', () => {
            const promiseReject = Promise.reject({});
            sandbox.stub(util, 'post').onCall(0).returns(promiseReject);
            preview.logRetryCount = 3;
            preview.logRetryTimeout = undefined;

            preview.logPreviewEvent(0, { apiHost: API_HOST });
            return stubs.promiseResolve.catch(() => {
                expect(preview.logRetryCount).to.equal(4);
                expect(preview.logRetryTimeout).to.not.equal(undefined);
            });
        });
    });

    describe('handleFetchError()', () => {
        beforeEach(() => {
            stubs.unset = sandbox.stub(preview.cache, 'unset');
            stubs.triggerError = sandbox.stub(preview, 'triggerError');
            stubs.load = sandbox.stub(preview, 'load');
            stubs.error = {
                response: {
                    status: 400
                }
            };
        });

        it('should do nothing if the preview is closed', () => {
            preview.file = {
                id: '0'
            };
            preview.open = false;

            preview.handleFetchError(stubs.error);
            expect(stubs.unset).to.not.be.called;
        });

        it('should clear the current file from the cache', () => {
            preview.file = {
                id: '0'
            };
            preview.open = true;

            preview.handleFetchError(stubs.error);
            expect(stubs.unset).to.be.called;
        });

        it('should trigger an error if we have hit our retry count limit', () => {
            preview.file = {
                id: '0'
            };
            preview.open = true;
            preview.retryCount = 6;

            preview.handleFetchError(stubs.error);
            expect(stubs.triggerError).to.be.called;
        });

        it('should trigger a rate limit error if the status code is 429', () => {
            preview.file = {
                id: '0'
            };
            preview.open = true;
            preview.retryCount = 6;
            stubs.error.response.status = 429;

            preview.handleFetchError(stubs.error);
            try {
                expect(stubs.triggerError).to.be.calledWith(new Error(__('error_rate_limit')));
            } catch (e) {
                /* no op */
            }
        });

        it('should reset a timeout that tries to load the file again', () => {
            preview.file = {
                id: '0'
            };
            const clock = sinon.useFakeTimers();
            preview.open = true;
            preview.retryCount = 1;
            preview.file.id = 1;

            preview.handleFetchError(stubs.error);
            expect(stubs.triggerError).to.not.be.called;

            clock.tick(RETRY_TIMEOUT + 1);
            expect(stubs.load).to.be.calledWith(1);
        });
    });

    describe('triggerError()', () => {
        const ErrorViewer = {
            load: sandbox.stub(),
            addListener: sandbox.stub()
        };

        beforeEach(() => {
            stubs.unset = sandbox.stub(preview.cache, 'unset');
            stubs.destroy = sandbox.stub(preview, 'destroy');
            stubs.finishLoading = sandbox.stub(preview, 'finishLoading');
            stubs.getErrorViewer = sandbox.stub(preview, 'getErrorViewer').returns(ErrorViewer);
            stubs.promiseResolve = Promise.resolve();
            stubs.hideLoadingIndicator = sandbox.stub(preview.ui, 'hideLoadingIndicator');
            stubs.checkPermission = sandbox.stub(file, 'checkPermission');
            stubs.showDownloadButton = sandbox.stub(preview.ui, 'showDownloadButton');
            stubs.emit = sandbox.stub(preview, 'emit');
            stubs.attachViewerListeners = sandbox.stub(preview, 'attachViewerListeners');

            preview.open = true;
        });

        it('should do nothing if the preview is closed', () => {
            preview.open = false;

            preview.triggerError();
            expect(stubs.unset).to.not.be.called;
            expect(stubs.destroy).to.not.be.called;
        });

        it('should prevent any other viewers from loading, clear the cache, complete postload tasks, and destroy anything still visible', () => {
            preview.triggerError();
            expect(preview.open).to.be.false;
            expect(stubs.unset).to.be.called;
            expect(stubs.destroy).to.be.called;
        });

        it('should get the error viewer, attach viewer listeners, and load the error viewer', () => {
            const err = new Error();
            preview.triggerError(err);

            expect(stubs.getErrorViewer).to.be.called;
            expect(stubs.attachViewerListeners).to.be.called;
            expect(ErrorViewer.load).to.be.calledWith(err);
        });
    });

    describe('getRequestHeaders()', () => {
        beforeEach(() => {
            stubs.canPlayDash = sandbox.stub(Browser, 'canPlayDash').returns(false);
            stubs.getHeaders = sandbox.stub(util, 'getHeaders');
            stubs.headers = {
                'X-Rep-Hints': '[3d][pdf][text][mp3][jpg?dimensions=1024x1024&paged=false][jpg?dimensions=2048x2048,png?dimensions=2048x2048]'
            };

            preview.options.sharedLink = 'link';
            preview.options.sharedLinkPassword = 'Passw0rd!';
            preview.options.token = 'previewtoken';
        });

        it('should get headers with the provided token', () => {
            stubs.headers['X-Rep-Hints'] += '[mp4]';

            preview.getRequestHeaders('token');
            expect(stubs.getHeaders).to.be.calledWith(stubs.headers, 'token', 'link', 'Passw0rd!');
        });

        it('should get headers with the options token if none are provided', () => {
            stubs.headers['X-Rep-Hints'] += '[mp4]';

            preview.getRequestHeaders();
            expect(stubs.getHeaders).to.be.calledWith(stubs.headers, 'previewtoken', 'link', 'Passw0rd!');
        });

        it('should add dash hints if the browser supports dash', () => {
            stubs.canPlayDash.returns(true);
            stubs.headers['X-Rep-Hints'] += '[dash,mp4][filmstrip]';

            preview.getRequestHeaders();
            expect(stubs.getHeaders).to.be.calledWith(stubs.headers, 'previewtoken', 'link', 'Passw0rd!');
        });

        it('should not add dash hints if the browser supports dash but dash is disabled', () => {
            stubs.canPlayDash.returns(true);
            preview.disabledViewers.Dash = 1;
            stubs.headers['X-Rep-Hints'] += '[mp4]';

            preview.getRequestHeaders();
            expect(stubs.getHeaders).to.be.calledWith(stubs.headers, 'previewtoken', 'link', 'Passw0rd!');
        });
    });

    describe('prefetchNextFiles()', () => {
        beforeEach(() => {
            stubs.getTokensPromiseResolve = Promise.resolve({
                0: 'token0',
                1: 'token1',
                2: 'token2',
                3: 'token3',
                4: 'token4',
                5: 'token5'
            });

            stubs.getTokens = sandbox.stub(tokens, 'default');

            stubs.getPromiseResolve = Promise.resolve({
                id: 0
            });

            stubs.get = sandbox.stub(util, 'get').returns(stubs.getPromiseResolve);
            stubs.getURL = sandbox.stub(file, 'getURL');
            stubs.getRequestHeaders = sandbox.stub(preview, 'getRequestHeaders');
            stubs.set = sandbox.stub(preview.cache, 'set');
            stubs.prefetch = sandbox.stub(preview, 'prefetch');
            preview.prefetchedCollection = [];
        });

        it('should not prefetch if there are less than 2 files to prefetch', () => {
            preview.collection = [1];

            preview.prefetchNextFiles();
            expect(stubs.getTokens).to.not.be.called;
        });

        it('should not prefetch when skipServerUpdate option is present', () => {
            preview.options.skipServerUpdate = true;

            preview.prefetchNextFiles();
            expect(stubs.getTokens).to.not.be.called;
        });

        it('should do nothing if there are no new files to prefetch', () => {
            preview.file = {
                id: 3
            };

            preview.collection = [1, 2, 3];

            preview.prefetchNextFiles();
            expect(stubs.getTokens).to.not.be.called;
        });

        it('should get tokens for the next PREFETCH_COUNT files in the collection', () => {
            stubs.getTokens.returns(stubs.getTokensPromiseResolve);
            preview.file = {
                id: 0
            };
            preview.previewOptions.token = 'token';
            preview.collection = [0, 1, 2, 3, 4, 5];

            preview.prefetchNextFiles();
            return stubs.getTokensPromiseResolve.then(() => {
                expect(stubs.getTokens).to.be.calledWith([1, 2, 3, 4], 'token');
            });
        });

        it('should get info for the next PREFETCH_COUNT files', () => {
            stubs.getTokens.returns(stubs.getTokensPromiseResolve);
            preview.file = {
                id: 0
            };
            preview.previewOptions.token = 'token';
            preview.collection = [0, 1, 2, 3, 4, 5];

            preview.prefetchNextFiles();
            return stubs.getTokensPromiseResolve.then(() => {
                expect(stubs.getRequestHeaders.callCount).to.equal(PREFETCH_COUNT);
                expect(stubs.get.callCount).to.equal(PREFETCH_COUNT);
            });
        });

        it('should set the cache, add to the prefetched collection, and prefetch the actual content', () => {
            stubs.getTokens.returns(stubs.getTokensPromiseResolve);
            preview.file = {
                id: 0
            };
            preview.previewOptions.token = 'token';
            preview.collection = [0, 1, 2, 3, 4, 5];

            preview.prefetchNextFiles();
            return stubs.getTokensPromiseResolve.then(() => {
                return stubs.getPromiseResolve.then(() => {
                    expect(stubs.set.callCount).to.equal(PREFETCH_COUNT);
                    expect(stubs.prefetch.callCount).to.equal(PREFETCH_COUNT);
                    expect(preview.prefetchedCollection.length).to.equal(PREFETCH_COUNT);
                });
            });
        });
    });

    describe('getGlobalMousemoveHandler()', () => {
        it('should clear the timeout handler and do nothing if the container doesn\'t exist', () => {
            preview.container = false;

            const handler = preview.getGlobalMousemoveHandler();
            handler();
            expect(preview.timeoutHandler).to.equal(undefined);
        });

        it('should remove the navigation arrows', () => {
            preview.viewer = {
                allowNavigationArrows: sandbox.stub().returns(false)
            };

            const handler = preview.getGlobalMousemoveHandler();
            handler();
            expect(preview.container.classList.contains(CLASS_NAVIGATION_VISIBILITY)).to.be.false;
        });

        it('should add the navigation arrows back if the viewer allows them or we aren\'t previewing', () => {
            preview.viewer = false;

            let handler = preview.getGlobalMousemoveHandler();
            handler();
            expect(preview.container.classList.contains(CLASS_NAVIGATION_VISIBILITY)).to.be.true;

            preview.viewer = {
                allowNavigationArrows: sandbox.stub().returns(true)
            };

            handler = preview.getGlobalMousemoveHandler();
            handler();
            expect(preview.container.classList.contains(CLASS_NAVIGATION_VISIBILITY)).to.be.true;
        });

        it('should set a timeout to remove the arrows if the container exists', () => {
            const clock = sinon.useFakeTimers();
            const handler = preview.getGlobalMousemoveHandler();
            preview.viewer = {
                allowNavigationArrows: sandbox.stub()
            };

            handler();
            clock.tick(MOUSEMOVE_THROTTLE + 1);

            expect(preview.container.classList.contains(CLASS_NAVIGATION_VISIBILITY)).to.be.false;
        });
    });

    describe('navigateToIndex()', () => {
        beforeEach(() => {
            stubs.emit = sandbox.stub(preview, 'emit');
            stubs.load = sandbox.stub(preview, 'load');

            preview.count = {
                navigation: 0
            };

            preview.collection = {
                2: 'file'
            };
        });

        it('should emit the navigation event', () => {
            preview.navigateToIndex(1);
            expect(stubs.emit).to.be.called;
        });

        it('should increment the navigation count', () => {
            preview.navigateToIndex(1);
            expect(preview.count.navigation).to.equal(1);
        });

        it('should load the requested file', () => {
            preview.navigateToIndex(2);
            expect(stubs.load).to.be.calledWith('file');
        });
    });

    describe('navigateLeft()', () => {
        beforeEach(() => {
            stubs.navigateToIndex = sandbox.stub(preview, 'navigateToIndex');
            preview.file = {
                id: 1
            };
            preview.collection = [3, 2, 1];
        });

        it('should navigate to index if it is not the first file in the collection', () => {
            preview.navigateLeft();
            expect(stubs.navigateToIndex).to.be.called;
        });

        it('should not navigate to index if it is the first file in the collection', () => {
            preview.collection = [1, 2, 3];

            preview.navigateLeft();
            expect(stubs.navigateToIndex).to.not.be.called;
        });
    });

    describe('navigateRight()', () => {
        beforeEach(() => {
            stubs.navigateToIndex = sandbox.stub(preview, 'navigateToIndex');
            preview.file.id = 1;
            preview.collection = [1, 2, 3];
        });

        it('should navigate to index if it is not the last file in the collection', () => {
            preview.navigateRight();
            expect(stubs.navigateToIndex).to.be.called;
        });

        it('should not navigate to index if it is the last file in the collection', () => {
            preview.collection = [3, 2, 1];

            preview.navigateRight();
            expect(stubs.navigateToIndex).to.not.be.called;
        });
    });

    describe('getLoader()', () => {
        it('should return the first capable loader based on file info', () => {
            preview.loaders = [
                {
                    name: 'error',
                    canLoad: sandbox.stub().returns(false)
                },
                {
                    name: 'text',
                    canLoad: sandbox.stub().returns(false)
                },
                {
                    name: 'csv',
                    canLoad: sandbox.stub().returns(true)
                }
            ];

            const loader = preview.getLoader('file');
            expect(loader.name).to.equal('csv');
        });
    });

    describe('keydownHandler()', () => {
        beforeEach(() => {
            stubs.decodeKeydown = sandbox.stub(util, 'decodeKeydown');
            preview.options.useHotkeys = true;
            stubs.navigateLeft = sandbox.stub(preview, 'navigateLeft');
            stubs.navigateRight = sandbox.stub(preview, 'navigateRight');
            stubs.event = {
                target: {
                    nodeName: KEYDOWN_EXCEPTIONS[0]
                }
            };

            preview.viewer = {};
        });

        it('should do nothing if keyboard shortcuts are disabled', () => {
            preview.options.useHotkeys = false;

            preview.keydownHandler({ target: undefined });
            expect(stubs.decodeKeydown).to.not.be.called;
        });

        it('should do nothing if there is no target', () => {
            preview.keydownHandler({ target: undefined });
            expect(stubs.decodeKeydown).to.not.be.called;
        });

        it('should do nothing if there is no target the target is a keydown exception', () => {
            preview.keydownHandler(stubs.event);
            expect(stubs.decodeKeydown).to.not.be.called;
        });

        it('should do nothing if the target is a content editable div', () => {
            stubs.event.target.nodeName = 'DIV';
            stubs.event.target.getAttribute = sandbox.stub().returns(true);

            preview.keydownHandler(stubs.event);
            expect(stubs.decodeKeydown).to.not.be.called;
        });

        it('should do nothing if the target is not a decodable key', () => {
            preview.viewer.onKeydown = sandbox.stub().returns(false);
            stubs.event.target.nodeName = 'ArrowLeft';
            stubs.event.preventDefault = sandbox.stub();
            stubs.decodeKeydown.returns(false);

            preview.keydownHandler(stubs.event);
            expect(stubs.event.preventDefault).to.not.be.called;
        });

        it('should navigate left is key is ArrowLeft and the event has not been consumed', () => {
            preview.viewer.onKeydown = sandbox.stub().returns(false);
            stubs.event.target.nodeName = 'ArrowLeft';
            stubs.event.preventDefault = sandbox.stub();
            stubs.event.stopPropagation = sandbox.stub();
            stubs.decodeKeydown.returns('ArrowLeft');

            preview.keydownHandler(stubs.event);
            expect(stubs.navigateLeft).to.be.called;
        });

        it('should navigate right is key is ArrowRight and the event has not been consumed', () => {
            stubs.event.preventDefault = sandbox.stub();
            stubs.event.stopPropagation = sandbox.stub();
            stubs.event.target.nodeName = 'ArrowRight';
            stubs.decodeKeydown.returns('ArrowRight');

            preview.keydownHandler(stubs.event);
            expect(stubs.navigateRight).to.be.called;
        });

        it('should prevent default and stop propagation if the event has been consumed by the viewer', () => {
            preview.viewer.onKeydown = sandbox.stub().returns(true);
            stubs.event.target.nodeName = 'ArrowLeft';
            stubs.event.preventDefault = sandbox.stub();
            stubs.event.stopPropagation = sandbox.stub();
            stubs.decodeKeydown.returns('ArrowRight');

            preview.keydownHandler(stubs.event);
            expect(stubs.event.preventDefault).to.be.called;
            expect(stubs.event.stopPropagation).to.be.called;
        });
    });
});
/* eslint-enable no-unused-expressions */<|MERGE_RESOLUTION|>--- conflicted
+++ resolved
@@ -1129,13 +1129,8 @@
 
             stubs.get.returns(false);
 
-<<<<<<< HEAD
-            preview.handleLoadResponse(stubs.file);
+            preview.handleFileInfoResponse(stubs.file);
             expect(preview.fileMetrics.setCacheStale).to.be.called;
-=======
-            preview.handleFileInfoResponse(stubs.file);
-            expect(preview.logger.setCacheStale).to.be.called;
->>>>>>> 808270b5
             expect(stubs.loadViewer).to.be.called;
         });
 
@@ -1147,13 +1142,8 @@
 
             stubs.checkFileValid.returns(false);
 
-<<<<<<< HEAD
-            preview.handleLoadResponse(stubs.file);
+            preview.handleFileInfoResponse(stubs.file);
             expect(preview.fileMetrics.setCacheStale).to.be.called;
-=======
-            preview.handleFileInfoResponse(stubs.file);
-            expect(preview.logger.setCacheStale).to.be.called;
->>>>>>> 808270b5
             expect(stubs.loadViewer).to.be.called;
         });
 
@@ -1171,13 +1161,8 @@
 
             stubs.file.file_version.sha1 = 2;
 
-<<<<<<< HEAD
-            preview.handleLoadResponse(stubs.file);
+            preview.handleFileInfoResponse(stubs.file);
             expect(preview.fileMetrics.setCacheStale).to.be.called;
-=======
-            preview.handleFileInfoResponse(stubs.file);
-            expect(preview.logger.setCacheStale).to.be.called;
->>>>>>> 808270b5
             expect(stubs.loadViewer).to.be.called;
         });
 
@@ -1196,13 +1181,8 @@
 
             stubs.file.file_version.sha1 = 2;
 
-<<<<<<< HEAD
-            preview.handleLoadResponse(stubs.file);
+            preview.handleFileInfoResponse(stubs.file);
             expect(preview.fileMetrics.setCacheStale).to.be.called;
-=======
-            preview.handleFileInfoResponse(stubs.file);
-            expect(preview.logger.setCacheStale).to.be.called;
->>>>>>> 808270b5
             expect(stubs.loadViewer).to.be.called;
         });
 
