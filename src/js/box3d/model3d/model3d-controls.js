--- conflicted
+++ resolved
@@ -2,16 +2,10 @@
 
 import Box3DControls from '../box3d-controls';
 import autobind from 'autobind-decorator';
-<<<<<<< HEAD
 import {EVENT_SET_RENDER_MODE} from './model3d-constants';
 const CSS_CLASS_HIDDEN = 'box-preview-is-hidden';
 const CSS_CLASS_CURRENT_RENDER_MODE = 'box-preview-current-render-mode';
-=======
-import {EVENT_SET_RENDER_MODE, EVENT_SET_CAMERA_PROJECTION} from './model3d-constants';
-import {CSS_CLASS_HIDDEN} from '../box3d-constants';
 
-const CSS_CLASS_CURRENT_RENDER_MODE = 'current-render-mode';
->>>>>>> 5303421c
 const RENDER_MODES = {
     lit: {
         name: 'Lit',
