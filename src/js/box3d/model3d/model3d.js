--- conflicted
+++ resolved
@@ -64,14 +64,11 @@
      */
     attachEventHandlers() {
         super.attachEventHandlers();
-<<<<<<< HEAD
+
         if (this.controls) {
             this.controls.on(EVENT_SET_RENDER_MODE, this.handleSetRenderMode);
-        }
-=======
-        this.controls.on(EVENT_SET_RENDER_MODE, this.handleSetRenderMode);
-        this.controls.on(EVENT_SET_CAMERA_PROJECTION, this.handleSetCameraProjection);
->>>>>>> 5303421c
+            this.controls.on(EVENT_SET_CAMERA_PROJECTION, this.handleSetCameraProjection);
+        }
         this.renderer.on(EVENT_MISSING_ASSET, this.handleMissingAsset);
         this.settings.on(EVENT_ROTATE_ON_AXIS, this.handleRotateOnAxis);
         this.settings.on(EVENT_SAVE_SCENE_DEFAULTS, this.handleSceneSave);
@@ -83,14 +80,11 @@
      */
     detachEventHandlers() {
         super.detachEventHandlers();
-<<<<<<< HEAD
+
         if (this.controls) {
             this.controls.removeListener(EVENT_SET_RENDER_MODE, this.handleSetRenderMode);
-        }
-=======
-        this.controls.removeListener(EVENT_SET_RENDER_MODE, this.handleSetRenderMode);
-        this.controls.removeListener(EVENT_SET_CAMERA_PROJECTION, this.handleSetCameraProjection);
->>>>>>> 5303421c
+            this.controls.removeListener(EVENT_SET_CAMERA_PROJECTION, this.handleSetCameraProjection);
+        }
         this.renderer.removeListener(EVENT_MISSING_ASSET, this.handleMissingAsset);
         this.settings.removeListener(EVENT_ROTATE_ON_AXIS, this.handleRotateOnAxis);
         this.settings.removeListener(EVENT_SAVE_SCENE_DEFAULTS, this.handleSceneSave);
