# Running tests locally

## SauceLabs
1) Download the [saucelabs proxy](https://wiki.saucelabs.com/display/DOCS/Sauce+Connect+Proxy)
2) Run ```yarn functional-tests``` to start a local server on localhost:8000
3) Run the proxy ```./bin/sc -u <SAUCELABS_USER_NAME> -k <SAUCELABS_ACCESS_KEY> -N -i <TUNNEL_ID>``` to allow saucelabs to access your localhost. SAUCE_USERNAME, SAUCELABS_ACCESS_KEY can be found in saucelabs website. TUNNEL_ID is a unique identifier such as your username.
4) Run the tests
```SAUCE_USERNAME=<SAUCELABS_USER_NAME> SAUCE_ACCESS_KEY=<SAUCELABS_ACCESS_KEY> TRAVIS_JOB_NUMBER=<TUNNEL_ID> node ./node_modules/codeceptjs/bin/codecept.js run --verbose``` where SAUCE_USERNAME, SAUCELABS_ACCESS_KEY can be found in saucelabs website. TUNNEL_ID is a unique identifier such as your username.

<<<<<<< HEAD
## local selenium and browser testing (without saucelabs)
Make sure selenium webdriver is running and run ```RUN_LOCALLY=true node ./node_modules/codeceptjs/bin/codecept.js run --verbose```.
=======
## Selenium (without SauceLabs)
1) Install selenium-standalone `npm install selenium-standalone@latest -g`
2) Install Selenium drivers `selenium-standalone install`
3) Start Selenium `selenium-standalone start`
4) In a separate terminal, build Preview `yarn run build`
5) Run functional tests `yarn run functional-tests`
>>>>>>> 5de70939
<|MERGE_RESOLUTION|>--- conflicted
+++ resolved
@@ -7,14 +7,9 @@
 4) Run the tests
 ```SAUCE_USERNAME=<SAUCELABS_USER_NAME> SAUCE_ACCESS_KEY=<SAUCELABS_ACCESS_KEY> TRAVIS_JOB_NUMBER=<TUNNEL_ID> node ./node_modules/codeceptjs/bin/codecept.js run --verbose``` where SAUCE_USERNAME, SAUCELABS_ACCESS_KEY can be found in saucelabs website. TUNNEL_ID is a unique identifier such as your username.
 
-<<<<<<< HEAD
-## local selenium and browser testing (without saucelabs)
-Make sure selenium webdriver is running and run ```RUN_LOCALLY=true node ./node_modules/codeceptjs/bin/codecept.js run --verbose```.
-=======
 ## Selenium (without SauceLabs)
 1) Install selenium-standalone `npm install selenium-standalone@latest -g`
 2) Install Selenium drivers `selenium-standalone install`
 3) Start Selenium `selenium-standalone start`
 4) In a separate terminal, build Preview `yarn run build`
-5) Run functional tests `yarn run functional-tests`
->>>>>>> 5de70939
+5) Run functional tests `yarn run functional-tests`