--- conflicted
+++ resolved
@@ -24,14 +24,8 @@
     "babel-preset-es2015": "^6.24.0",
     "babel-preset-es2016": "^6.22.0",
     "babel-preset-react": "^6.23.0",
-<<<<<<< HEAD
-    "box-annotations": "^0.1.0",
+    "box-annotations": "^0.2.0",
     "chai": "^4.1.2",
-=======
-    "box-annotations": "^0.2.0",
-    "chai": "^3.5.0",
-    "chai-as-promised": "5.3.0",
->>>>>>> 44a92678
     "chai-dom": "^1.5.0",
     "conventional-changelog-cli": "^1.3.4",
     "conventional-github-releaser": "^2.0.0",
